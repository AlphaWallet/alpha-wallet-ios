PODS:
  - Alamofire (4.6.0)
  - APIKit (3.1.1):
    - Result (~> 3.0)
  - BigInt (3.0.1):
    - SipHash (~> 1.2)
  - BonMot (5.0)
<<<<<<< HEAD
  - Branch (0.22.5):
    - Branch/Core (= 0.22.5)
  - Branch/Core (0.22.5)
  - contracts (0.1.0)
  - Crashlytics (3.9.3):
    - Fabric (~> 1.7.2)
=======
>>>>>>> bd6aba8e
  - CryptoSwift (0.8.0)
  - Eureka (4.0.1)
  - JavaScriptKit (1.0.0):
    - Result (~> 3.1)
  - JSONRPCKit (2.0.0):
    - Result (~> 3.0)
  - KeychainSwift (10.0.0)
  - Kingfisher (4.6.1)
  - Lokalise (0.8.1)
  - MBProgressHUD (1.1.0)
  - Moya (10.0.1):
    - Moya/Core (= 10.0.1)
  - Moya/Core (10.0.1):
    - Alamofire (~> 4.1)
    - Result (~> 3.0)
  - QRCodeReaderViewController (4.0.2)
  - R.swift (4.0.0):
    - R.swift.Library (~> 4.0.0)
  - R.swift.Library (4.0.0)
  - Realm (3.0.2):
    - Realm/Headers (= 3.0.2)
  - Realm/Headers (3.0.2)
  - RealmSwift (3.0.2):
    - Realm (= 3.0.2)
  - Result (3.2.4)
  - SAMKeychain (1.5.3)
  - secp256k1_ios (0.1.2)
  - SeedStackViewController (0.4.0)
  - SipHash (1.2.0)
  - StatefulViewController (3.0)
  - SwiftLint (0.24.1)
  - SwiftyJSON (4.0.0)
  - SwiftyXMLParser (4.1.0)
  - TrezorCrypto (0.0.4)
  - TrustKeystore (0.2.0):
    - BigInt
    - CryptoSwift
    - secp256k1_ios (~> 0.1.0)
    - TrezorCrypto

DEPENDENCIES:
  - APIKit
  - BigInt (~> 3.0)
  - BonMot (~> 5.0)
<<<<<<< HEAD
  - Branch
  - contracts (from `https://github.com/alpha-wallet/contracts`, branch `prelaunch`)
  - Crashlytics
=======
>>>>>>> bd6aba8e
  - CryptoSwift (from `https://github.com/krzyzanowskim/CryptoSwift`, branch `master`)
  - Eureka (~> 4.0.1)
  - JavaScriptKit
  - JSONRPCKit (from `https://github.com/bricklife/JSONRPCKit.git`)
  - KeychainSwift
  - Kingfisher (~> 4.0)
  - Lokalise
  - MBProgressHUD
  - Moya (~> 10.0.1)
  - QRCodeReaderViewController (from `https://github.com/yannickl/QRCodeReaderViewController.git`, branch `master`)
  - R.swift
  - RealmSwift
  - SAMKeychain
  - SeedStackViewController
  - StatefulViewController
  - SwiftLint
  - SwiftyJSON
  - SwiftyXMLParser (from `https://github.com/yahoojapan/SwiftyXMLParser.git`)
  - TrustKeystore (from `https://github.com/alpha-wallet/trust-keystore-snapshot`, branch `master`)

EXTERNAL SOURCES:
  contracts:
    :branch: prelaunch
    :git: https://github.com/alpha-wallet/contracts
  CryptoSwift:
    :branch: master
    :git: https://github.com/krzyzanowskim/CryptoSwift
  JSONRPCKit:
    :git: https://github.com/bricklife/JSONRPCKit.git
  QRCodeReaderViewController:
    :branch: master
    :git: https://github.com/yannickl/QRCodeReaderViewController.git
  SwiftyXMLParser:
    :git: https://github.com/yahoojapan/SwiftyXMLParser.git
  TrustKeystore:
    :branch: master
    :git: https://github.com/alpha-wallet/trust-keystore-snapshot

CHECKOUT OPTIONS:
  contracts:
    :commit: a4810eb97742cf8e26a5ff5747d627ccd7404433
    :git: https://github.com/alpha-wallet/contracts.git
  CryptoSwift:
    :commit: 46cfb548f83b89a13ce99f452223933c31fac5ba
    :git: https://github.com/krzyzanowskim/CryptoSwift
  JSONRPCKit:
    :commit: 50d19a4f7ec593ac5e07cffa1e11c17f1fbe347d
    :git: https://github.com/bricklife/JSONRPCKit.git
  QRCodeReaderViewController:
    :commit: 80bd79cbeede842949b229f81bc6328f53701c5a
    :git: https://github.com/yannickl/QRCodeReaderViewController.git
  SwiftyXMLParser:
    :commit: 1ddcad0a09efb85f2325d994c2169cd9ba116ae3
    :git: https://github.com/yahoojapan/SwiftyXMLParser.git
  TrustKeystore:
    :commit: 71cf8592d88c770081bd4e24ad1bbdd06bb63303
    :git: https://github.com/alpha-wallet/trust-keystore-snapshot

SPEC CHECKSUMS:
  Alamofire: f41a599bd63041760b26d393ec1069d9d7b917f4
  APIKit: 7460983f490d3bde6aaaaa4164d18c9865a6f91d
  BigInt: 8e8a52161c745cd3ab78e3dc346a9fbee51e6cf6
  BonMot: 3ff354572f2aa9295d3760947f7578490cb810be
<<<<<<< HEAD
  Branch: 4f0482418d99e77d15b0e6065ef216c10e24797b
  contracts: 72e42d3188e1df0f4176dafc1ae5ea9be003f845
  Crashlytics: dbb07d01876c171c5ccbdf7826410380189e452c
=======
>>>>>>> bd6aba8e
  CryptoSwift: 475ae2a25439f52412686d68b854c0ca724c8dfd
  Eureka: c8bd5cc07143b6f66268c208d28a246c99b41955
  JavaScriptKit: 9ff565209e6efe21bcb9c6d6ca3e863a67a8ecf7
  JSONRPCKit: 22132c575ba2dc6f2f4ae72fda4943a63efca686
  KeychainSwift: f9f7910449a0c0fd2cabc889121530dd2c477c33
  Kingfisher: 1f9157d9c02b380cbd0b7cc890161195164eb634
  Lokalise: d81f4ccce8cd2c1589bf73bb39fab7781d4f7cbc
  MBProgressHUD: e7baa36a220447d8aeb12769bf0585582f3866d9
  Moya: 9e621707ff754eeb51ff3ec51a3d54e517c0733a
  QRCodeReaderViewController: e8f27d035b3e72b1d4b1c61ff66458287e3be0ff
  R.swift: d6a5ec2f55a8441dc0ed9f1f8b37d7d11ae85c66
  R.swift.Library: c3af34921024333546e23b70e70d0b4e0cffca75
  Realm: 6f23fd1f178a09342eac21bfa7c2bf4312a7a180
  RealmSwift: 695393add1b8f9d5fa75dd16e6355cf3935f71e2
  Result: d2d07204ce72856f1fd9130bbe42c35a7b0fea10
  SAMKeychain: 483e1c9f32984d50ca961e26818a534283b4cd5c
  secp256k1_ios: 168c6c49ed9771db51875f5255c8f9847e4cf554
  SeedStackViewController: 45e88ca1493a610e74d661d3feced7098f72dbd3
  SipHash: c6e9e43e9c531b5bc6602545130c26194a6d31ce
  StatefulViewController: 4803bf900d44de26074344998e10e041113b5931
  SwiftLint: 2e4b89feed5909c42c3735bbd6745f4345c4b772
  SwiftyJSON: 070dabdcb1beb81b247c65ffa3a79dbbfb3b48aa
  SwiftyXMLParser: b5a79fb8a730903703d0a92d30752a0b05158967
  TrezorCrypto: 7f87a2296cf13872b21565c29fd9f7882dd00803
  TrustKeystore: 381590c561f58fe0948abbd9cb626cbc08d75ff8

<<<<<<< HEAD
PODFILE CHECKSUM: 43b7bfb4ab2bdce47dfb4ec9584aaeb97e0d789e
=======
PODFILE CHECKSUM: 8ec98a2785c926cccd6b52ca3d983eec5ae7cdb6
>>>>>>> bd6aba8e

COCOAPODS: 1.3.1<|MERGE_RESOLUTION|>--- conflicted
+++ resolved
@@ -5,15 +5,6 @@
   - BigInt (3.0.1):
     - SipHash (~> 1.2)
   - BonMot (5.0)
-<<<<<<< HEAD
-  - Branch (0.22.5):
-    - Branch/Core (= 0.22.5)
-  - Branch/Core (0.22.5)
-  - contracts (0.1.0)
-  - Crashlytics (3.9.3):
-    - Fabric (~> 1.7.2)
-=======
->>>>>>> bd6aba8e
   - CryptoSwift (0.8.0)
   - Eureka (4.0.1)
   - JavaScriptKit (1.0.0):
@@ -58,12 +49,6 @@
   - APIKit
   - BigInt (~> 3.0)
   - BonMot (~> 5.0)
-<<<<<<< HEAD
-  - Branch
-  - contracts (from `https://github.com/alpha-wallet/contracts`, branch `prelaunch`)
-  - Crashlytics
-=======
->>>>>>> bd6aba8e
   - CryptoSwift (from `https://github.com/krzyzanowskim/CryptoSwift`, branch `master`)
   - Eureka (~> 4.0.1)
   - JavaScriptKit
@@ -85,9 +70,6 @@
   - TrustKeystore (from `https://github.com/alpha-wallet/trust-keystore-snapshot`, branch `master`)
 
 EXTERNAL SOURCES:
-  contracts:
-    :branch: prelaunch
-    :git: https://github.com/alpha-wallet/contracts
   CryptoSwift:
     :branch: master
     :git: https://github.com/krzyzanowskim/CryptoSwift
@@ -103,9 +85,6 @@
     :git: https://github.com/alpha-wallet/trust-keystore-snapshot
 
 CHECKOUT OPTIONS:
-  contracts:
-    :commit: a4810eb97742cf8e26a5ff5747d627ccd7404433
-    :git: https://github.com/alpha-wallet/contracts.git
   CryptoSwift:
     :commit: 46cfb548f83b89a13ce99f452223933c31fac5ba
     :git: https://github.com/krzyzanowskim/CryptoSwift
@@ -127,12 +106,6 @@
   APIKit: 7460983f490d3bde6aaaaa4164d18c9865a6f91d
   BigInt: 8e8a52161c745cd3ab78e3dc346a9fbee51e6cf6
   BonMot: 3ff354572f2aa9295d3760947f7578490cb810be
-<<<<<<< HEAD
-  Branch: 4f0482418d99e77d15b0e6065ef216c10e24797b
-  contracts: 72e42d3188e1df0f4176dafc1ae5ea9be003f845
-  Crashlytics: dbb07d01876c171c5ccbdf7826410380189e452c
-=======
->>>>>>> bd6aba8e
   CryptoSwift: 475ae2a25439f52412686d68b854c0ca724c8dfd
   Eureka: c8bd5cc07143b6f66268c208d28a246c99b41955
   JavaScriptKit: 9ff565209e6efe21bcb9c6d6ca3e863a67a8ecf7
@@ -159,10 +132,6 @@
   TrezorCrypto: 7f87a2296cf13872b21565c29fd9f7882dd00803
   TrustKeystore: 381590c561f58fe0948abbd9cb626cbc08d75ff8
 
-<<<<<<< HEAD
-PODFILE CHECKSUM: 43b7bfb4ab2bdce47dfb4ec9584aaeb97e0d789e
-=======
 PODFILE CHECKSUM: 8ec98a2785c926cccd6b52ca3d983eec5ae7cdb6
->>>>>>> bd6aba8e
 
 COCOAPODS: 1.3.1