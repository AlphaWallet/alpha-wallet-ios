//
//  HoneySwap.swift
//  AlphaWallet
//
//  Created by Vladyslav Shepitko on 19.02.2021.
//

import UIKit
import Combine

class HoneySwap: SupportedTokenActionsProvider, SwapTokenViaUrlProvider {
    var objectWillChange: AnyPublisher<Void, Never> {
        return Empty<Void, Never>(completeImmediately: true).eraseToAnyPublisher()
    }

    var action: String {
        return R.string.localizable.aWalletTokenErc20ExchangeHoneyswapButtonTitle()
    }
    //NOTE: While selection on action browser will be automatically switched to defined server `rpcServer`
    func rpcServer(forToken token: TokenActionsServiceKey) -> RPCServer? {
        return .xDai
    }

    var analyticsName: String {
        "Honeyswap"
    }

    private static let baseURL = "https://app.honeyswap.org/#"

    var version: Version = .v2
    var theme: Theme = .dark
    var method: Method = .swap

    func url(token: TokenActionsServiceKey) -> URL? {
        var components = URLComponents()
        components.path = method.rawValue
        components.queryItems = [
            URLQueryItem(name: Version.key, value: version.rawValue),
            URLQueryItem(name: Theme.key, value: theme.rawValue)
        ]

        //NOTE: URLComponents doesn't allow path to contain # symbol
        guard let pathWithQueryItems = components.url?.absoluteString else { return nil }

        return URL(string: HoneySwap.baseURL + pathWithQueryItems)
    }

    enum Version: String {
        static let key = "use"

        case v1
        case v2
    }

    enum Theme: String {
        static let key = "theme"

        case dark
        case light
    }

    enum Method: String {
        case swap = "/swap"
        case use
    }

    enum Input {
        enum Keys {
            static let input = "inputCurrency"
            static let output = "outputCurrency"
        }

        case inputOutput(from: AlphaWallet.Address, to: AddressOrEnsName)
        case input(AlphaWallet.Address)
        case none

        var urlQueryItems: [URLQueryItem] {
            switch self {
            case .inputOutput(let inputAddress, let outputAddress):
                return [
                    .init(name: Keys.input, value: inputAddress.eip55String),
                    .init(name: Keys.output, value: outputAddress.stringValue),
                ]
            case .input(let address):
                return [
                    .init(name: Keys.input, value: address.eip55String)
                ]
            case .none:
                return []
            }
        }
    }

    func actions(token: TokenActionsServiceKey) -> [TokenInstanceAction] {
        return [
            .init(type: .swap(service: self))
        ]
    }

    func start() {
        //no-op
    }

    func isSupport(token: TokenActionsServiceKey) -> Bool {
        switch token.server {
        case .xDai:
            return true
<<<<<<< HEAD
        case .main, .kovan, .ropsten, .rinkeby, .sokol, .goerli, .artis_sigma1, .artis_tau1, .custom, .poa, .callisto, .classic, .binance_smart_chain, .binance_smart_chain_testnet, .heco, .heco_testnet, .fantom, .fantom_testnet, .avalanche, .avalanche_testnet, .candle, .polygon, .mumbai_testnet, .optimistic, .optimisticKovan, .cronosTestnet, .arbitrum, .arbitrumRinkeby, .palm, .palmTestnet, .klaytnCypress, .klaytnBaobabTestnet, .phi:
=======
        case .main, .kovan, .ropsten, .rinkeby, .sokol, .goerli, .artis_sigma1, .artis_tau1, .custom, .poa, .callisto, .classic, .binance_smart_chain, .binance_smart_chain_testnet, .heco, .heco_testnet, .fantom, .fantom_testnet, .avalanche, .avalanche_testnet, .polygon, .mumbai_testnet, .optimistic, .optimisticKovan, .cronosTestnet, .arbitrum, .arbitrumRinkeby, .palm, .palmTestnet, .klaytnCypress, .klaytnBaobabTestnet, .phi, .ioTeX, .ioTeXTestnet:
>>>>>>> b01263cf
            return false
        }
    }
}

extension UITraitCollection {
    var honeyswapTheme: HoneySwap.Theme {
        switch userInterfaceStyle {
        case .dark:
            return .dark
        case .light, .unspecified:
            return .light
        }
    }
}<|MERGE_RESOLUTION|>--- conflicted
+++ resolved
@@ -105,11 +105,7 @@
         switch token.server {
         case .xDai:
             return true
-<<<<<<< HEAD
-        case .main, .kovan, .ropsten, .rinkeby, .sokol, .goerli, .artis_sigma1, .artis_tau1, .custom, .poa, .callisto, .classic, .binance_smart_chain, .binance_smart_chain_testnet, .heco, .heco_testnet, .fantom, .fantom_testnet, .avalanche, .avalanche_testnet, .candle, .polygon, .mumbai_testnet, .optimistic, .optimisticKovan, .cronosTestnet, .arbitrum, .arbitrumRinkeby, .palm, .palmTestnet, .klaytnCypress, .klaytnBaobabTestnet, .phi:
-=======
-        case .main, .kovan, .ropsten, .rinkeby, .sokol, .goerli, .artis_sigma1, .artis_tau1, .custom, .poa, .callisto, .classic, .binance_smart_chain, .binance_smart_chain_testnet, .heco, .heco_testnet, .fantom, .fantom_testnet, .avalanche, .avalanche_testnet, .polygon, .mumbai_testnet, .optimistic, .optimisticKovan, .cronosTestnet, .arbitrum, .arbitrumRinkeby, .palm, .palmTestnet, .klaytnCypress, .klaytnBaobabTestnet, .phi, .ioTeX, .ioTeXTestnet:
->>>>>>> b01263cf
+        case .main, .kovan, .ropsten, .rinkeby, .sokol, .goerli, .artis_sigma1, .artis_tau1, .custom, .poa, .callisto, .classic, .binance_smart_chain, .binance_smart_chain_testnet, .heco, .heco_testnet, .fantom, .fantom_testnet, .avalanche, .avalanche_testnet, .candle, .polygon, .mumbai_testnet, .optimistic, .optimisticKovan, .cronosTestnet, .arbitrum, .arbitrumRinkeby, .palm, .palmTestnet, .klaytnCypress, .klaytnBaobabTestnet, .phi, .ioTeX, .ioTeXTestnet:
             return false
         }
     }
