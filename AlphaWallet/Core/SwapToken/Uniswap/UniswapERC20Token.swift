//
//  UniswapERC20Token.swift
//  AlphaWallet
//
//  Created by Vladyslav Shepitko on 25.08.2020.
//

import Foundation

struct UniswapERC20Token {
    let name: String
    let contract: AlphaWallet.Address
    let decimal: Int
}

extension UniswapERC20Token {

    static func isSupport(token: TokenActionsServiceKey) -> Bool {
        switch token.server {
        case .main:
            return availableTokens.contains(where: { $0.contract.sameContract(as: token.contractAddress) })
<<<<<<< HEAD
        case .kovan, .ropsten, .rinkeby, .sokol, .goerli, .artis_sigma1, .artis_tau1, .custom, .poa, .callisto, .xDai, .classic, .binance_smart_chain, .binance_smart_chain_testnet, .heco, .heco_testnet, .fantom, .fantom_testnet, .avalanche, .avalanche_testnet, .candle, .polygon, .mumbai_testnet, .optimistic, .optimisticKovan, .cronosTestnet, .arbitrum, .arbitrumRinkeby, .palm, .palmTestnet, .klaytnCypress, .klaytnBaobabTestnet, .phi:
=======
        case .kovan, .ropsten, .rinkeby, .sokol, .goerli, .artis_sigma1, .artis_tau1, .custom, .poa, .callisto, .xDai, .classic, .binance_smart_chain, .binance_smart_chain_testnet, .heco, .heco_testnet, .fantom, .fantom_testnet, .avalanche, .avalanche_testnet, .polygon, .mumbai_testnet, .optimistic, .optimisticKovan, .cronosTestnet, .arbitrum, .arbitrumRinkeby, .palm, .palmTestnet, .klaytnCypress, .klaytnBaobabTestnet, .phi, .ioTeX, .ioTeXTestnet:
>>>>>>> b01263cf
            return false
        }
    }

    private static let availableTokens: [UniswapERC20Token] = [
        .init(name: "ETH", contract: Constants.nullAddress, decimal: 0),
        .init(name: "USDT", contract: AlphaWallet.Address(string: "0xdAC17F958D2ee523a2206206994597C13D831ec7")!, decimal: 6),
        .init(name: "CNDL", contract: AlphaWallet.Address(string: "0x3D97EdB1c1D87C0cBf098a0D2230d7380d4b1432")!, decimal: 18),
        .init(name: "LINK", contract: AlphaWallet.Address(string: "0x514910771AF9Ca656af840dff83E8264EcF986CA")!, decimal: 18),
        .init(name: "BNB", contract: AlphaWallet.Address(string: "0xB8c77482e45F1F44dE1745F52C74426C631bDD52")!, decimal: 18),
        .init(name: "WETH", contract: AlphaWallet.Address(string: "0xC02aaA39b223FE8D0A0e5C4F27eAD9083C756Cc2")!, decimal: 18),
        .init(name: "0xBTC", contract: AlphaWallet.Address(string: "0xB6eD7644C69416d67B522e20bC294A9a9B405B31")!, decimal: 8),
        .init(name: "aDAI", contract: AlphaWallet.Address(string: "0xc11d0D5b9e8d7741289e78a52b9D2eFBCEC14478")!, decimal: 18),
        .init(name: "AMN", contract: AlphaWallet.Address(string: "0x737F98AC8cA59f2C68aD658E3C3d8C8963E40a4c")!, decimal: 18),
        .init(name: "AMPL", contract: AlphaWallet.Address(string: "0xD46bA6D942050d489DBd938a2C909A5d5039A161")!, decimal: 9),
        .init(name: "ANJ", contract: AlphaWallet.Address(string: "0xcD62b1C403fa761BAadFC74C525ce2B51780b184")!, decimal: 18),
        .init(name: "ANT", contract: AlphaWallet.Address(string: "0x960b236A07cf122663c4303350609A66A7B288C0")!, decimal: 18),
        .init(name: "AST", contract: AlphaWallet.Address(string: "0x27054b13b1B798B345b591a4d22e6562d47eA75a")!, decimal: 4),
        .init(name: "BAL", contract: AlphaWallet.Address(string: "0xba100000625a3754423978a60c9317c58a424e3D")!, decimal: 18),
        .init(name: "BAND", contract: AlphaWallet.Address(string: "0xBA11D00c5f74255f56a5E366F4F77f5A186d7f55")!, decimal: 18),
        .init(name: "BAT", contract: AlphaWallet.Address(string: "0x0D8775F648430679A709E98d2b0Cb6250d2887EF")!, decimal: 18),
        .init(name: "BLT", contract: AlphaWallet.Address(string: "0x107c4504cd79C5d2696Ea0030a8dD4e92601B82e")!, decimal: 18),
        .init(name: "BNT", contract: AlphaWallet.Address(string: "0x1F573D6Fb3F13d689FF844B4cE37794d79a7FF1C")!, decimal: 18),
        .init(name: "BTC++", contract: AlphaWallet.Address(string: "0x0327112423F3A68efdF1fcF402F6c5CB9f7C33fd")!, decimal: 18),
        .init(name: "BZRX", contract: AlphaWallet.Address(string: "0x56d811088235F11C8920698a204A5010a788f4b3")!, decimal: 18),
        .init(name: "cDAI", contract: AlphaWallet.Address(string: "0x5d3a536E4D6DbD6114cc1Ead35777bAB948E3643")!, decimal: 8),
        .init(name: "CEL", contract: AlphaWallet.Address(string: "0xaaAEBE6Fe48E54f431b0C390CfaF0b017d09D42d")!, decimal: 4),
        .init(name: "CELR", contract: AlphaWallet.Address(string: "0x4F9254C83EB525f9FCf346490bbb3ed28a81C667")!, decimal: 18),
        .init(name: "CHAI", contract: AlphaWallet.Address(string: "0x06AF07097C9Eeb7fD685c692751D5C66dB49c215")!, decimal: 18),
        .init(name: "cUSDC", contract: AlphaWallet.Address(string: "0x39AA39c021dfbaE8faC545936693aC917d5E7563")!, decimal: 8),
        .init(name: "DAI", contract: AlphaWallet.Address(string: "0x6B175474E89094C44Da98b954EedeAC495271d0F")!, decimal: 18),
        .init(name: "DATA", contract: AlphaWallet.Address(string: "0x1B5f21ee98eed48d292e8e2d3Ed82b40a9728A22")!, decimal: 18),
        .init(name: "DGD", contract: AlphaWallet.Address(string: "0xE0B7927c4aF23765Cb51314A0E0521A9645F0E2A")!, decimal: 9),
        .init(name: "DGX", contract: AlphaWallet.Address(string: "0x4f3AfEC4E5a3F2A6a1A411DEF7D7dFe50eE057bF")!, decimal: 9),
        .init(name: "DIP", contract: AlphaWallet.Address(string: "0x97af10D3fc7C70F67711Bf715d8397C6Da79C1Ab")!, decimal: 12),
        .init(name: "DONUT", contract: AlphaWallet.Address(string: "0xC03238A3cb7CA6580f3a89B32AFaC1bcFF87CaE4")!, decimal: 18),
        .init(name: "EBASE", contract: AlphaWallet.Address(string: "0xa689DCEA8f7ad59fb213be4bc624ba5500458dC6")!, decimal: 18),
        .init(name: "ENJ", contract: AlphaWallet.Address(string: "0xF629cBd94d3791C9250152BD8dfBDF380E2a3B9c")!, decimal: 18),
        .init(name: "iDAI", contract: AlphaWallet.Address(string: "0x493C57C4763932315A328269E1ADaD09653B9081")!, decimal: 18),
        .init(name: "IOTX", contract: AlphaWallet.Address(string: "0x6fB3e0A217407EFFf7Ca062D46c26E5d60a14d69")!, decimal: 18),
        .init(name: "iSAI", contract: AlphaWallet.Address(string: "0x14094949152EDDBFcd073717200DA82fEd8dC960")!, decimal: 18),
        .init(name: "KEY", contract: AlphaWallet.Address(string: "0x4CC19356f2D37338b9802aa8E8fc58B0373296E7")!, decimal: 18),
        .init(name: "KNC", contract: AlphaWallet.Address(string: "0xdd974D5C2e2928deA5F71b9825b8b646686BD200")!, decimal: 18),
        .init(name: "LEND", contract: AlphaWallet.Address(string: "0x80fB784B7eD66730e8b1DBd9820aFD29931aab03")!, decimal: 18),
        .init(name: "LINK", contract: AlphaWallet.Address(string: "0x514910771AF9Ca656af840dff83E8264EcF986CA")!, decimal: 18),
        .init(name: "MET", contract: AlphaWallet.Address(string: "0xa3d58c4E56fedCae3a7c43A725aeE9A71F0ece4e")!, decimal: 18),
        .init(name: "MGN", contract: AlphaWallet.Address(string: "0x1B941DEd58267a06f4Ab028b446933e578389DAF")!, decimal: 18),
        .init(name: "MKR", contract: AlphaWallet.Address(string: "0x9f8F72aA9304c8B593d555F12eF6589cC3A579A2")!, decimal: 18),
        .init(name: "MLN", contract: AlphaWallet.Address(string: "0xec67005c4E498Ec7f55E092bd1d35cbC47C91892")!, decimal: 18),
        .init(name: "MOD", contract: AlphaWallet.Address(string: "0x957c30aB0426e0C93CD8241E2c60392d08c6aC8e")!, decimal: 0),
        .init(name: "MTA", contract: AlphaWallet.Address(string: "0xa3BeD4E1c75D00fa6f4E5E6922DB7261B5E9AcD2")!, decimal: 18),
        .init(name: "mUSD", contract: AlphaWallet.Address(string: "0xe2f2a5C287993345a840Db3B0845fbC70f5935a5")!, decimal: 18),
        .init(name: "NEXO", contract: AlphaWallet.Address(string: "0xB62132e35a6c13ee1EE0f84dC5d40bad8d815206")!, decimal: 18),
        .init(name: "NMR", contract: AlphaWallet.Address(string: "0x1776e1F26f98b1A5dF9cD347953a26dd3Cb46671")!, decimal: 18),
        .init(name: "RCN", contract: AlphaWallet.Address(string: "0xF970b8E36e23F7fC3FD752EeA86f8Be8D83375A6")!, decimal: 18),
        .init(name: "RDN", contract: AlphaWallet.Address(string: "0x255Aa6DF07540Cb5d3d297f0D0D4D84cb52bc8e6")!, decimal: 18),
        .init(name: "REN", contract: AlphaWallet.Address(string: "0x408e41876cCCDC0F92210600ef50372656052a38")!, decimal: 18),
        .init(name: "renBCH", contract: AlphaWallet.Address(string: "0x459086F2376525BdCebA5bDDA135e4E9d3FeF5bf")!, decimal: 8),
        .init(name: "renBTC", contract: AlphaWallet.Address(string: "0xEB4C2781e4ebA804CE9a9803C67d0893436bB27D")!, decimal: 8),
        .init(name: "renZEC", contract: AlphaWallet.Address(string: "0x1C5db575E2Ff833E46a2E9864C22F4B22E0B37C2")!, decimal: 8),
        .init(name: "REP", contract: AlphaWallet.Address(string: "0xE94327D07Fc17907b4DB788E5aDf2ed424adDff6")!, decimal: 18),
        .init(name: "REPv2", contract: AlphaWallet.Address(string: "0x221657776846890989a759BA2973e427DfF5C9bB")!, decimal: 18),
        .init(name: "RING", contract: AlphaWallet.Address(string: "0x9469D013805bFfB7D3DEBe5E7839237e535ec483")!, decimal: 18),
        .init(name: "SOCKS", contract: AlphaWallet.Address(string: "0xeEAE80e1790c63E390cFB176536D734c28828192")!, decimal: 0),
        .init(name: "SPANK", contract: AlphaWallet.Address(string: "0x42d6622deCe394b54999Fbd73D108123806f6a18")!, decimal: 18),
        .init(name: "SRM", contract: AlphaWallet.Address(string: "0x476c5E26a75bd202a9683ffD34359C0CC15be0fF")!, decimal: 6),
        .init(name: "STAKE", contract: AlphaWallet.Address(string: "0x0Ae055097C6d159879521C384F1D2123D1f195e6")!, decimal: 18),
        .init(name: "STORJ", contract: AlphaWallet.Address(string: "0xB64ef51C888972c908CFacf59B47C1AfBC0Ab8aC")!, decimal: 8),
        .init(name: "sUSD", contract: AlphaWallet.Address(string: "0x57Ab1ec28D129707052df4dF418D58a2D46d5f51")!, decimal: 18),
        .init(name: "sXAU", contract: AlphaWallet.Address(string: "0x261EfCdD24CeA98652B9700800a13DfBca4103fF")!, decimal: 18),
        .init(name: "UNI", contract: AlphaWallet.Address(string: "0x1f9840a85d5af5bf1d1762f925bdaddc4201f984")!, decimal: 18),
        .init(name: "USDC", contract: AlphaWallet.Address(string: "0xA0b86991c6218b36c1d19D4a2e9Eb0cE3606eB48")!, decimal: 6),
        .init(name: "USDS", contract: AlphaWallet.Address(string: "0x098fEEd90F28493e02f6e745a2767120E7B79A1B")!, decimal: 8),
        .init(name: "USDT", contract: AlphaWallet.Address(string: "0xdAC17F958D2ee523a2206206994597C13D831ec7")!, decimal: 6),
        .init(name: "USDx", contract: AlphaWallet.Address(string: "0xeb269732ab75A6fD61Ea60b06fE994cD32a83549")!, decimal: 18),
        .init(name: "VERI", contract: AlphaWallet.Address(string: "0x8f3470A7388c05eE4e7AF3d01D8C722b0FF52374")!, decimal: 18),
        .init(name: "WBTC", contract: AlphaWallet.Address(string: "0x2260FAC5E5542a773Aa44fBCfeDf7C193bc2C599")!, decimal: 8),
        .init(name: "WCK", contract: AlphaWallet.Address(string: "0xb69EfF754380AC7C68ffeE174b881A39dae2f58C")!, decimal: 18),
        .init(name: "XCHF", contract: AlphaWallet.Address(string: "0xB4272071eCAdd69d933AdcD19cA99fe80664fc08")!, decimal: 18),
        .init(name: "XIO", contract: AlphaWallet.Address(string: "0xa45Eaf6d2Ce4d1a67381d5588B865457023c23A0")!, decimal: 18),
        .init(name: "ZRX", contract: AlphaWallet.Address(string: "0xE41d2489571d322189246DaFA5ebDe1F4699F498")!, decimal: 18),

    ]
}<|MERGE_RESOLUTION|>--- conflicted
+++ resolved
@@ -19,11 +19,7 @@
         switch token.server {
         case .main:
             return availableTokens.contains(where: { $0.contract.sameContract(as: token.contractAddress) })
-<<<<<<< HEAD
-        case .kovan, .ropsten, .rinkeby, .sokol, .goerli, .artis_sigma1, .artis_tau1, .custom, .poa, .callisto, .xDai, .classic, .binance_smart_chain, .binance_smart_chain_testnet, .heco, .heco_testnet, .fantom, .fantom_testnet, .avalanche, .avalanche_testnet, .candle, .polygon, .mumbai_testnet, .optimistic, .optimisticKovan, .cronosTestnet, .arbitrum, .arbitrumRinkeby, .palm, .palmTestnet, .klaytnCypress, .klaytnBaobabTestnet, .phi:
-=======
-        case .kovan, .ropsten, .rinkeby, .sokol, .goerli, .artis_sigma1, .artis_tau1, .custom, .poa, .callisto, .xDai, .classic, .binance_smart_chain, .binance_smart_chain_testnet, .heco, .heco_testnet, .fantom, .fantom_testnet, .avalanche, .avalanche_testnet, .polygon, .mumbai_testnet, .optimistic, .optimisticKovan, .cronosTestnet, .arbitrum, .arbitrumRinkeby, .palm, .palmTestnet, .klaytnCypress, .klaytnBaobabTestnet, .phi, .ioTeX, .ioTeXTestnet:
->>>>>>> b01263cf
+        case .kovan, .ropsten, .rinkeby, .sokol, .goerli, .artis_sigma1, .artis_tau1, .custom, .poa, .callisto, .xDai, .classic, .binance_smart_chain, .binance_smart_chain_testnet, .heco, .heco_testnet, .fantom, .fantom_testnet, .avalanche, .avalanche_testnet, .candle, .polygon, .mumbai_testnet, .optimistic, .optimisticKovan, .cronosTestnet, .arbitrum, .arbitrumRinkeby, .palm, .palmTestnet, .klaytnCypress, .klaytnBaobabTestnet, .phi, .ioTeX, .ioTeXTestnet:
             return false
         }
     }
