--- conflicted
+++ resolved
@@ -37,11 +37,8 @@
         case .xDai:
             return URL(string: "\(Constants.buyXDaiWitRampUrl)&userAddress=\(account.address.eip55String)")
         //TODO need to check if Ramp supports these? Or is it taken care of elsehwere
-<<<<<<< HEAD
-        case .main, .kovan, .ropsten, .rinkeby, .poa, .sokol, .classic, .callisto, .goerli, .artis_sigma1, .artis_tau1, .binance_smart_chain, .binance_smart_chain_testnet, .heco, .heco_testnet, .custom, .fantom, .fantom_testnet, .avalanche, .avalanche_testnet, .candle, .polygon, .mumbai_testnet, .optimistic, .optimisticKovan, .cronosTestnet, .arbitrum, .arbitrumRinkeby, .palm, .palmTestnet, .klaytnCypress, .klaytnBaobabTestnet:
-=======
-        case .main, .kovan, .ropsten, .rinkeby, .poa, .sokol, .classic, .callisto, .goerli, .artis_sigma1, .artis_tau1, .binance_smart_chain, .binance_smart_chain_testnet, .heco, .heco_testnet, .custom, .fantom, .fantom_testnet, .avalanche, .avalanche_testnet, .polygon, .mumbai_testnet, .optimistic, .optimisticKovan, .cronosTestnet, .arbitrum, .arbitrumRinkeby, .palm, .palmTestnet, .klaytnCypress, .klaytnBaobabTestnet, .phi:
->>>>>>> 05776de2
+        case .main, .kovan, .ropsten, .rinkeby, .poa, .sokol, .classic, .callisto, .goerli, .artis_sigma1, .artis_tau1, .binance_smart_chain, .binance_smart_chain_testnet, .heco, .heco_testnet, .custom, .fantom, .fantom_testnet, .avalanche, .avalanche_testnet, .candle, .polygon, .mumbai_testnet, .optimistic, .optimisticKovan, .cronosTestnet, .arbitrum, .arbitrumRinkeby, .palm, .palmTestnet, .klaytnCypress, .klaytnBaobabTestnet, .phi:
+
             return asset(for: token).flatMap {
                 return URL(string: "\(Constants.buyWitRampUrl(asset: $0.symbol))&userAddress=\(account.address.eip55String)")
             }
@@ -58,11 +55,8 @@
         switch token.server {
         case .xDai:
             return true
-<<<<<<< HEAD
-        case .main, .kovan, .ropsten, .rinkeby, .poa, .sokol, .classic, .callisto, .goerli, .artis_sigma1, .artis_tau1, .binance_smart_chain, .binance_smart_chain_testnet, .heco, .heco_testnet, .custom, .fantom, .fantom_testnet, .avalanche, .avalanche_testnet, .candle, .polygon, .mumbai_testnet, .optimistic, .optimisticKovan, .cronosTestnet, .arbitrum, .arbitrumRinkeby, .palm, .palmTestnet, .klaytnCypress, .klaytnBaobabTestnet:
-=======
-        case .main, .kovan, .ropsten, .rinkeby, .poa, .sokol, .classic, .callisto, .goerli, .artis_sigma1, .artis_tau1, .binance_smart_chain, .binance_smart_chain_testnet, .heco, .heco_testnet, .custom, .fantom, .fantom_testnet, .avalanche, .avalanche_testnet, .polygon, .mumbai_testnet, .optimistic, .optimisticKovan, .cronosTestnet, .arbitrum, .arbitrumRinkeby, .palm, .palmTestnet, .klaytnCypress, .klaytnBaobabTestnet, .phi:
->>>>>>> 05776de2
+        case .main, .kovan, .ropsten, .rinkeby, .poa, .sokol, .classic, .callisto, .goerli, .artis_sigma1, .artis_tau1, .binance_smart_chain, .binance_smart_chain_testnet, .heco, .heco_testnet, .custom, .fantom, .fantom_testnet, .avalanche, .avalanche_testnet, .candle, .polygon, .mumbai_testnet, .optimistic, .optimisticKovan, .cronosTestnet, .arbitrum, .arbitrumRinkeby, .palm, .palmTestnet, .klaytnCypress, .klaytnBaobabTestnet, .phi:
+
             return asset(for: token) != nil
         }
     }
