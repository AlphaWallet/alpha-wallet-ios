//
//  TokensAutodetector.swift
//  AlphaWallet
//
//  Created by Vladyslav Shepitko on 23.02.2022.
//

import Foundation
import AlphaWalletCore
import PromiseKit

protocol TokensAutodetector: NSObjectProtocol {
    func start()
}

class SingleChainTokensAutodetector: NSObject, TokensAutodetector {
    private let tokensDataStore: TokensDataStore
    private let assetDefinitionStore: AssetDefinitionStore
    private let autoDetectTransactedTokensQueue: OperationQueue
    private let autoDetectTokensQueue: OperationQueue
    private let config: Config
    private let session: WalletSession
    private let queue: DispatchQueue
    private let importToken: ImportToken
    private lazy var tokenProvider = TokenProvider(account: session.account, server: session.server)
    private lazy var erc875BalanceFetcher = GetErc875Balance(forServer: session.server, queue: queue)
    private lazy var erc20BalanceFetcher = GetErc20Balance(forServer: session.server, queue: queue)

    var isAutoDetectingTransactedTokens = false
    var isAutoDetectingTokens = false

    init(
            session: WalletSession,
            config: Config,
            tokensDataStore: TokensDataStore,
            assetDefinitionStore: AssetDefinitionStore,
            withAutoDetectTransactedTokensQueue autoDetectTransactedTokensQueue: OperationQueue,
            withAutoDetectTokensQueue autoDetectTokensQueue: OperationQueue,
            queue: DispatchQueue,
            importToken: ImportToken
    ) {
        self.importToken = importToken
        self.queue = queue
        self.session = session
        self.config = config
        self.tokensDataStore = tokensDataStore
        self.assetDefinitionStore = assetDefinitionStore
        self.autoDetectTransactedTokensQueue = autoDetectTransactedTokensQueue
        self.autoDetectTokensQueue = autoDetectTokensQueue
    }

    func start() {
        //Since this is called at launch, we don't want it to block launching
        queue.async { [weak self] in
            self?.autoDetectTransactedTokens()
            self?.autoDetectPartnerTokens()
        }
    }

    ///Implementation: We refresh once only, after all the auto detected tokens' data have been pulled because each refresh pulls every tokens' (including those that already exist before the this auto detection) price as well as balance, placing heavy and redundant load on the device. After a timeout, we refresh once just in case it took too long, so user at least gets the chance to see some auto detected tokens
    private func autoDetectTransactedTokens() {
        //TODO we don't auto detect tokens if we are running tests. Maybe better to move this into app delegate's application(_:didFinishLaunchingWithOptions:)
        guard !isRunningTests() else { return }
        guard !config.development.isAutoFetchingDisabled else { return }
        guard !isAutoDetectingTransactedTokens else { return }

        isAutoDetectingTransactedTokens = true
        let operation = AutoDetectTransactedTokensOperation(session: session, tokensDataStore: tokensDataStore, delegate: self)
        autoDetectTransactedTokensQueue.addOperation(operation)
    }

    private func contractsForTransactedTokens(detectedContracts: [AlphaWallet.Address], forServer server: RPCServer) -> [AlphaWallet.Address] {
        let alreadyAddedContracts = tokensDataStore.enabledTokens(for: [server]).map { $0.contractAddress }
        let deletedContracts = tokensDataStore.deletedContracts(forServer: server).map { $0.address }
        let hiddenContracts = tokensDataStore.hiddenContracts(forServer: server).map { $0.address }
        let delegateContracts = tokensDataStore.delegateContracts(forServer: server).map { $0.address }

        return detectedContracts - alreadyAddedContracts - deletedContracts - hiddenContracts - delegateContracts
    }

    internal func autoDetectTransactedContractsImpl(wallet: AlphaWallet.Address, erc20: Bool, server: RPCServer) -> Promise<[AlphaWallet.Address]> {
        let startBlock: Int?
        if erc20 {
            startBlock = Config.getLastFetchedAutoDetectedTransactedTokenErc20BlockNumber(server, wallet: wallet).flatMap { $0 + 1 }
        } else {
            startBlock = Config.getLastFetchedAutoDetectedTransactedTokenNonErc20BlockNumber(server, wallet: wallet).flatMap { $0 + 1 }
        }

        return firstly {
            GetContractInteractions(queue: queue)
                .getContractList(walletAddress: wallet, server: server, startBlock: startBlock, erc20: erc20)
        }.map(on: queue) { contracts, maxBlockNumber -> [AlphaWallet.Address] in
            if let maxBlockNumber = maxBlockNumber {
                if erc20 {
                    Config.setLastFetchedAutoDetectedTransactedTokenErc20BlockNumber(maxBlockNumber, server: server, wallet: wallet)
                } else {
                    Config.setLastFetchedAutoDetectedTransactedTokenNonErc20BlockNumber(maxBlockNumber, server: server, wallet: wallet)
                }
            }

            return contracts
        }
    }

    private func autoDetectTransactedTokensImpl(wallet: AlphaWallet.Address, erc20: Bool) -> Promise<[TokenOrContract]> {
        let server = session.server

        return firstly {
            autoDetectTransactedContractsImpl(wallet: wallet, erc20: erc20, server: server)
        }.then(on: queue, { [weak self, importToken] detectedContracts -> Promise<[TokenOrContract]> in
            guard let strongSelf = self else { return .init(error: PMKError.cancelled) }

            let promises = strongSelf.contractsForTransactedTokens(detectedContracts: detectedContracts, forServer: server)
                .compactMap { contract -> Promise<TokenOrContract> in
                    importToken.fetchTokenOrContract(for: contract, server: server, onlyIfThereIsABalance: false)
                }

            return when(resolved: promises)
                .map(on: strongSelf.queue, { values -> [TokenOrContract] in
                    return values.compactMap { $0.optionalValue }
                })
        })
    }

    private func autoDetectPartnerTokens() {
        guard !config.development.isAutoFetchingDisabled else { return }
        switch session.server {
        case .main:
            autoDetectMainnetPartnerTokens()
        case .xDai:
            autoDetectXDaiPartnerTokens()
        case .rinkeby:
            autoDetectRinkebyPartnerTokens()
<<<<<<< HEAD
        case .kovan, .ropsten, .poa, .sokol, .classic, .callisto, .goerli, .artis_sigma1, .binance_smart_chain, .binance_smart_chain_testnet, .artis_tau1, .custom, .heco_testnet, .heco, .fantom, .fantom_testnet, .avalanche, .avalanche_testnet, .candle, .polygon, .mumbai_testnet, .optimistic, .optimisticKovan, .cronosTestnet, .arbitrum, .arbitrumRinkeby, .palm, .palmTestnet, .klaytnCypress, .klaytnBaobabTestnet, .phi:
=======
        case .kovan, .ropsten, .poa, .sokol, .classic, .callisto, .goerli, .artis_sigma1, .binance_smart_chain, .binance_smart_chain_testnet, .artis_tau1, .custom, .heco_testnet, .heco, .fantom, .fantom_testnet, .avalanche, .avalanche_testnet, .polygon, .mumbai_testnet, .optimistic, .optimisticKovan, .cronosTestnet, .arbitrum, .arbitrumRinkeby, .palm, .palmTestnet, .klaytnCypress, .klaytnBaobabTestnet, .phi, .ioTeX, .ioTeXTestnet:
>>>>>>> b01263cf
            break
        }
    }

    private func autoDetectMainnetPartnerTokens() {
        autoDetectTokens(withContracts: Constants.partnerContracts)
    }

    private func autoDetectXDaiPartnerTokens() {
        autoDetectTokens(withContracts: Constants.ethDenverXDaiPartnerContracts)
    }

    private func autoDetectRinkebyPartnerTokens() {
        autoDetectTokens(withContracts: Constants.rinkebyPartnerContracts)
    }

    private func autoDetectTokens(withContracts contractsToDetect: [(name: String, contract: AlphaWallet.Address)]) {
        guard !isAutoDetectingTokens else { return }

        isAutoDetectingTokens = true
        let operation = AutoDetectTokensOperation(session: session, tokensDataStore: tokensDataStore, delegate: self, tokens: contractsToDetect)
        autoDetectTokensQueue.addOperation(operation)
    }

    private func contractsToAutodetectTokens(withContracts contractsToDetect: [(name: String, contract: AlphaWallet.Address)], forServer server: RPCServer) -> [AlphaWallet.Address] {

        let alreadyAddedContracts = tokensDataStore.enabledTokens(for: [server]).map { $0.contractAddress }
        let deletedContracts = tokensDataStore.deletedContracts(forServer: server).map { $0.address }
        let hiddenContracts = tokensDataStore.hiddenContracts(forServer: server).map { $0.address }

        return contractsToDetect.map { $0.contract } - alreadyAddedContracts - deletedContracts - hiddenContracts
    }

    private func fetchCreateErc875OrErc20Token(forContract contract: AlphaWallet.Address, forServer server: RPCServer) -> Promise<TokenOrContract> {
        return tokenProvider.getTokenType(for: contract)
            .then(on: queue, { [session, importToken, erc875BalanceFetcher, erc20BalanceFetcher, queue] tokenType -> Promise<TokenOrContract> in
                switch tokenType {
                case .erc875:
                    //TODO long and very similar code below. Extract function
                    return erc875BalanceFetcher.getERC875TokenBalance(for: session.account.address, contract: contract).then(on: queue, { balance -> Promise<TokenOrContract> in
                        if balance.isEmpty {
                            return .value(.none)
                        } else {
                            return importToken.fetchTokenOrContract(for: contract, server: server, onlyIfThereIsABalance: false)
                        }
                    }).recover(on: queue, { _ -> Guarantee<TokenOrContract> in
                        return .value(.none)
                    })
                case .erc20:
                    return erc20BalanceFetcher.getBalance(for: session.account.address, contract: contract).then(on: queue, { balance -> Promise<TokenOrContract> in
                        if balance > 0 {
                            return importToken.fetchTokenOrContract(for: contract, server: server, onlyIfThereIsABalance: false)
                        } else {
                            return .value(.none)
                        }
                    }).recover(on: queue, { _ -> Guarantee<TokenOrContract> in
                        return .value(.none)
                    })
                case .erc721, .erc721ForTickets, .erc1155, .nativeCryptocurrency:
                    //Handled in PrivateBalanceFetcher.refreshBalanceForErc721Or1155Tokens()
                    return .value(.none)
                }
            })
    }
}

extension SingleChainTokensAutodetector: AutoDetectTransactedTokensOperationDelegate {

    func autoDetectTransactedErc20AndNonErc20Tokens(wallet: AlphaWallet.Address) -> Promise<[TokenOrContract]> {
        let fetchErc20Tokens = autoDetectTransactedTokensImpl(wallet: wallet, erc20: true)
        let fetchNonErc20Tokens = autoDetectTransactedTokensImpl(wallet: wallet, erc20: false)

        return when(resolved: [fetchErc20Tokens, fetchNonErc20Tokens])
            .map(on: queue, { results in
                return results.compactMap { $0.optionalValue }.flatMap { $0 }
            })
    }
}

extension SingleChainTokensAutodetector: AutoDetectTokensOperationDelegate {

    func autoDetectTokensImpl(withContracts contractsToDetect: [(name: String, contract: AlphaWallet.Address)], server: RPCServer) -> Promise<[TokenOrContract]> {
        let promises = contractsToAutodetectTokens(withContracts: contractsToDetect, forServer: server)
            .map { each -> Promise<TokenOrContract> in
                return fetchCreateErc875OrErc20Token(forContract: each, forServer: server)
            }

        return when(resolved: promises)
            .map(on: queue, { results in
                return results.compactMap { $0.optionalValue }
            })
    }
}<|MERGE_RESOLUTION|>--- conflicted
+++ resolved
@@ -131,11 +131,7 @@
             autoDetectXDaiPartnerTokens()
         case .rinkeby:
             autoDetectRinkebyPartnerTokens()
-<<<<<<< HEAD
-        case .kovan, .ropsten, .poa, .sokol, .classic, .callisto, .goerli, .artis_sigma1, .binance_smart_chain, .binance_smart_chain_testnet, .artis_tau1, .custom, .heco_testnet, .heco, .fantom, .fantom_testnet, .avalanche, .avalanche_testnet, .candle, .polygon, .mumbai_testnet, .optimistic, .optimisticKovan, .cronosTestnet, .arbitrum, .arbitrumRinkeby, .palm, .palmTestnet, .klaytnCypress, .klaytnBaobabTestnet, .phi:
-=======
-        case .kovan, .ropsten, .poa, .sokol, .classic, .callisto, .goerli, .artis_sigma1, .binance_smart_chain, .binance_smart_chain_testnet, .artis_tau1, .custom, .heco_testnet, .heco, .fantom, .fantom_testnet, .avalanche, .avalanche_testnet, .polygon, .mumbai_testnet, .optimistic, .optimisticKovan, .cronosTestnet, .arbitrum, .arbitrumRinkeby, .palm, .palmTestnet, .klaytnCypress, .klaytnBaobabTestnet, .phi, .ioTeX, .ioTeXTestnet:
->>>>>>> b01263cf
+        case .kovan, .ropsten, .poa, .sokol, .classic, .callisto, .goerli, .artis_sigma1, .binance_smart_chain, .binance_smart_chain_testnet, .artis_tau1, .custom, .heco_testnet, .heco, .fantom, .fantom_testnet, .avalanche, .avalanche_testnet, .candle, .polygon, .mumbai_testnet, .optimistic, .optimisticKovan, .cronosTestnet, .arbitrum, .arbitrumRinkeby, .palm, .palmTestnet, .klaytnCypress, .klaytnBaobabTestnet, .phi, .ioTeX, .ioTeXTestnet:
             break
         }
     }
