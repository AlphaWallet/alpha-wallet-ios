--- conflicted
+++ resolved
@@ -350,12 +350,7 @@
     }
 
     private func showServers() {
-<<<<<<< HEAD
-        nativeCryptoCurrencyBalanceView.hide()
-        let coordinator = ServersCoordinator(defaultServer: server)
-=======
         let coordinator = ServersCoordinator(defaultServer: server, config: config)
->>>>>>> b7e73d46
         coordinator.delegate = self
         coordinator.start()
         addCoordinator(coordinator)
