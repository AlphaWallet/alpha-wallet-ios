--- conflicted
+++ resolved
@@ -160,11 +160,7 @@
 
     var isTestnet: Bool {
         switch self {
-<<<<<<< HEAD
-        case .xDai, .phi, .classic, .main, .poa, .callisto, .binance_smart_chain, .artis_sigma1, .heco, .fantom, .avalanche, .candle, .polygon, .optimistic, .arbitrum, .palm, .klaytnCypress:
-=======
-        case .xDai, .phi, .classic, .main, .poa, .callisto, .binance_smart_chain, .artis_sigma1, .heco, .fantom, .avalanche, .polygon, .optimistic, .arbitrum, .palm, .klaytnCypress, .ioTeX:
->>>>>>> b01263cf
+        case .xDai, .phi, .classic, .main, .poa, .callisto, .binance_smart_chain, .artis_sigma1, .heco, .fantom, .avalanche, .candle, .polygon, .optimistic, .arbitrum, .palm, .klaytnCypress, .ioTeX:
             return false
         case .kovan, .ropsten, .rinkeby, .sokol, .goerli, .artis_tau1, .binance_smart_chain_testnet, .heco_testnet, .fantom_testnet, .avalanche_testnet, .mumbai_testnet, .optimisticKovan, .cronosTestnet, .palmTestnet, .arbitrumRinkeby, .klaytnBaobabTestnet, .ioTeXTestnet:
             return true
@@ -175,11 +171,7 @@
 
     var customRpc: CustomRPC? {
         switch self {
-<<<<<<< HEAD
-        case ..xDai, .phi, .classic, .main, .poa, .callisto, .binance_smart_chain, .artis_sigma1, .heco, .fantom, .avalanche, .candle, .polygon, .optimistic, .kovan, .ropsten, .rinkeby, .sokol, .goerli, .artis_tau1, .binance_smart_chain_testnet, .heco_testnet, .fantom_testnet, .avalanche_testnet, .mumbai_testnet, .optimisticKovan, .cronosTestnet, .arbitrum, .arbitrumRinkeby, .palm, .palmTestnet, .klaytnBaobabTestnet, .klaytnCypress:
-=======
-        case .xDai, .phi, .classic, .main, .poa, .callisto, .binance_smart_chain, .artis_sigma1, .heco, .fantom, .avalanche, .polygon, .optimistic, .kovan, .ropsten, .rinkeby, .sokol, .goerli, .artis_tau1, .binance_smart_chain_testnet, .heco_testnet, .fantom_testnet, .avalanche_testnet, .mumbai_testnet, .optimisticKovan, .cronosTestnet, .arbitrum, .arbitrumRinkeby, .palm, .palmTestnet, .klaytnBaobabTestnet, .klaytnCypress, .ioTeX, .ioTeXTestnet:
->>>>>>> b01263cf
+        case ..xDai, .phi, .classic, .main, .poa, .callisto, .binance_smart_chain, .artis_sigma1, .heco, .fantom, .avalanche, .candle, .polygon, .optimistic, .kovan, .ropsten, .rinkeby, .sokol, .goerli, .artis_tau1, .binance_smart_chain_testnet, .heco_testnet, .fantom_testnet, .avalanche_testnet, .mumbai_testnet, .optimisticKovan, .cronosTestnet, .arbitrum, .arbitrumRinkeby, .palm, .palmTestnet, .klaytnBaobabTestnet, .klaytnCypress, .ioTeX, .ioTeXTestnet:
             return nil
         case .custom(let custom):
             return custom
@@ -334,63 +326,31 @@
 
     var etherscanApiKey: String? {
         switch self {
-<<<<<<< HEAD
-        case .main, .kovan, .ropsten, .rinkeby, .goerli, .optimistic, .optimisticKovan, .arbitrum, .arbitrumRinkeby:
-            return Constants.Credentials.etherscanKey
-        case .binance_smart_chain:
-            //Key not needed for testnet (empirically)
-            return Constants.Credentials.binanceSmartChainExplorerApiKey
-        case .polygon, .mumbai_testnet:
-            return Constants.Credentials.polygonScanExplorerApiKey
-        case .fantom, .heco, .heco_testnet, .binance_smart_chain_testnet:
-            return nil
-        case .klaytnCypress: return nil
-        case .klaytnBaobabTestnet: return nil
-        case .poa, .sokol, .classic, .candle, .xDai, .phi, .artis_sigma1, .artis_tau1, .callisto, .fantom_testnet, .avalanche, .avalanche_testnet, .cronosTestnet, .palm, .palmTestnet, .custom:
-            return nil
-=======
         case .main, .kovan, .ropsten, .rinkeby, .goerli, .optimistic, .optimisticKovan, .arbitrum, .arbitrumRinkeby: return Constants.Credentials.etherscanKey
         case .binance_smart_chain: return Constants.Credentials.binanceSmartChainExplorerApiKey //Key not needed for testnet (empirically)
         case .polygon, .mumbai_testnet: return Constants.Credentials.polygonScanExplorerApiKey
         case .fantom, .heco, .heco_testnet, .binance_smart_chain_testnet: return nil
         case .klaytnCypress, .klaytnBaobabTestnet: return nil
-        case .poa, .sokol, .classic, .xDai, .phi, .artis_sigma1, .artis_tau1, .callisto, .fantom_testnet, .avalanche, .avalanche_testnet, .cronosTestnet, .palm, .palmTestnet, .custom: return nil
+        case .poa, .sokol, .classic, .candle, .xDai, .phi, .artis_sigma1, .artis_tau1, .callisto, .fantom_testnet, .avalanche, .avalanche_testnet, .cronosTestnet, .palm, .palmTestnet, .custom: return nil
         case .ioTeX, .ioTeXTestnet: return nil
->>>>>>> b01263cf
         }
     }
 
     //Some chains like Optimistic have the native token share the same balance as a distinct ERC20 token. On such chains, we must not show both of them at the same time
     var erc20AddressForNativeToken: AlphaWallet.Address? {
         switch self {
-<<<<<<< HEAD
-        case .optimistic, .optimisticKovan:
-            return AlphaWallet.Address(string: "0x4200000000000000000000000000000000000006")!
-        case .main, .ropsten, .rinkeby, .kovan, .goerli, .fantom, .heco, .heco_testnet, .binance_smart_chain, .binance_smart_chain_testnet, .candle, .polygon, .poa, .sokol, .classic, .xDai, .phi, .artis_sigma1, .artis_tau1, .mumbai_testnet, .callisto, .cronosTestnet, .fantom_testnet, .avalanche, .avalanche_testnet, .custom, .arbitrum, .arbitrumRinkeby, .palm, .palmTestnet:
-            return nil
-        case .klaytnCypress: return nil
-        case .klaytnBaobabTestnet: return nil
-=======
         case .optimistic, .optimisticKovan: return AlphaWallet.Address(string: "0x4200000000000000000000000000000000000006")!
-        case .main, .ropsten, .rinkeby, .kovan, .goerli, .fantom, .heco, .heco_testnet, .binance_smart_chain, .binance_smart_chain_testnet, .polygon, .poa, .sokol, .classic, .xDai, .phi, .artis_sigma1, .artis_tau1, .mumbai_testnet, .callisto, .cronosTestnet, .fantom_testnet, .avalanche, .avalanche_testnet, .custom, .arbitrum, .arbitrumRinkeby, .palm, .palmTestnet: return nil
+        case .main, .ropsten, .rinkeby, .kovan, .goerli, .fantom, .heco, .heco_testnet, .binance_smart_chain, .binance_smart_chain_testnet, .candle, .polygon, .poa, .sokol, .classic, .xDai, .phi, .artis_sigma1, .artis_tau1, .mumbai_testnet, .callisto, .cronosTestnet, .fantom_testnet, .avalanche, .avalanche_testnet, .custom, .arbitrum, .arbitrumRinkeby, .palm, .palmTestnet: return nil
         case .klaytnCypress, .klaytnBaobabTestnet: return nil
         case .ioTeX, .ioTeXTestnet: return nil
->>>>>>> b01263cf
         }
     }
 
     //Optimistic don't allow changing the gas price and limit
     var canUserChangeGas: Bool {
         switch self {
-<<<<<<< HEAD
-        case .main, .ropsten, .rinkeby, .kovan, .goerli, .fantom, .heco, .heco_testnet, .binance_smart_chain, .binance_smart_chain_testnet, .candle, .polygon, .poa, .sokol, .classic, .xDai, .phi, .artis_sigma1, .artis_tau1, .mumbai_testnet, .callisto, .cronosTestnet, .fantom_testnet, .avalanche, .avalanche_testnet, .custom, .arbitrum, .palm, .palmTestnet:
-            return true
-        case .optimistic, .optimisticKovan, .arbitrumRinkeby, .klaytnCypress, .klaytnBaobabTestnet:
-            return false
-=======
-        case .main, .ropsten, .rinkeby, .kovan, .goerli, .fantom, .heco, .heco_testnet, .binance_smart_chain, .binance_smart_chain_testnet, .polygon, .poa, .sokol, .classic, .xDai, .phi, .artis_sigma1, .artis_tau1, .mumbai_testnet, .callisto, .cronosTestnet, .fantom_testnet, .avalanche, .avalanche_testnet, .custom, .arbitrum, .palm, .palmTestnet: return true
+        case .main, .ropsten, .rinkeby, .kovan, .goerli, .fantom, .heco, .heco_testnet, .binance_smart_chain, .binance_smart_chain_testnet, .candle, .polygon, .poa, .sokol, .classic, .xDai, .phi, .artis_sigma1, .artis_tau1, .mumbai_testnet, .callisto, .cronosTestnet, .fantom_testnet, .avalanche, .avalanche_testnet, .custom, .arbitrum, .palm, .palmTestnet: return true
         case .optimistic, .optimisticKovan, .arbitrumRinkeby, .klaytnCypress, .klaytnBaobabTestnet, .ioTeX, .ioTeXTestnet: return false
->>>>>>> b01263cf
         }
     }
 
@@ -476,11 +436,7 @@
 
     var priceID: AlphaWallet.Address {
         switch self {
-<<<<<<< HEAD
-        case .main, .ropsten, .rinkeby, .kovan, .sokol, .custom, .xDai, .phi, .goerli, .artis_sigma1, .artis_tau1, .binance_smart_chain, .binance_smart_chain_testnet, .heco, .heco_testnet, .fantom, .fantom_testnet, .avalanche, .avalanche_testnet, .candle, .polygon, .mumbai_testnet, .optimistic, .optimisticKovan, .cronosTestnet, .arbitrum, .arbitrumRinkeby, .palm, .palmTestnet, .klaytnCypress, .klaytnBaobabTestnet:
-=======
-        case .main, .ropsten, .rinkeby, .kovan, .sokol, .custom, .xDai, .phi, .goerli, .artis_sigma1, .artis_tau1, .binance_smart_chain, .binance_smart_chain_testnet, .heco, .heco_testnet, .fantom, .fantom_testnet, .avalanche, .avalanche_testnet, .polygon, .mumbai_testnet, .optimistic, .optimisticKovan, .cronosTestnet, .arbitrum, .arbitrumRinkeby, .palm, .palmTestnet, .klaytnCypress, .klaytnBaobabTestnet, .ioTeX, .ioTeXTestnet:
->>>>>>> b01263cf
+        case .main, .ropsten, .rinkeby, .kovan, .sokol, .custom, .xDai, .phi, .goerli, .artis_sigma1, .artis_tau1, .binance_smart_chain, .binance_smart_chain_testnet, .heco, .heco_testnet, .fantom, .fantom_testnet, .avalanche, .avalanche_testnet, .candle, .polygon, .mumbai_testnet, .optimistic, .optimisticKovan, .cronosTestnet, .arbitrum, .arbitrumRinkeby, .palm, .palmTestnet, .klaytnCypress, .klaytnBaobabTestnet, .ioTeX, .ioTeXTestnet:
             return AlphaWallet.Address(string: "0x000000000000000000000000000000000000003c")!
         case .poa: return AlphaWallet.Address(string: "0x00000000000000000000000000000000000000AC")!
         case .classic: return AlphaWallet.Address(string: "0x000000000000000000000000000000000000003D")!
@@ -527,32 +483,6 @@
 
     var cryptoCurrencyName: String {
         switch self {
-<<<<<<< HEAD
-        case .main, .classic, .callisto, .kovan, .ropsten, .rinkeby, .poa, .sokol, .goerli, .optimistic, .optimisticKovan:
-            return "Ether"
-        case .xDai:
-            return "xDai"
-        case .phi:
-            return "PHI"
-        case .binance_smart_chain, .binance_smart_chain_testnet:
-            return "BNB"
-        case .artis_sigma1, .artis_tau1:
-            return "ATS"
-        case .heco, .heco_testnet:
-            return "HT"
-        case .fantom, .fantom_testnet:
-            return "FTM"
-        case .avalanche, .avalanche_testnet:
-            return "AVAX"
-        case .candle:
-            return "CNDL"
-        case .polygon, .mumbai_testnet:
-            return "MATIC"
-        case .cronosTestnet:
-            return "tCRO"
-        case .custom(let custom):
-            return custom.nativeCryptoTokenName ?? "Ether"
-=======
         case .main, .classic, .callisto, .kovan, .ropsten, .rinkeby, .poa, .sokol, .goerli, .optimistic, .optimisticKovan: return "Ether"
         case .xDai: return "xDai"
         case .phi: return "PHI"
@@ -561,10 +491,10 @@
         case .heco, .heco_testnet: return "HT"
         case .fantom, .fantom_testnet: return "FTM"
         case .avalanche, .avalanche_testnet: return "AVAX"
+        case .candle: return "CNDL"
         case .polygon, .mumbai_testnet: return "MATIC"
         case .cronosTestnet: return "tCRO"
         case .custom(let custom): return custom.nativeCryptoTokenName ?? "Ether"
->>>>>>> b01263cf
         case .arbitrum: return "AETH"
         case .arbitrumRinkeby: return "ARETH"
         case .palm: return "PALM"
@@ -584,11 +514,7 @@
         case .kovan: return .Kovan
         case .ropsten: return .Ropsten
         case .rinkeby: return .Rinkeby
-<<<<<<< HEAD
-        case .poa, .sokol, .classic, .callisto, .xDai, .phi, .goerli, .artis_sigma1, .artis_tau1, .binance_smart_chain, .binance_smart_chain_testnet, .heco, .heco_testnet, .fantom, .fantom_testnet, .avalanche, .custom, .avalanche_testnet, .candle, .polygon, .mumbai_testnet, .optimistic, .optimisticKovan, .cronosTestnet, .arbitrum, .arbitrumRinkeby, .palm, .palmTestnet, .klaytnCypress, .klaytnBaobabTestnet:
-=======
-        case .poa, .sokol, .classic, .callisto, .xDai, .phi, .goerli, .artis_sigma1, .artis_tau1, .binance_smart_chain, .binance_smart_chain_testnet, .heco, .heco_testnet, .fantom, .fantom_testnet, .avalanche, .custom, .avalanche_testnet, .polygon, .mumbai_testnet, .optimistic, .optimisticKovan, .cronosTestnet, .arbitrum, .arbitrumRinkeby, .palm, .palmTestnet, .klaytnCypress, .klaytnBaobabTestnet, .ioTeX, .ioTeXTestnet:
->>>>>>> b01263cf
+        case .poa, .sokol, .classic, .callisto, .xDai, .phi, .goerli, .artis_sigma1, .artis_tau1, .binance_smart_chain, .binance_smart_chain_testnet, .heco, .heco_testnet, .fantom, .fantom_testnet, .avalanche, .custom, .avalanche_testnet, .candle, .polygon, .mumbai_testnet, .optimistic, .optimisticKovan, .cronosTestnet, .arbitrum, .arbitrumRinkeby, .palm, .palmTestnet, .klaytnCypress, .klaytnBaobabTestnet, .ioTeX, .ioTeXTestnet:
             return .Custom(networkID: BigUInt(chainID))
         }
     }
@@ -600,76 +526,6 @@
 
     var magicLinkHost: String {
         switch self {
-<<<<<<< HEAD
-        case .main:
-            return Constants.mainnetMagicLinkHost
-        case .kovan:
-            return Constants.kovanMagicLinkHost
-        case .ropsten:
-            return Constants.ropstenMagicLinkHost
-        case .rinkeby:
-            return Constants.rinkebyMagicLinkHost
-        case .poa:
-            return Constants.poaMagicLinkHost
-        case .sokol:
-            return Constants.sokolMagicLinkHost
-        case .classic:
-            return Constants.classicMagicLinkHost
-        case .callisto:
-            return Constants.callistoMagicLinkHost
-        case .goerli:
-            return Constants.goerliMagicLinkHost
-        case .xDai:
-            return Constants.xDaiMagicLinkHost
-        case .phi:
-            return Constants.phiMagicLinkHost
-        case .artis_sigma1:
-            return Constants.artisSigma1MagicLinkHost
-        case .artis_tau1:
-            return Constants.artisTau1MagicLinkHost
-        case .binance_smart_chain:
-            return Constants.binanceMagicLinkHost
-        case .binance_smart_chain_testnet:
-            return Constants.binanceTestMagicLinkHost
-        case .custom:
-            return Constants.customMagicLinkHost
-        case .heco:
-            return Constants.hecoMagicLinkHost
-        case .heco_testnet:
-            return Constants.hecoTestMagicLinkHost
-        case .fantom:
-            return Constants.fantomMagicLinkHost
-        case .fantom_testnet:
-            return Constants.fantomTestMagicLinkHost
-        case .avalanche:
-            return Constants.avalancheMagicLinkHost
-        case .avalanche_testnet:
-            return Constants.avalancheTestMagicLinkHost
-        case .candle:
-            return Constants.candleMagicLinkHost
-        case .polygon:
-            return Constants.maticMagicLinkHost
-        case .mumbai_testnet:
-            return Constants.mumbaiTestMagicLinkHost
-        case .optimistic:
-            return Constants.optimisticMagicLinkHost
-        case .optimisticKovan:
-            return Constants.optimisticTestMagicLinkHost
-        case .cronosTestnet:
-            return Constants.cronosTestMagicLinkHost
-        case .arbitrum:
-            return Constants.arbitrumMagicLinkHost
-        case .arbitrumRinkeby:
-            return Constants.arbitrumRinkebyMagicLinkHost
-        case .palm:
-            return Constants.palmMagicLinkHost
-        case .palmTestnet:
-            return Constants.palmTestnetMagicLinkHost
-        case .klaytnCypress:
-            return Constants.klaytnCypressMagicLinkHost
-        case .klaytnBaobabTestnet:
-            return Constants.klaytnBaobabTestnetMagicLinkHost
-=======
         case .main: return Constants.mainnetMagicLinkHost
         case .kovan: return Constants.kovanMagicLinkHost
         case .ropsten: return Constants.ropstenMagicLinkHost
@@ -692,6 +548,7 @@
         case .fantom_testnet: return Constants.fantomTestMagicLinkHost
         case .avalanche: return Constants.avalancheMagicLinkHost
         case .avalanche_testnet: return Constants.avalancheTestMagicLinkHost
+        case .candle: return Constants.candleMagicLinkHost
         case .polygon: return Constants.maticMagicLinkHost
         case .mumbai_testnet: return Constants.mumbaiTestMagicLinkHost
         case .optimistic: return Constants.optimisticMagicLinkHost
@@ -705,8 +562,6 @@
         case .klaytnBaobabTestnet: return Constants.klaytnBaobabTestnetMagicLinkHost
         case .ioTeX: return Constants.ioTeXMagicLinkHost
         case .ioTeXTestnet: return Constants.ioTeXTestnetMagicLinkHost
->>>>>>> b01263cf
-        }
     }
 
     var rpcURL: URL {
@@ -755,11 +610,7 @@
 
     var transactionInfoEndpoints: URL? {
         switch self {
-<<<<<<< HEAD
-        case .main, .kovan, .ropsten, .rinkeby, .phi, .goerli, .classic, .poa, .xDai, .sokol, .artis_sigma1, .artis_tau1, .binance_smart_chain, .binance_smart_chain_testnet, .fantom, .candle, .polygon, .mumbai_testnet, .heco, .heco_testnet, .callisto, .optimistic, .optimisticKovan, .cronosTestnet, .custom, .arbitrum, .arbitrumRinkeby, .palm, .palmTestnet, .klaytnCypress, .klaytnBaobabTestnet:
-=======
-        case .main, .kovan, .ropsten, .rinkeby, .phi, .goerli, .classic, .poa, .xDai, .sokol, .artis_sigma1, .artis_tau1, .binance_smart_chain, .binance_smart_chain_testnet, .fantom, .polygon, .mumbai_testnet, .heco, .heco_testnet, .callisto, .optimistic, .optimisticKovan, .cronosTestnet, .custom, .arbitrum, .arbitrumRinkeby, .palm, .palmTestnet, .klaytnCypress, .klaytnBaobabTestnet, .ioTeX, .ioTeXTestnet:
->>>>>>> b01263cf
+        case .main, .kovan, .ropsten, .rinkeby, .phi, .goerli, .classic, .poa, .xDai, .sokol, .artis_sigma1, .artis_tau1, .binance_smart_chain, .binance_smart_chain_testnet, .fantom, .candle, .polygon, .mumbai_testnet, .heco, .heco_testnet, .callisto, .optimistic, .optimisticKovan, .cronosTestnet, .custom, .arbitrum, .arbitrumRinkeby, .palm, .palmTestnet, .klaytnCypress, .klaytnBaobabTestnet, .ioTeX, .ioTeXTestnet:
             return etherscanApiRoot
         case .fantom_testnet: return URL(string: "https://explorer.testnet.fantom.network/tx/")
         case .avalanche: return URL(string: "https://cchain.explorer.avax.network/tx/")
@@ -769,70 +620,13 @@
 
     var networkRequestsQueuePriority: Operation.QueuePriority {
         switch self {
-<<<<<<< HEAD
-        case .main, .candle, .polygon, .klaytnCypress, .klaytnBaobabTestnet:
-            return .normal
-        case .xDai, .kovan, .ropsten, .rinkeby, .poa, .phi, .sokol, .classic, .callisto, .goerli, .artis_sigma1, .artis_tau1, .binance_smart_chain, .binance_smart_chain_testnet, .custom, .heco, .heco_testnet, .fantom, .fantom_testnet, .avalanche, .avalanche_testnet, .mumbai_testnet, .optimistic, .optimisticKovan, .cronosTestnet, .arbitrum, .arbitrumRinkeby, .palm, .palmTestnet:
-            return .low
-=======
-        case .main, .polygon, .klaytnCypress, .klaytnBaobabTestnet: return .normal
+        case .main, .candle, .polygon, .klaytnCypress, .klaytnBaobabTestnet: return .normal
         case .xDai, .kovan, .ropsten, .rinkeby, .poa, .phi, .sokol, .classic, .callisto, .goerli, .artis_sigma1, .artis_tau1, .binance_smart_chain, .binance_smart_chain_testnet, .custom, .heco, .heco_testnet, .fantom, .fantom_testnet, .avalanche, .avalanche_testnet, .mumbai_testnet, .optimistic, .optimisticKovan, .cronosTestnet, .arbitrum, .arbitrumRinkeby, .palm, .palmTestnet, .ioTeX, .ioTeXTestnet: return .low
->>>>>>> b01263cf
         }
     }
 
     var blockChainName: String {
         switch self {
-<<<<<<< HEAD
-        case .xDai:
-            return R.string.localizable.blockchainXDAI()
-        case .phi:
-            return R.string.localizable.blockchainPhi()
-        case .artis_sigma1:
-            return R.string.localizable.blockchainARTISSigma1()
-        case .artis_tau1:
-            return R.string.localizable.blockchainARTISTau1()
-        case .binance_smart_chain:
-            return R.string.localizable.blockchainBinance()
-        case .binance_smart_chain_testnet:
-            return R.string.localizable.blockchainBinanceTest()
-        case .heco:
-            return R.string.localizable.blockchainHeco()
-        case .heco_testnet:
-            return R.string.localizable.blockchainHecoTest()
-        case .main, .rinkeby, .ropsten, .callisto, .classic, .kovan, .sokol, .poa, .goerli:
-            return R.string.localizable.blockchainEthereum()
-        case .fantom:
-            return R.string.localizable.blockchainFantom()
-        case .fantom_testnet:
-            return R.string.localizable.blockchainFantomTest()
-        case .avalanche:
-            return R.string.localizable.blockchainAvalanche()
-        case .avalanche_testnet:
-            return R.string.localizable.blockchainAvalancheTest()
-        case .candle:
-            return R.string.localizable.blockchainCandle()
-        case .polygon:
-            return R.string.localizable.blockchainPolygon()
-        case .mumbai_testnet:
-            return R.string.localizable.blockchainMumbai()
-        case .optimistic:
-            return R.string.localizable.blockchainOptimistic()
-        case .optimisticKovan:
-            return R.string.localizable.blockchainOptimisticKovan()
-        case .cronosTestnet:
-            return R.string.localizable.blockchainCronosTestnet()
-        case .custom(let custom):
-            return custom.chainName
-        case .arbitrum:
-            return R.string.localizable.blockchainArbitrum()
-        case .arbitrumRinkeby:
-            return R.string.localizable.blockchainArbitrumRinkeby()
-        case .palm:
-            return R.string.localizable.blockchainPalm()
-        case .palmTestnet:
-            return R.string.localizable.blockchainPalmTestnet()
-=======
         case .xDai: return R.string.localizable.blockchainXDAI()
         case .phi: return R.string.localizable.blockchainPhi()
         case .artis_sigma1: return R.string.localizable.blockchainARTISSigma1()
@@ -846,6 +640,7 @@
         case .fantom_testnet: return R.string.localizable.blockchainFantomTest()
         case .avalanche: return R.string.localizable.blockchainAvalanche()
         case .avalanche_testnet: return R.string.localizable.blockchainAvalancheTest()
+        case .candle: return R.string.localizable.blockchainCandle()
         case .polygon: return R.string.localizable.blockchainPolygon()
         case .mumbai_testnet: return R.string.localizable.blockchainMumbai()
         case .optimistic: return R.string.localizable.blockchainOptimistic()
@@ -856,7 +651,6 @@
         case .arbitrumRinkeby: return R.string.localizable.blockchainArbitrumRinkeby()
         case .palm: return R.string.localizable.blockchainPalm()
         case .palmTestnet: return R.string.localizable.blockchainPalmTestnet()
->>>>>>> b01263cf
         case .klaytnCypress: return "Klaytn Cypress"
         case .klaytnBaobabTestnet: return "Klaytn Baobab"
         case .ioTeX: return "IoTeX Mainnet"
@@ -914,54 +708,6 @@
 
     var iconImage: UIImage? {
         switch self {
-<<<<<<< HEAD
-        case .main:
-            return R.image.eth()
-        case .xDai:
-            return R.image.xDai()
-        case .phi:
-            return R.image.phi()
-        case .poa:
-            return R.image.tokenPoa()
-        case  .classic:
-            return R.image.tokenEtc()
-        case .callisto:
-            return R.image.tokenCallisto()
-        case .artis_sigma1:
-            return R.image.tokenArtis()
-        case .binance_smart_chain:
-            return R.image.tokenBnb()
-        case .kovan, .ropsten, .rinkeby, .sokol, .goerli, .artis_tau1, .binance_smart_chain_testnet, .cronosTestnet, .custom:
-            return nil
-        case .heco:
-            return R.image.hthecoMainnet()
-        case .heco_testnet:
-            return R.image.hthecoTestnet()
-        case .fantom, .fantom_testnet:
-            return R.image.iconsTokensFantom()
-        case .avalanche, .avalanche_testnet:
-            return R.image.iconsTokensAvalanche()
-        case .candle:
-            return R.image.iconsTokensCandle()
-        case .polygon, .mumbai_testnet:
-            return R.image.iconsTokensPolygon()
-        case .optimistic:
-            return R.image.iconsTokensOptimistic()
-        case .optimisticKovan:
-            return R.image.iconsTokensOptimisticKovan()
-        case .arbitrum:
-            return R.image.arbitrum()
-        case .arbitrumRinkeby:
-            return nil
-        case .palm:
-            return R.image.iconsTokensPalm()
-        case .palmTestnet:
-            return nil
-        case .klaytnCypress:
-            return R.image.klaytnIcon()
-        case .klaytnBaobabTestnet:
-            return R.image.klaytnBaobab()
-=======
         case .main: return R.image.eth()
         case .xDai: return R.image.xDai()
         case .phi: return R.image.phi()
@@ -975,6 +721,7 @@
         case .heco_testnet: return R.image.hthecoTestnet()
         case .fantom, .fantom_testnet: return R.image.iconsTokensFantom()
         case .avalanche, .avalanche_testnet: return R.image.iconsTokensAvalanche()
+        case .candle: return R.image.iconsTokensCandle()
         case .polygon, .mumbai_testnet: return R.image.iconsTokensPolygon()
         case .optimistic: return R.image.iconsTokensOptimistic()
         case .optimisticKovan: return R.image.iconsTokensOptimisticKovan()
@@ -986,7 +733,6 @@
         case .klaytnBaobabTestnet: return R.image.klaytnBaobab()
         case .ioTeX: return R.image.ioTeX()
         case .ioTeXTestnet: return R.image.ioTeXTestnet()
->>>>>>> b01263cf
         }
     }
 
