--- conflicted
+++ resolved
@@ -23,22 +23,7 @@
             .flatMap { (url: $0, name: result.name) }
     }
 
-<<<<<<< HEAD
-    private static func explorerName(for server: RPCServer) -> String {
-        switch server {
-        case .main, .kovan, .ropsten, .rinkeby, .goerli:
-            return "Etherscan"
-        case .classic, .poa, .custom, .callisto, .sokol, .binance_smart_chain, .binance_smart_chain_testnet, .heco, .heco_testnet, .fantom, .fantom_testnet, .avalanche, .avalanche_testnet, .polygon, .mumbai_testnet, .optimistic, .optimisticKovan, .cronosTestnet, .arbitrum, .arbitrumRinkeby, .palm, .palmTestnet, .klaytnCypress, .klaytnBaobabTestnet, .phi:
-            return "\(server.name) Explorer"
-        case .xDai, .candle:
-            return "Blockscout"
-        case .artis_sigma1, .artis_tau1:
-            return "ARTIS"
-        }
-    }
 
-=======
->>>>>>> b01263cf
     private static func explorer(for server: RPCServer) -> (url: String?, name: String) {
         let url = server.etherscanWebpageRoot
         return (url?.absoluteString, server.explorerName)
