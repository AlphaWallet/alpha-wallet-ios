// Copyright © 2021 Stormbird PTE. LTD.

import UIKit

enum SendPrivateTransactionsProvider: String {
    case ethermine
    case eden

    var title: String {
        switch self {
        case .ethermine:
            return R.string.localizable.sendPrivateTransactionsProviderEtheremine()
        case .eden:
            return R.string.localizable.sendPrivateTransactionsProviderEden()
        }
    }

    var icon: UIImage {
        switch self {
        case .ethermine:
            return R.image.iconsSettingsEthermine()!
        case .eden:
            return R.image.iconsSettingsEden()!
        }
    }

    func rpcUrl(forServer server: RPCServer) -> URL? {
        switch self {
        case .ethermine:
            switch server {
            case .main:
                return URL(string: "https://rpc.ethermine.org")!
<<<<<<< HEAD
            case .xDai, .kovan, .ropsten, .rinkeby, .poa, .sokol, .classic, .callisto, .goerli, .artis_sigma1, .artis_tau1, .binance_smart_chain, .binance_smart_chain_testnet, .custom, .heco, .heco_testnet, .fantom, .fantom_testnet, .avalanche, .avalanche_testnet, .candle, .polygon, .mumbai_testnet, .optimistic, .optimisticKovan, .cronosTestnet, .arbitrum, .arbitrumRinkeby, .palm, .palmTestnet:
=======
            case .xDai, .kovan, .ropsten, .rinkeby, .poa, .sokol, .classic, .callisto, .goerli, .artis_sigma1, .artis_tau1, .binance_smart_chain, .binance_smart_chain_testnet, .custom, .heco, .heco_testnet, .fantom, .fantom_testnet, .avalanche, .avalanche_testnet, .polygon, .mumbai_testnet, .optimistic, .optimisticKovan, .cronosTestnet, .arbitrum, .arbitrumRinkeby, .palm, .palmTestnet, .phi:
>>>>>>> 05776de2
                return nil
            case .klaytnCypress: return nil
            case .klaytnBaobabTestnet: return nil
            }
        case .eden:
            switch server {
            case .main:
                return URL(string: "https://api.edennetwork.io/v1/rpc")!
            case .ropsten:
                return URL(string: "https://dev-api.edennetwork.io/v1/rpc")!
<<<<<<< HEAD
            case .xDai, .kovan, .rinkeby, .poa, .sokol, .classic, .callisto, .goerli, .artis_sigma1, .artis_tau1, .binance_smart_chain, .binance_smart_chain_testnet, .custom, .heco, .heco_testnet, .fantom, .fantom_testnet, .avalanche, .avalanche_testnet, .candle, .polygon, .mumbai_testnet, .optimistic, .optimisticKovan, .cronosTestnet, .arbitrum, .arbitrumRinkeby, .palm, .palmTestnet:
=======
            case .xDai, .kovan, .rinkeby, .poa, .sokol, .classic, .callisto, .goerli, .artis_sigma1, .artis_tau1, .binance_smart_chain, .binance_smart_chain_testnet, .custom, .heco, .heco_testnet, .fantom, .fantom_testnet, .avalanche, .avalanche_testnet, .polygon, .mumbai_testnet, .optimistic, .optimisticKovan, .cronosTestnet, .arbitrum, .arbitrumRinkeby, .palm, .palmTestnet, .phi:
>>>>>>> 05776de2
                return nil
            case .klaytnCypress: return nil
            case .klaytnBaobabTestnet: return nil
            }
        }
    }
}<|MERGE_RESOLUTION|>--- conflicted
+++ resolved
@@ -30,11 +30,7 @@
             switch server {
             case .main:
                 return URL(string: "https://rpc.ethermine.org")!
-<<<<<<< HEAD
-            case .xDai, .kovan, .ropsten, .rinkeby, .poa, .sokol, .classic, .callisto, .goerli, .artis_sigma1, .artis_tau1, .binance_smart_chain, .binance_smart_chain_testnet, .custom, .heco, .heco_testnet, .fantom, .fantom_testnet, .avalanche, .avalanche_testnet, .candle, .polygon, .mumbai_testnet, .optimistic, .optimisticKovan, .cronosTestnet, .arbitrum, .arbitrumRinkeby, .palm, .palmTestnet:
-=======
-            case .xDai, .kovan, .ropsten, .rinkeby, .poa, .sokol, .classic, .callisto, .goerli, .artis_sigma1, .artis_tau1, .binance_smart_chain, .binance_smart_chain_testnet, .custom, .heco, .heco_testnet, .fantom, .fantom_testnet, .avalanche, .avalanche_testnet, .polygon, .mumbai_testnet, .optimistic, .optimisticKovan, .cronosTestnet, .arbitrum, .arbitrumRinkeby, .palm, .palmTestnet, .phi:
->>>>>>> 05776de2
+            case .xDai, .kovan, .ropsten, .rinkeby, .poa, .sokol, .classic, .callisto, .goerli, .artis_sigma1, .artis_tau1, .binance_smart_chain, .binance_smart_chain_testnet, .custom, .heco, .heco_testnet, .fantom, .fantom_testnet, .avalanche, .avalanche_testnet, .candle, .polygon, .mumbai_testnet, .optimistic, .optimisticKovan, .cronosTestnet, .arbitrum, .arbitrumRinkeby, .palm, .palmTestnet, .phi:
                 return nil
             case .klaytnCypress: return nil
             case .klaytnBaobabTestnet: return nil
@@ -45,11 +41,7 @@
                 return URL(string: "https://api.edennetwork.io/v1/rpc")!
             case .ropsten:
                 return URL(string: "https://dev-api.edennetwork.io/v1/rpc")!
-<<<<<<< HEAD
-            case .xDai, .kovan, .rinkeby, .poa, .sokol, .classic, .callisto, .goerli, .artis_sigma1, .artis_tau1, .binance_smart_chain, .binance_smart_chain_testnet, .custom, .heco, .heco_testnet, .fantom, .fantom_testnet, .avalanche, .avalanche_testnet, .candle, .polygon, .mumbai_testnet, .optimistic, .optimisticKovan, .cronosTestnet, .arbitrum, .arbitrumRinkeby, .palm, .palmTestnet:
-=======
-            case .xDai, .kovan, .rinkeby, .poa, .sokol, .classic, .callisto, .goerli, .artis_sigma1, .artis_tau1, .binance_smart_chain, .binance_smart_chain_testnet, .custom, .heco, .heco_testnet, .fantom, .fantom_testnet, .avalanche, .avalanche_testnet, .polygon, .mumbai_testnet, .optimistic, .optimisticKovan, .cronosTestnet, .arbitrum, .arbitrumRinkeby, .palm, .palmTestnet, .phi:
->>>>>>> 05776de2
+            case .xDai, .kovan, .rinkeby, .poa, .sokol, .classic, .callisto, .goerli, .artis_sigma1, .artis_tau1, .binance_smart_chain, .binance_smart_chain_testnet, .custom, .heco, .heco_testnet, .fantom, .fantom_testnet, .avalanche, .avalanche_testnet, .candle, .polygon, .mumbai_testnet, .optimistic, .optimisticKovan, .cronosTestnet, .arbitrum, .arbitrumRinkeby, .palm, .palmTestnet, .phi:
                 return nil
             case .klaytnCypress: return nil
             case .klaytnBaobabTestnet: return nil
