--- conflicted
+++ resolved
@@ -28,13 +28,13 @@
         switch self {
         case .ethermine:
             switch server {
-<<<<<<< HEAD
             case .main:
                 return URL(string: "https://rpc.ethermine.org")!
             case .xDai, .kovan, .ropsten, .rinkeby, .poa, .sokol, .classic, .callisto, .goerli, .artis_sigma1, .artis_tau1, .binance_smart_chain, .binance_smart_chain_testnet, .custom, .heco, .heco_testnet, .fantom, .fantom_testnet, .avalanche, .avalanche_testnet, .candle, .polygon, .mumbai_testnet, .optimistic, .optimisticKovan, .cronosTestnet, .arbitrum, .arbitrumRinkeby, .palm, .palmTestnet, .phi:
                 return nil
             case .klaytnCypress: return nil
             case .klaytnBaobabTestnet: return nil
+            case .ioTeX, .ioTeXTestnet: return nil
             }
         case .eden:
             switch server {
@@ -46,20 +46,7 @@
                 return nil
             case .klaytnCypress: return nil
             case .klaytnBaobabTestnet: return nil
-=======
-            case .main: return URL(string: "https://rpc.ethermine.org")!
-            case .xDai, .kovan, .ropsten, .rinkeby, .poa, .sokol, .classic, .callisto, .goerli, .artis_sigma1, .artis_tau1, .binance_smart_chain, .binance_smart_chain_testnet, .custom, .heco, .heco_testnet, .fantom, .fantom_testnet, .avalanche, .avalanche_testnet, .polygon, .mumbai_testnet, .optimistic, .optimisticKovan, .cronosTestnet, .arbitrum, .arbitrumRinkeby, .palm, .palmTestnet, .phi: return nil
-            case .klaytnCypress, .klaytnBaobabTestnet: return nil
             case .ioTeX, .ioTeXTestnet: return nil
-            }
-        case .eden:
-            switch server {
-            case .main: return URL(string: "https://api.edennetwork.io/v1/rpc")!
-            case .ropsten: return URL(string: "https://dev-api.edennetwork.io/v1/rpc")!
-            case .xDai, .kovan, .rinkeby, .poa, .sokol, .classic, .callisto, .goerli, .artis_sigma1, .artis_tau1, .binance_smart_chain, .binance_smart_chain_testnet, .custom, .heco, .heco_testnet, .fantom, .fantom_testnet, .avalanche, .avalanche_testnet, .polygon, .mumbai_testnet, .optimistic, .optimisticKovan, .cronosTestnet, .arbitrum, .arbitrumRinkeby, .palm, .palmTestnet, .phi: return nil
-            case .klaytnCypress, .klaytnBaobabTestnet: return nil
-            case .ioTeX, .ioTeXTestnet: return nil
->>>>>>> b01263cf
             }
         }
     }
