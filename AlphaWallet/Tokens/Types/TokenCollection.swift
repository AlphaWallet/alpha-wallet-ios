//Copyright © 2018 Stormbird PTE. LTD.

import Foundation
import Result
import PromiseKit
import Combine

protocol TokenProvidable {
    func token(for contract: AlphaWallet.Address) -> Token?
    func token(for contract: AlphaWallet.Address, server: RPCServer) -> Token?
}

protocol TokenAddable {
    @discardableResult func addCustom(tokens: [ERCToken], shouldUpdateBalance: Bool) -> [Token]
}

protocol TokenCollection: TokenProvidable, TokenAddable {
    var tokensViewModel: AnyPublisher<TokensViewModel, Never> { get }
    var tokensDataStore: TokensDataStore { get }
    var tokensFilter: TokensFilter { get }

    func fetch()
}

///This contains tokens across multiple-chains
class MultipleChainsTokenCollection: NSObject, TokenCollection {

    let tokensFilter: TokensFilter
    private var tokensViewModelSubject: CurrentValueSubject<TokensViewModel, Never>

    private let refereshSubject = PassthroughSubject<Void, Never>.init()
    private var cancelable = Set<AnyCancellable>()

    let tokensDataStore: TokensDataStore
    var tokensViewModel: AnyPublisher<TokensViewModel, Never> {
        tokensViewModelSubject.eraseToAnyPublisher()
    }
    private let queue = DispatchQueue(label: "com.MultipleChainsTokenCollection.updateQueue")

    init(tokensFilter: TokensFilter, tokensDataStore: TokensDataStore, config: Config) {
        self.tokensFilter = tokensFilter
        self.tokensDataStore = tokensDataStore

        let enabledServers = config.enabledServers
        let tokens = tokensDataStore.enabledTokens(for: enabledServers)
        self.tokensViewModelSubject = .init(.init(tokensFilter: tokensFilter, tokens: tokens, config: config))
        super.init()

        tokensDataStore
            .enabledTokensPublisher(for: enabledServers)
            .receive(on: queue)
            .combineLatest(refereshSubject, { tokens, _ in tokens })
            .map { MultipleChainsTokensDataStore.functional.erc20AddressForNativeTokenFilter(servers: enabledServers, tokens: $0) }
            .map { TokensViewModel.functional.filterAwaySpuriousTokens($0) }
            .map { TokensViewModel(tokensFilter: tokensFilter, tokens: $0, config: config) }
            .debounce(for: .seconds(Constants.refreshTokensThresholdSec), scheduler: queue)
            .receive(on: RunLoop.main)
            .sink { [weak self] tokensViewModel in
                self?.tokensViewModelSubject.send(tokensViewModel)
            }.store(in: &cancelable)
    }

    func fetch() {
        refereshSubject.send(())
    }
<<<<<<< HEAD
}
=======

    func token(for contract: AlphaWallet.Address) -> Token? {
        tokensDataStore.token(forContract: contract)
    }

    func token(for contract: AlphaWallet.Address, server: RPCServer) -> Token? {
        tokensDataStore.token(forContract: contract, server: server)
    }

    @discardableResult func addCustom(tokens: [ERCToken], shouldUpdateBalance: Bool) -> [Token] {
        tokensDataStore.addCustom(tokens: tokens, shouldUpdateBalance: shouldUpdateBalance)
    }
}
>>>>>>> 4fa9333e
<|MERGE_RESOLUTION|>--- conflicted
+++ resolved
@@ -63,9 +63,6 @@
     func fetch() {
         refereshSubject.send(())
     }
-<<<<<<< HEAD
-}
-=======
 
     func token(for contract: AlphaWallet.Address) -> Token? {
         tokensDataStore.token(forContract: contract)
@@ -79,4 +76,3 @@
         tokensDataStore.addCustom(tokens: tokens, shouldUpdateBalance: shouldUpdateBalance)
     }
 }
->>>>>>> 4fa9333e
