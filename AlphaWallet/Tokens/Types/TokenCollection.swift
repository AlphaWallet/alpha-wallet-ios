//Copyright © 2018 Stormbird PTE. LTD.

import Foundation
import Result
import PromiseKit
import Combine

protocol TokenCollection {
    var tokensViewModel: AnyPublisher<TokensViewModel, Never> { get }
    var tokensDataStore: TokensDataStore { get }
    var tokensFilter: TokensFilter { get }

    func fetch()
}

///This contains tokens across multiple-chains
class MultipleChainsTokenCollection: NSObject, TokenCollection {
    let tokensFilter: TokensFilter
    private var tokensViewModelSubject: CurrentValueSubject<TokensViewModel, Never>

    private let refereshSubject = PassthroughSubject<Void, Never>.init()
    private var cancelable = Set<AnyCancellable>()

    let tokensDataStore: TokensDataStore
    var tokensViewModel: AnyPublisher<TokensViewModel, Never> {
        tokensViewModelSubject.eraseToAnyPublisher()
    }
    private let queue = DispatchQueue(label: "com.MultipleChainsTokenCollection.updateQueue")

    init(tokensFilter: TokensFilter, tokensDataStore: TokensDataStore, config: Config) {
        self.tokensFilter = tokensFilter
        self.tokensDataStore = tokensDataStore

        let enabledServers = config.enabledServers
        let tokens = tokensDataStore.enabledTokens(for: enabledServers)
        self.tokensViewModelSubject = .init(.init(tokensFilter: tokensFilter, tokens: tokens, config: config))
        super.init()

        tokensDataStore
            .enabledTokensPublisher(for: enabledServers)
            .receive(on: queue)
            .combineLatest(refereshSubject, { tokens, _ in tokens })
            .map { MultipleChainsTokensDataStore.functional.erc20AddressForNativeTokenFilter(servers: enabledServers, tokens: $0) }
            .map { TokensViewModel.functional.filterAwaySpuriousTokens($0) }
            .map { TokensViewModel(tokensFilter: tokensFilter, tokens: $0, config: config) }
            .debounce(for: .seconds(Constants.refreshTokensThresholdSec), scheduler: queue)
            .receive(on: RunLoop.main)
            .sink { [weak self] tokensViewModel in
                self?.tokensViewModelSubject.send(tokensViewModel)
            }.store(in: &cancelable)
    }

    func fetch() {
        refereshSubject.send(())
    }
<<<<<<< HEAD
}

extension RPCServer {
    var displayOrderPriority: Int {
        switch self {
        case .main: return 1
        case .candle: return 2
        case .xDai: return 3
        case .classic: return 4
        case .poa: return 5
        case .ropsten: return 6
        case .kovan: return 7
        case .rinkeby: return 8
        case .sokol: return 9
        case .callisto: return 10
        case .goerli: return 11
        case .artis_sigma1: return 246529
        case .artis_tau1: return 246785
        case .binance_smart_chain: return 12
        case .binance_smart_chain_testnet: return 13
        case .custom(let custom): return 300000 + custom.chainID
        case .heco: return 14
        case .heco_testnet: return 15
        case .fantom: return 16
        case .fantom_testnet: return 17
        case .avalanche: return 18
        case .avalanche_testnet: return 19
        case .polygon: return 20
        case .mumbai_testnet: return 21
        case .optimistic: return 22
        case .optimisticKovan: return 23
        case .cronosTestnet: return 24
        case .arbitrum: return 25
        case .arbitrumRinkeby: return 26
        case .palm: return 27
        case .palmTestnet: return 28
        case .klaytnCypress: return 29
        case .klaytnBaobabTestnet: return 30
        case .phi: return 31
        }
    }
=======
>>>>>>> b01263cf
}<|MERGE_RESOLUTION|>--- conflicted
+++ resolved
@@ -53,48 +53,4 @@
     func fetch() {
         refereshSubject.send(())
     }
-<<<<<<< HEAD
 }
-
-extension RPCServer {
-    var displayOrderPriority: Int {
-        switch self {
-        case .main: return 1
-        case .candle: return 2
-        case .xDai: return 3
-        case .classic: return 4
-        case .poa: return 5
-        case .ropsten: return 6
-        case .kovan: return 7
-        case .rinkeby: return 8
-        case .sokol: return 9
-        case .callisto: return 10
-        case .goerli: return 11
-        case .artis_sigma1: return 246529
-        case .artis_tau1: return 246785
-        case .binance_smart_chain: return 12
-        case .binance_smart_chain_testnet: return 13
-        case .custom(let custom): return 300000 + custom.chainID
-        case .heco: return 14
-        case .heco_testnet: return 15
-        case .fantom: return 16
-        case .fantom_testnet: return 17
-        case .avalanche: return 18
-        case .avalanche_testnet: return 19
-        case .polygon: return 20
-        case .mumbai_testnet: return 21
-        case .optimistic: return 22
-        case .optimisticKovan: return 23
-        case .cronosTestnet: return 24
-        case .arbitrum: return 25
-        case .arbitrumRinkeby: return 26
-        case .palm: return 27
-        case .palmTestnet: return 28
-        case .klaytnCypress: return 29
-        case .klaytnBaobabTestnet: return 30
-        case .phi: return 31
-        }
-    }
-=======
->>>>>>> b01263cf
-}