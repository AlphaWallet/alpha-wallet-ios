//Copyright © 2018 Stormbird PTE. LTD.

import Foundation
import Result
import PromiseKit
import Combine

protocol TokenCollection {
    var tokensViewModel: AnyPublisher<TokensViewModel, Never> { get }
    var tokensDataStore: TokensDataStore { get }
    var tokensFilter: TokensFilter { get }

    func fetch()
}

///This contains tokens across multiple-chains
class MultipleChainsTokenCollection: NSObject, TokenCollection {
    let tokensFilter: TokensFilter
    private var tokensViewModelSubject: CurrentValueSubject<TokensViewModel, Never>

    private let refereshSubject = PassthroughSubject<Void, Never>.init()
    private var cancelable = Set<AnyCancellable>()

    let tokensDataStore: TokensDataStore
    var tokensViewModel: AnyPublisher<TokensViewModel, Never> {
        tokensViewModelSubject.eraseToAnyPublisher()
    }
    private let queue = DispatchQueue(label: "com.MultipleChainsTokenCollection.updateQueue")

    init(tokensFilter: TokensFilter, tokensDataStore: TokensDataStore, config: Config) {
        self.tokensFilter = tokensFilter
        self.tokensDataStore = tokensDataStore

        let enabledServers = config.enabledServers
        let tokens = tokensDataStore.enabledTokens(for: enabledServers)
        self.tokensViewModelSubject = .init(.init(tokensFilter: tokensFilter, tokens: tokens, config: config))
        super.init()

        tokensDataStore
            .enabledTokensPublisher(for: enabledServers)
            .receive(on: queue)
            .combineLatest(refereshSubject, { tokens, _ in tokens })
            .map { MultipleChainsTokensDataStore.functional.erc20AddressForNativeTokenFilter(servers: enabledServers, tokens: $0) }
            .map { TokensViewModel.functional.filterAwaySpuriousTokens($0) }
            .map { TokensViewModel(tokensFilter: tokensFilter, tokens: $0, config: config) }
            .debounce(for: .seconds(Constants.refreshTokensThresholdSec), scheduler: queue)
            .receive(on: RunLoop.main)
            .sink { [weak self] tokensViewModel in
                self?.tokensViewModelSubject.send(tokensViewModel)
            }.store(in: &cancelable)
    }

    func fetch() {
        refereshSubject.send(())
    }
}

extension RPCServer {
    var displayOrderPriority: Int {
        switch self {
        case .main: return 1
        case .candle: return 2
        case .xDai: return 3
        case .classic: return 4
        case .poa: return 5
        case .ropsten: return 6
        case .kovan: return 7
        case .rinkeby: return 8
        case .sokol: return 9
        case .callisto: return 10
        case .goerli: return 11
        case .artis_sigma1: return 246529
        case .artis_tau1: return 246785
        case .binance_smart_chain: return 12
        case .binance_smart_chain_testnet: return 13
        case .custom(let custom): return 300000 + custom.chainID
        case .heco: return 14
        case .heco_testnet: return 15
        case .fantom: return 16
        case .fantom_testnet: return 17
        case .avalanche: return 18
        case .avalanche_testnet: return 19
        case .polygon: return 20
        case .mumbai_testnet: return 21
        case .optimistic: return 22
        case .optimisticKovan: return 23
        case .cronosTestnet: return 24
        case .arbitrum: return 25
        case .arbitrumRinkeby: return 26
        case .palm: return 27
        case .palmTestnet: return 28
        case .klaytnCypress: return 29
        case .klaytnBaobabTestnet: return 30
<<<<<<< HEAD
=======
        case .phi: return 31
>>>>>>> 05776de2
        }
    }
}<|MERGE_RESOLUTION|>--- conflicted
+++ resolved
@@ -91,10 +91,7 @@
         case .palmTestnet: return 28
         case .klaytnCypress: return 29
         case .klaytnBaobabTestnet: return 30
-<<<<<<< HEAD
-=======
         case .phi: return 31
->>>>>>> 05776de2
         }
     }
 }