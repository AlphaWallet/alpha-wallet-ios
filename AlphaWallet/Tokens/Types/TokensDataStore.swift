--- conflicted
+++ resolved
@@ -293,18 +293,6 @@
             }
         }
 
-<<<<<<< HEAD
-    //Result<Void, AnyError>
-    //claim order continues to use indices to do the transaction, not the bytes32 variables
-    func claimOrder(signedOrder: SignedOrder,
-                    expiry: BigUInt,
-                    v: UInt8,
-                    r: String,
-                    s: String,
-                    completion: @escaping(Any) -> Void) {
-        claimOrderCoordinator.claimOrder(signedOrder: signedOrder, expiry: expiry, v: v, r: r, s: s) { result in
-            completion(result)
-=======
         getIsERC721ContractCoordinator.getIsERC721Contract(for: address!) { [weak self] result in
             guard let strongSelf = self else { return }
             switch result {
@@ -321,7 +309,6 @@
             if knownToBeNotERC721 && knownToBeNotERC875 {
                 completion(.erc20)
             }
->>>>>>> 1fb758c4
         }
     }
 
