--- conflicted
+++ resolved
@@ -82,11 +82,8 @@
                 switch token.server {
                 case .xDai:
                     return [.init(type: .erc20Send), .init(type: .erc20Receive)] + tokenActionsProvider.actions(token: key)
-<<<<<<< HEAD
-                case .main, .kovan, .ropsten, .rinkeby, .poa, .sokol, .classic, .callisto, .goerli, .artis_sigma1, .artis_tau1, .binance_smart_chain, .binance_smart_chain_testnet, .heco, .heco_testnet, .custom, .fantom, .fantom_testnet, .avalanche, .avalanche_testnet, .candle, .polygon, .mumbai_testnet, .optimistic, .optimisticKovan, .cronosTestnet, .arbitrum, .arbitrumRinkeby, .palm, .palmTestnet, .klaytnCypress, .klaytnBaobabTestnet, .phi:
-=======
-                case .main, .kovan, .ropsten, .rinkeby, .poa, .sokol, .classic, .callisto, .goerli, .artis_sigma1, .artis_tau1, .binance_smart_chain, .binance_smart_chain_testnet, .heco, .heco_testnet, .custom, .fantom, .fantom_testnet, .avalanche, .avalanche_testnet, .polygon, .mumbai_testnet, .optimistic, .optimisticKovan, .cronosTestnet, .arbitrum, .arbitrumRinkeby, .palm, .palmTestnet, .klaytnCypress, .klaytnBaobabTestnet, .phi, .ioTeX, .ioTeXTestnet:
->>>>>>> b01263cf
+                case .main, .kovan, .ropsten, .rinkeby, .poa, .sokol, .classic, .callisto, .goerli, .artis_sigma1, .artis_tau1, .binance_smart_chain, .binance_smart_chain_testnet, .heco, .heco_testnet, .custom, .fantom, .fantom_testnet, .avalanche, .avalanche_testnet, .candle, .polygon, .mumbai_testnet, .optimistic, .optimisticKovan, .cronosTestnet, .arbitrum, .arbitrumRinkeby, .palm, .palmTestnet, .klaytnCypress, .klaytnBaobabTestnet, .phi, .ioTeX, .ioTeXTestnet:
+
                     return actions + tokenActionsProvider.actions(token: key)
                 }
             }
