--- conflicted
+++ resolved
@@ -47,8 +47,7 @@
         let selectedTokenHolders = viewModel.tokenHolders.filter { $0.isSelected }
         return selectedTokenHolders.first
     }
-    private var moreActions: [TokenInstanceAction] = []
-
+    
     var server: RPCServer {
         return tokenObject.server
     }
@@ -152,21 +151,8 @@
         if let selectedTokenHolder = selectedTokenHolder {
 
             buttonsBar.configure(.combined(buttons: viewModel.actions.count))
-            buttonsBar.delegate = self
-            buttonsBar.dataSource = self
-<<<<<<< HEAD
-            
-            var actions = viewModel.actions
-            actions.removeFirst(buttonsBar.buttons.count)
-            moreActions = actions
-            
-=======
-
-            var actions = viewModel.actions
-            actions.removeFirst(buttonsBar.buttons.count)
-            moreActions = actions
-
->>>>>>> 8dacf0c7
+            buttonsBar.viewController = self
+
             for (action, button) in zip(viewModel.actions, buttonsBar.buttons) {
                 button.setTitle(action.name, for: .normal)
                 button.addTarget(self, action: #selector(actionButtonTapped), for: .touchUpInside)
@@ -175,10 +161,10 @@
                     if let selection = action.activeExcludingSelection(selectedTokenHolders: [selectedTokenHolder], forWalletAddress: account.address) {
                         if selection.denial == nil {
                             button.isHidden = true
-                        } else {
+                        } else if button.isHidden != true {
                             button.isHidden = false
                         }
-                    } else {
+                    } else if button.isHidden != true {
                         button.isHidden = false
                     }
                 case .watch:
@@ -188,7 +174,7 @@
         } else {
             buttonsBar.configuration = .empty
         }
-        
+
         sizingCell = nil
         tableView.reloadData()
     }
@@ -233,32 +219,18 @@
         let transferType = TransferType(token: viewModel.token)
         delegate?.didPressTransfer(token: viewModel.token, tokenHolder: selectedTokenHolder, for: .send(type: transferType), tokenHolders: viewModel.tokenHolders, in: self)
     }
-<<<<<<< HEAD
-    
-    private func handle(action: TokenInstanceAction) {
-        guard let tokenHolder = self.selectedTokenHolder else { return }
-=======
 
     private func handle(action: TokenInstanceAction) {
         guard let tokenHolder = selectedTokenHolder else { return }
->>>>>>> 8dacf0c7
         switch action.type {
         case .erc20Send, .erc20Receive:
             break
         case .nftRedeem:
-<<<<<<< HEAD
-            self.redeem()
-        case .nftSell:
-            self.sell()
-        case .nonFungibleTransfer:
-            self.transfer()
-=======
             redeem()
         case .nftSell:
             sell()
         case .nonFungibleTransfer:
             transfer()
->>>>>>> 8dacf0c7
         case .tokenScript:
             if let selection = action.activeExcludingSelection(selectedTokenHolders: [tokenHolder], forWalletAddress: account.address) {
                 if let denialMessage = selection.denial {
@@ -278,11 +250,7 @@
             }
         }
     }
-<<<<<<< HEAD
-    
-=======
-
->>>>>>> 8dacf0c7
+
     //TODO multi-selection. Only supports selecting one tokenHolder for now
     @objc private func actionButtonTapped(sender: UIButton) {
         let actions = viewModel.actions
@@ -518,38 +486,3 @@
         UIView.setAnimationsEnabled(true)
     }
 }
-
-extension TokensCardViewController: ButtonsBarDataSource {
-<<<<<<< HEAD
-    
-    func buttonsBarNumberOfMoreActions(_ buttonsBar: ButtonsBar) -> Int {
-        return moreActions.count
-    }
-    
-=======
-    func buttonsBarNumberOfMoreActions(_ buttonsBar: ButtonsBar) -> Int {
-        return moreActions.count
-    }
-
->>>>>>> 8dacf0c7
-    func buttonsBar(_ buttonsBar: ButtonsBar, moreActionViewModelAtIndex index: Int) -> MoreBarButtonViewModel {
-        let isEnabled: Bool
-        switch account.type {
-        case .real:
-            isEnabled = true
-        case .watch:
-            isEnabled = false
-        }
-        return MoreBarButtonViewModel(title: moreActions[index].name, isEnabled: isEnabled)
-    }
-}
-
-extension TokensCardViewController: ButtonsBarDelegate {
-<<<<<<< HEAD
-    
-=======
->>>>>>> 8dacf0c7
-    func buttonsBar(_ buttonsBar: ButtonsBar, didSelectMoreAction index: Int) {
-        handle(action: moreActions[index])
-    }
-}