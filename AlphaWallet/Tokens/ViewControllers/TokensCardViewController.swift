--- conflicted
+++ resolved
@@ -28,17 +28,10 @@
         return tokenObject.contract
     }
     var tokenObject: TokenObject
-<<<<<<< HEAD
     var viewModel: TicketsViewModel
     let tokensStorage: TokensDataStore
     let account: Wallet
     let session: WalletSession
-=======
-    var viewModel: TokensCardViewModel
-    var tokensStorage: TokensDataStore
-    var account: Wallet
-    var session: WalletSession
->>>>>>> fe956d16
     weak var delegate: TokensCardViewControllerDelegate?
     let header = TokenCardsViewControllerHeader()
     let roundedBackground = RoundedBackground()
