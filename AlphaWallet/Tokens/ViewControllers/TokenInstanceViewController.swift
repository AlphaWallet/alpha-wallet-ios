--- conflicted
+++ resolved
@@ -22,8 +22,7 @@
     private lazy var tokenRowView: TokenCardRowViewProtocol & UIView = createTokenRowView()
     private let separators = (bar: UIView(), line: UIView())
     private let buttonsBar = ButtonsBar(configuration: .combined(buttons: 3))
-    private var moreActions: [TokenInstanceAction] = []
-
+    
     var tokenHolder: TokenHolder {
         return viewModel.tokenHolder
     }
@@ -35,7 +34,7 @@
     }
     let assetDefinitionStore: AssetDefinitionStore
     weak var delegate: TokenInstanceViewControllerDelegate?
-     
+
     var isReadOnly = false {
         didSet {
             configure()
@@ -123,22 +122,9 @@
         header.configure(viewModel: .init(tokenObject: tokenObject, server: tokenObject.server, assetDefinitionStore: assetDefinitionStore))
 
         buttonsBar.configure(.combined(buttons: viewModel.actions.count))
-        buttonsBar.delegate = self
-        buttonsBar.dataSource = self
-<<<<<<< HEAD
-        
-        var actions = viewModel.actions
-        actions.removeFirst(buttonsBar.buttons.count)
-        moreActions = actions
-        
-=======
-
-        var actions = viewModel.actions
-        actions.removeFirst(buttonsBar.buttons.count)
-        moreActions = actions
-
->>>>>>> 8dacf0c7
-        buttonsBar.buttons.enumerated().forEach { (index, button) in
+        buttonsBar.viewController = self
+
+        for (index, button) in buttonsBar.buttons.enumerated() {
             let action = viewModel.actions[index]
             button.setTitle(action.name, for: .normal)
             button.addTarget(self, action: #selector(actionButtonTapped), for: .touchUpInside)
@@ -147,19 +133,19 @@
                 if let selection = action.activeExcludingSelection(selectedTokenHolders: [tokenHolder], forWalletAddress: account.address) {
                     if selection.denial == nil {
                         button.isHidden = true
-                    } else {
+                    } else if button.isHidden != true {
                         button.isHidden = false
                     }
-                } else {
+                } else if button.isHidden != true {
                     button.isHidden = false
                 }
             case .watch:
                 button.isEnabled = false
             }
         }
-        
+
         tokenRowView.configure(tokenHolder: tokenHolder, tokenView: .view, areDetailsVisible: tokenHolder.areDetailsVisible, width: 0, assetDefinitionStore: assetDefinitionStore)
-    } 
+    }
 
     func firstMatchingTokenHolder(fromTokenHolders tokenHolders: [TokenHolder]) -> TokenHolder? {
         return tokenHolders.first { $0.tokens[0].id == tokenHolder.tokens[0].id }
@@ -177,7 +163,7 @@
         let transferType = TransferType(token: tokenObject)
         delegate?.didPressTransfer(token: tokenObject, tokenHolder: tokenHolder, forPaymentFlow: .send(type: transferType), in: self)
     }
-    
+
     private func handle(action: TokenInstanceAction) {
         switch action.type {
         case .erc20Send, .erc20Receive:
@@ -209,40 +195,6 @@
         }
     }
 
-<<<<<<< HEAD
-=======
-    private func handle(action: TokenInstanceAction) {
-        switch action.type {
-        case .erc20Send, .erc20Receive:
-            //TODO when we support TokenScript views for ERC20s, we need to perform the action here
-            break
-        case .nftRedeem:
-            redeem()
-        case .nftSell:
-            sell()
-        case .nonFungibleTransfer:
-            transfer()
-        case .tokenScript:
-            if let selection = action.activeExcludingSelection(selectedTokenHolders: [tokenHolder], forWalletAddress: account.address) {
-                if let denialMessage = selection.denial {
-                    let alertController = UIAlertController.alert(
-                            title: nil,
-                            message: denialMessage,
-                            alertButtonTitles: [R.string.localizable.oK()],
-                            alertButtonStyles: [.default],
-                            viewController: self,
-                            completion: nil
-                    )
-                } else {
-                    //no-op shouldn't have reached here since the button should be disabled. So just do nothing to be safe
-                }
-            } else {
-                delegate?.didTap(action: action, tokenHolder: tokenHolder, viewController: self)
-            }
-        }
-    }
-
->>>>>>> 8dacf0c7
     @objc func actionButtonTapped(sender: UIButton) {
         let actions = viewModel.actions
         for (action, button) in zip(actions, buttonsBar.buttons) where button == sender {
@@ -318,47 +270,4 @@
 //    func didTapURL(url: URL) {
 //        delegate?.didPressOpenWebPage(url, in: self)
 //    }
-}
-
-extension TokenInstanceViewController: ButtonsBarDataSource {
-<<<<<<< HEAD
-    
-    func buttonsBarNumberOfMoreActions(_ buttonsBar: ButtonsBar) -> Int {
-        return moreActions.count
-    }
-    
-=======
-    func buttonsBarNumberOfMoreActions(_ buttonsBar: ButtonsBar) -> Int {
-        return moreActions.count
-    }
-
->>>>>>> 8dacf0c7
-    func buttonsBar(_ buttonsBar: ButtonsBar, moreActionViewModelAtIndex index: Int) -> MoreBarButtonViewModel {
-        let isEnabled: Bool
-        switch account.type {
-        case .real:
-            isEnabled = true
-        case .watch:
-            isEnabled = false
-        }
-<<<<<<< HEAD
-
-=======
->>>>>>> 8dacf0c7
-        return MoreBarButtonViewModel(title: moreActions[index].name, isEnabled: isEnabled)
-    }
-}
-
-extension TokenInstanceViewController: ButtonsBarDelegate {
-<<<<<<< HEAD
-    
-    func buttonsBar(_ buttonsBar: ButtonsBar, didSelectMoreAction index: Int) {
-        handle(action: moreActions[index])
-    }
-} 
-=======
-    func buttonsBar(_ buttonsBar: ButtonsBar, didSelectMoreAction index: Int) {
-        handle(action: moreActions[index])
-    }
-}
->>>>>>> 8dacf0c7
+}