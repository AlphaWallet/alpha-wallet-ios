// Copyright © 2018 Stormbird PTE. LTD.

import UIKit
import Result
import StatefulViewController

protocol TokensViewControllerDelegate: class {
    func didPressAddHideTokens(viewModel: TokensViewModel)
    func didSelect(token: TokenObject, in viewController: UIViewController)
    func didHide(token: TokenObject, in viewController: UIViewController)
    func didTapOpenConsole(in viewController: UIViewController)
}

class TokensViewController: UIViewController {
    private static let filterViewHeight = DataEntry.Metric.Tokens.Filter.height
    private static let addHideTokensViewHeight = DataEntry.Metric.AddHideToken.Header.height

    private enum Section: CaseIterable {
        case filters
        case addHideToken
        case tokens
    }

    private let tokenCollection: TokenCollection
    private let assetDefinitionStore: AssetDefinitionStore
    private let eventsDataStore: EventsDataStoreProtocol
    private let sections: [Section] = Section.allCases
    private var timeOfLastFetchBecauseViewAppears: Date?

    private var viewModel: TokensViewModel {
        didSet {
            viewModel.filter = oldValue.filter
            refreshView(viewModel: viewModel)
        }
    }
    private let sessions: ServerDictionary<WalletSession>
    private let account: Wallet
    lazy private var tableViewFilterView = SegmentedControl(titles: TokensViewModel.segmentedControlTitles)
    lazy private var collectiblesCollectionViewFilterView = SegmentedControl(titles: TokensViewModel.segmentedControlTitles)
    private lazy var tableView: UITableView = {
        let tableView = UITableView(frame: .zero, style: .plain)
        tableView.register(FungibleTokenViewCell.self)
        tableView.register(EthTokenViewCell.self)
        tableView.register(NonFungibleTokenViewCell.self)
        tableView.registerHeaderFooterView(TableViewSectionHeader.self)
        tableView.registerHeaderFooterView(ShowAddHideTokensView.self)
        tableView.estimatedRowHeight = DataEntry.Metric.TableView.estimatedRowHeight
        tableView.delegate = self
        tableView.dataSource = self
        tableView.tableFooterView = UIView.tableFooterToRemoveEmptyCellSeparators()
        tableView.separatorInset = .zero

        tableView.addSubview(tableViewRefreshControl)
        tableView.translatesAutoresizingMaskIntoConstraints = false

        return tableView
    }()
    private lazy var tableViewRefreshControl: UIRefreshControl = {
        let control = UIRefreshControl()
        control.addTarget(self, action: #selector(pullToRefresh), for: .valueChanged)
        return control
    }()
    private lazy var collectiblesCollectionViewRefreshControl: UIRefreshControl = {
        let control = UIRefreshControl()
        control.addTarget(self, action: #selector(pullToRefresh), for: .valueChanged)

        return control
    }()
    private lazy var collectiblesCollectionView: UICollectionView = {
        let layout = UICollectionViewFlowLayout()
        let numberOfColumns = CGFloat(3)
        let dimension = (UIScreen.main.bounds.size.width / numberOfColumns).rounded(.down)
        let heightForLabel = CGFloat(18)
        layout.itemSize = CGSize(width: dimension, height: dimension + heightForLabel)
        layout.minimumInteritemSpacing = 0
        layout.headerReferenceSize = .init(width: DataEntry.Metric.TableView.headerReferenceSizeWidth, height: TokensViewController.filterViewHeight)
        layout.sectionHeadersPinToVisibleBounds = true

        let collectionView = UICollectionView(frame: .zero, collectionViewLayout: layout)
        collectionView.backgroundColor = viewModel.backgroundColor
        collectionView.translatesAutoresizingMaskIntoConstraints = false
        collectionView.alwaysBounceVertical = true
        collectionView.register(OpenSeaNonFungibleTokenViewCell.self)
        collectionView.registerSupplementaryView(CollectiblesCollectionViewHeader.self, of: UICollectionView.elementKindSectionHeader)
        collectionView.dataSource = self
        collectionView.isHidden = true
        collectionView.delegate = self
        collectionView.refreshControl = collectiblesCollectionViewRefreshControl

        return collectionView
    }()
    private var currentCollectiblesContractsDisplayed = [AlphaWallet.Address]()
    private let searchController: UISearchController
    private var consoleButton: UIButton {
        return tableViewHeader.consoleButton
    }
    private var promptBackupWalletViewHolder: UIView {
        return tableViewHeader.promptBackupWalletViewHolder
    }
    private var shouldHidePromptBackupWalletViewHolderBecauseSearchIsActive = false
    private var tableViewHeader = {
        return TableViewHeader(consoleButton: UIButton(type: .system), promptBackupWalletViewHolder: UIView())
    }()
    private var isSearchBarConfigured = false
    private let hideTokenWidth: CGFloat = 170
    private var bottomConstraint: NSLayoutConstraint!
    private lazy var keyboardChecker = KeyboardChecker(self, resetHeightDefaultValue: 0)

    var isConsoleButtonHidden: Bool {
        get {
            return consoleButton.isHidden
        }
        set {
            guard newValue != isConsoleButtonHidden else { return }
            consoleButton.isHidden = newValue
            adjustTableViewHeaderHeightToFitContents()
        }
    }
    var isPromptBackupWalletViewHolderHidden: Bool {
        get {
            return promptBackupWalletViewHolder.isHidden
        }
        set {
            guard newValue != isPromptBackupWalletViewHolderHidden else { return }
            promptBackupWalletViewHolder.isHidden = newValue
            adjustTableViewHeaderHeightToFitContents()
        }
    }

    weak var delegate: TokensViewControllerDelegate?
    //TODO The name "bad" isn't correct. Because it includes "conflicts" too
    var listOfBadTokenScriptFiles: [TokenScriptFileIndices.FileName] = .init() {
        didSet {
            if listOfBadTokenScriptFiles.isEmpty {
                isConsoleButtonHidden = true
            } else {
                consoleButton.titleLabel?.font = Fonts.light(size: 22)!
                consoleButton.setTitleColor(Colors.appWhite, for: .normal)
                consoleButton.setTitle(R.string.localizable.tokenScriptShowErrors(), for: .normal)
                consoleButton.bounds.size.height = 44
                consoleButton.isHidden = false
            }
        }
    }
    var promptBackupWalletView: UIView? {
        didSet {
            oldValue?.removeFromSuperview()
            if let promptBackupWalletView = promptBackupWalletView {
                promptBackupWalletView.translatesAutoresizingMaskIntoConstraints = false
                promptBackupWalletViewHolder.addSubview(promptBackupWalletView)
                NSLayoutConstraint.activate([
                    promptBackupWalletView.anchorsConstraint(to: promptBackupWalletViewHolder, edgeInsets: .init(top: 7, left: 7, bottom: 4, right: 7)),
                ])

                isPromptBackupWalletViewHolderHidden = shouldHidePromptBackupWalletViewHolderBecauseSearchIsActive
            } else {
                isPromptBackupWalletViewHolderHidden = true
            }
        }
    }

    init(sessions: ServerDictionary<WalletSession>,
         account: Wallet,
         tokenCollection: TokenCollection,
         assetDefinitionStore: AssetDefinitionStore,
         eventsDataStore: EventsDataStoreProtocol,
         filterTokensCoordinator: FilterTokensCoordinator
    ) {
        self.sessions = sessions
        self.account = account
        self.tokenCollection = tokenCollection
        self.assetDefinitionStore = assetDefinitionStore
        self.eventsDataStore = eventsDataStore
        self.viewModel = TokensViewModel(filterTokensCoordinator: filterTokensCoordinator, tokens: [], tickers: .init())
        searchController = UISearchController(searchResultsController: nil)

        super.init(nibName: nil, bundle: nil)
        handleTokenCollectionUpdates()

        hidesBottomBarWhenPushed = true
        view.backgroundColor = viewModel.backgroundColor

        tableViewFilterView.delegate = self
        tableViewFilterView.translatesAutoresizingMaskIntoConstraints = false

        collectiblesCollectionViewFilterView.delegate = self
        collectiblesCollectionViewFilterView.translatesAutoresizingMaskIntoConstraints = false

        consoleButton.addTarget(self, action: #selector(openConsole), for: .touchUpInside)

        view.addSubview(tableView)
        view.addSubview(collectiblesCollectionView)

        bottomConstraint = tableView.bottomAnchor.constraint(equalTo: view.bottomAnchor)
        keyboardChecker.constraint = bottomConstraint

        NSLayoutConstraint.activate([
            tableView.topAnchor.constraint(equalTo: view.topAnchor),
            tableView.leadingAnchor.constraint(equalTo: view.leadingAnchor),
            tableView.trailingAnchor.constraint(equalTo: view.trailingAnchor),
            bottomConstraint,
            collectiblesCollectionView.anchorsConstraint(to: tableView)
        ])

        errorView = ErrorView(onRetry: { [weak self] in
            self?.startLoading()
            self?.tokenCollection.fetch()
        })
        loadingView = LoadingView()
        emptyView = EmptyView(
            title: R.string.localizable.emptyViewNoTokensLabelTitle(),
            onRetry: { [weak self] in
                self?.startLoading()
                self?.tokenCollection.fetch()
        })
        refreshView(viewModel: viewModel)

        setupFilteringWithKeyword() 
    }

    override func viewWillAppear(_ animated: Bool) {
        super.viewWillAppear(animated)
        navigationController?.applyTintAdjustment()
        navigationController?.navigationBar.prefersLargeTitles = false
        hidesBottomBarWhenPushed = false

<<<<<<< HEAD
        fetch()
=======
        fetchWithThrottling()
>>>>>>> 5ed92367
        fixNavigationBarAndStatusBarBackgroundColorForiOS13Dot1()
        keyboardChecker.viewWillAppear()
    }

    override func viewWillDisappear(_ animated: Bool) {
        super.viewWillDisappear(animated)
        keyboardChecker.viewWillDisappear()
    }

    @objc func pullToRefresh() {
        tableViewRefreshControl.beginRefreshing()
        collectiblesCollectionViewRefreshControl.beginRefreshing()
        fetchWithThrottling()
    }

    @objc func openConsole() {
        delegate?.didTapOpenConsole(in: self)
    }

    func fetch() {
        startLoading()
        tokenCollection.fetch()
    }


    //To reduce chance of this error occurring:
    //Error Domain=NSPOSIXErrorDomain Code=28 "No space left on device" UserInfo={_kCFStreamErrorCodeKey=28, _kCFStreamErrorDomainKey=1}
    private func fetchWithThrottling() {
        let ttl: TimeInterval = 60 * 5
        if let timeOfLastFetchBecauseViewAppears = timeOfLastFetchBecauseViewAppears {
            if Date().timeIntervalSince(timeOfLastFetchBecauseViewAppears) < ttl {
                //no-op
            } else {
                fetch()
                self.timeOfLastFetchBecauseViewAppears = Date()
            }
        } else {
            fetch()
            timeOfLastFetchBecauseViewAppears = Date()
        }
    }

    override func viewDidLayoutSubviews() {
        //viewDidLayoutSubviews() is called many times
        configureSearchBarOnce()
    }

    private func reloadTableData() {
        tableView.reloadData()
    }

    private func reload() {
        isPromptBackupWalletViewHolderHidden = !(viewModel.shouldShowBackupPromptViewHolder && !promptBackupWalletViewHolder.subviews.isEmpty) || shouldHidePromptBackupWalletViewHolderBecauseSearchIsActive
        collectiblesCollectionView.isHidden = !viewModel.shouldShowCollectiblesCollectionView
        reloadTableData()
        if viewModel.hasContent {
            if viewModel.shouldShowCollectiblesCollectionView {
                let contractsForCollectibles = contractsForCollectiblesFromViewModel()
                if contractsForCollectibles != currentCollectiblesContractsDisplayed {
                    currentCollectiblesContractsDisplayed = contractsForCollectibles
                    collectiblesCollectionView.reloadData()
                }
                tableView.dataSource = nil
            } else {
                tableView.dataSource = self
            }
        }
    }

    required init?(coder aDecoder: NSCoder) {
        return nil
    }

    func refreshView(viewModel: TokensViewModel) {
        title = viewModel.title
        view.backgroundColor = viewModel.backgroundColor
        tableView.backgroundColor = viewModel.backgroundColor
    }

    //Reloading the collectibles tab is very obvious visually, with the flashing images even if there are no changes. So we used this to check if the list of collectibles have changed, if not, don't refresh. We could have used a library that tracks diff, but that is overkill and one more dependency
    private func contractsForCollectiblesFromViewModel() -> [AlphaWallet.Address] {
        var contractsForCollectibles = [AlphaWallet.Address]()
        for i in (0..<viewModel.numberOfItems()) {
            let token = viewModel.item(for: i, section: 0)
            contractsForCollectibles.append(token.contractAddress)
        }
        return contractsForCollectibles
    }

    private func handleTokenCollectionUpdates() {
        tokenCollection.subscribe { [weak self] result in
            guard let strongSelf = self else { return }
            switch result {
            case .success(let viewModel):
                strongSelf.viewModel = viewModel
                strongSelf.endLoading()
            case .failure(let error):
                strongSelf.endLoading(error: error)
            }
            strongSelf.reload()

            if strongSelf.tableViewRefreshControl.isRefreshing {
                strongSelf.tableViewRefreshControl.endRefreshing()
            }
            if strongSelf.collectiblesCollectionViewRefreshControl.isRefreshing {
                strongSelf.collectiblesCollectionViewRefreshControl.endRefreshing()
            }
        }
    }

    private func adjustTableViewHeaderHeightToFitContents() {
        let size = tableViewHeader.systemLayoutSizeFitting(UIView.layoutFittingCompressedSize)
        tableViewHeader.bounds.size.height = size.height
        tableView.tableHeaderView = tableViewHeader
    }
}

extension TokensViewController: StatefulViewController {
    //Always return true, otherwise users will be stuck in the assets sub-tab when they have no assets
    func hasContent() -> Bool {
        return true
    }
}

extension TokensViewController: UITableViewDelegate {
    func tableView(_ tableView: UITableView, didSelectRowAt indexPath: IndexPath) {
        tableView.deselectRow(at: indexPath, animated: true)

        let token = viewModel.item(for: indexPath.row, section: indexPath.section)
        delegate?.didSelect(token: token, in: self)
    }

    func tableView(_ tableView: UITableView, viewForFooterInSection section: Int) -> UIView? {
        return nil
    }

    func tableView(_ tableView: UITableView, heightForFooterInSection section: Int) -> CGFloat {
        return 0.01
    }

    func tableView(_ tableView: UITableView, heightForHeaderInSection section: Int) -> CGFloat {
        switch sections[section] {
        case .filters:
            return TokensViewController.filterViewHeight
        case .addHideToken:
            return TokensViewController.addHideTokensViewHeight
        case .tokens:
            return 0.01
        }
    }

    func tableView(_ tableView: UITableView, viewForHeaderInSection section: Int) -> UIView? {
        switch sections[section] {
        case .filters:
            let header: TableViewSectionHeader = tableView.dequeueReusableHeaderFooterView()
            header.filterView = tableViewFilterView

            return header
        case .addHideToken:
            let header: ShowAddHideTokensView = tableView.dequeueReusableHeaderFooterView()
            header.delegate = self
            header.configure()

            return header
        case .tokens:
            return nil
        }
    }
}

extension TokensViewController: UITableViewDataSource {

    func tableView(_ tableView: UITableView, cellForRowAt indexPath: IndexPath) -> UITableViewCell {
        switch sections[indexPath.section] {
        case .addHideToken, .filters:
            return UITableViewCell()
        case .tokens:
            let token = viewModel.item(for: indexPath.row, section: indexPath.section)
            let server = token.server
            let session = sessions[server]

            switch token.type {
            case .nativeCryptocurrency:
                let cell: EthTokenViewCell = tableView.dequeueReusableCell(for: indexPath)
                cell.configure(viewModel: .init(
                    token: token,
                    ticker: viewModel.ticker(for: token),
                    currencyAmount: session.balanceCoordinator.viewModel.currencyAmount,
                    currencyAmountWithoutSymbol: session.balanceCoordinator.viewModel.currencyAmountWithoutSymbol,
                    server: server,
                    assetDefinitionStore: assetDefinitionStore
                ))
                return cell
            case .erc20:
                let cell: FungibleTokenViewCell = tableView.dequeueReusableCell(for: indexPath)
                cell.configure(viewModel: .init(token: token, server: server, assetDefinitionStore: assetDefinitionStore))
                return cell
            case .erc721, .erc721ForTickets:
                let cell: NonFungibleTokenViewCell = tableView.dequeueReusableCell(for: indexPath)
                cell.configure(viewModel: .init(token: token, server: server, assetDefinitionStore: assetDefinitionStore))
                return cell
            case .erc875:
                let cell: NonFungibleTokenViewCell = tableView.dequeueReusableCell(for: indexPath)
                cell.configure(viewModel: .init(token: token, server: server, assetDefinitionStore: assetDefinitionStore))
                return cell
            }
        }
    }

    func tableView(_ tableView: UITableView, numberOfRowsInSection section: Int) -> Int {
        switch sections[section] {
        case .addHideToken, .filters:
            return 0
        case .tokens:
            return viewModel.numberOfItems()
        }
    }

    func numberOfSections(in tableView: UITableView) -> Int {
        sections.count
    }

    func tableView(_ tableView: UITableView, trailingSwipeActionsConfigurationForRowAt indexPath: IndexPath) -> UISwipeActionsConfiguration? {
        switch sections[indexPath.section] {
        case .addHideToken, .filters:
            return nil
        case .tokens:
            return trailingSwipeActionsConfiguration(forRowAt: indexPath)
        }
    }

    private func trailingSwipeActionsConfiguration(forRowAt indexPath: IndexPath) -> UISwipeActionsConfiguration? {
        let title = R.string.localizable.walletsHideTokenTitle()
        let hideAction = UIContextualAction(style: .destructive, title: title) { [weak self] (_, _, completionHandler) in
            guard let strongSelf = self else { return }
            let token = strongSelf.viewModel.item(for: indexPath.row, section: indexPath.section)
            strongSelf.delegate?.didHide(token: token, in: strongSelf)

            let didHideToken = strongSelf.viewModel.markTokenHidden(token: token)
            if didHideToken {
                strongSelf.tableView.deleteRows(at: [indexPath], with: .automatic)
            } else {
                strongSelf.reloadTableData()
            }

            completionHandler(didHideToken)
        }

        hideAction.backgroundColor = R.color.danger()
        hideAction.image = R.image.hideToken()
        let configuration = UISwipeActionsConfiguration(actions: [hideAction])
        configuration.performsFirstActionWithFullSwipe = true

        return configuration
    }
}

extension TokensViewController: SegmentedControlDelegate {
    func didTapSegment(atSelection selection: SegmentedControl.Selection, inSegmentedControl segmentedControl: SegmentedControl) {
        guard let filter = viewModel.convertSegmentedControlSelectionToFilter(selection) else { return }
        apply(filter: filter, withSegmentAtSelection: selection)
    }

    private func apply(filter: WalletFilter, withSegmentAtSelection selection: SegmentedControl.Selection?) {
        let previousFilter = viewModel.filter
        viewModel.filter = filter
        reload()
        DispatchQueue.main.asyncAfter(deadline: .now() + 0.1) {
            //Important to update the segmented control (and hence add the segmented control back to the table) after they have been re-added to the table header through the table reload. Otherwise adding to the table header will break the animation for segmented control
            if let selection = selection {
                self.collectiblesCollectionViewFilterView.selection = selection
                self.tableViewFilterView.selection = selection
            }
        }
        //Exit search if user tapped on the wallet filter. Careful to not trigger an infinite recursion between changing the filter by "category" and search keywords which are all based on filters
        if previousFilter == filter {
            //do nothing
        } else {
            switch filter {
            case .all, .currencyOnly, .assetsOnly, .collectiblesOnly:
                searchController.isActive = false
            case .keyword:
                break
            }
        }
    }
}

extension TokensViewController: UICollectionViewDataSource {

    func numberOfSections(in collectionView: UICollectionView) -> Int {
        return 1
    }

    public func collectionView(_ collectionView: UICollectionView, numberOfItemsInSection section: Int) -> Int {
        //Defensive check to make sure we don't return the wrong count. iOS might decide to load (the first time especially) the collection view at some point even if we don't switch to it, thus getting the wrong count and then at some point asking for a cell for those non-existent rows/items. E.g 10 tokens total, only 3 are collectibles and asked for the 6th cell
        switch viewModel.filter {
        case .collectiblesOnly:
            return viewModel.numberOfItems()
        case .all, .currencyOnly, .assetsOnly, .keyword:
            return 0
        }
    }

    public func collectionView(_ collectionView: UICollectionView, cellForItemAt indexPath: IndexPath) -> UICollectionViewCell {
        let token = viewModel.item(for: indexPath.row, section: indexPath.section)
        let server = token.server
        let session = sessions[server]
        let cell: OpenSeaNonFungibleTokenViewCell = collectionView.dequeueReusableCell(for: indexPath)
        cell.configure(viewModel: .init(config: session.config, token: token, forWallet: account, assetDefinitionStore: assetDefinitionStore, eventsDataStore: eventsDataStore))
        return cell
    }

    func collectionView(_ collectionView: UICollectionView, viewForSupplementaryElementOfKind kind: String, at indexPath: IndexPath) -> UICollectionReusableView {
        let header: CollectiblesCollectionViewHeader = collectionView.dequeueReusableSupplementaryView(ofKind: kind, for: indexPath)
        header.filterView = collectiblesCollectionViewFilterView
        return header
    }
}

extension TokensViewController: UICollectionViewDelegate {
    public func collectionView(_ collectionView: UICollectionView, didSelectItemAt indexPath: IndexPath) {
        collectiblesCollectionView.deselectItem(at: indexPath, animated: true)
        let token = viewModel.item(for: indexPath.item, section: indexPath.section)
        delegate?.didSelect(token: token, in: self)
    }
}

extension TokensViewController: UISearchResultsUpdating {
    //At least on iOS 13 beta on a device. updateSearchResults(for:) is called when we set `searchController.isActive = false` to dismiss search (because user tapped on a filter), but the value of `searchController.isActive` remains `false` during the call, hence the async.
    //This behavior is not observed in iOS 12, simulator
    public func updateSearchResults(for searchController: UISearchController) {
        DispatchQueue.main.async {
            self.processSearchWithKeywords()
        }
    }

    private func processSearchWithKeywords() {
        if searchController.isActive {
            shouldHidePromptBackupWalletViewHolderBecauseSearchIsActive = true
        } else {
            shouldHidePromptBackupWalletViewHolderBecauseSearchIsActive = false
        }
        guard searchController.isActive else {
            switch viewModel.filter {
            case .all, .currencyOnly, .assetsOnly, .collectiblesOnly:
                break
            case .keyword:
                //Handle when user taps Cancel button to stop search
                setDefaultFilter()
            }
            return
        }
        let keyword = searchController.searchBar.text ?? ""
        updateResults(withKeyword: keyword)
    }

    private func updateResults(withKeyword keyword: String) {
        tableViewFilterView.selection = .unselected
        apply(filter: .keyword(keyword), withSegmentAtSelection: nil)
    }

    private func setDefaultFilter() {
        apply(filter: .all, withSegmentAtSelection: .selected(0))
    }
}

///Support searching/filtering tokens with keywords. This extension is set up so it's easier to copy and paste this functionality elsewhere
extension TokensViewController {
    private func makeSwitchToAnotherTabWorkWhileFiltering() {
        definesPresentationContext = true
    }

    private func doNotDimTableViewToReuseTableForFilteringResult() {
        searchController.dimsBackgroundDuringPresentation = false
    }

    private func wireUpSearchController() {
        searchController.searchResultsUpdater = self
        navigationItem.searchController = searchController
        navigationItem.hidesSearchBarWhenScrolling = true
    }

    private func fixTableViewBackgroundColor() {
        let v = UIView()
        v.backgroundColor = viewModel.backgroundColor
        tableView.backgroundView?.backgroundColor = viewModel.backgroundColor
        tableView.backgroundView = v
    }

    private func fixNavigationBarAndStatusBarBackgroundColorForiOS13Dot1() {
        view.superview?.backgroundColor = viewModel.backgroundColor
    }

    private func setupFilteringWithKeyword() {
        wireUpSearchController()
        fixTableViewBackgroundColor()
        doNotDimTableViewToReuseTableForFilteringResult()
        makeSwitchToAnotherTabWorkWhileFiltering()
    }

    //Makes a difference where this is called from. Can't be too early
    private func configureSearchBarOnce() {
        guard !isSearchBarConfigured else { return }
        isSearchBarConfigured = true

        if let placeholderLabel = searchController.searchBar.firstSubview(ofType: UILabel.self) {
            placeholderLabel.textColor = Colors.lightGray
        }
        if let textField = searchController.searchBar.firstSubview(ofType: UITextField.self) {
            textField.textColor = Colors.appText
            if let imageView = textField.leftView as? UIImageView {
                imageView.image = imageView.image?.withRenderingMode(.alwaysTemplate)
                imageView.tintColor = Colors.appText
            }
        }
        //Hack to hide the horizontal separator below the search bar
        searchController.searchBar.superview?.firstSubview(ofType: UIImageView.self)?.isHidden = true
    }
}

extension TokensViewController: ShowAddHideTokensViewDelegate {
    func view(_ view: ShowAddHideTokensView, didSelectAddHideTokensButton sender: UIButton) {
        delegate?.didPressAddHideTokens(viewModel: viewModel)
    }
}<|MERGE_RESOLUTION|>--- conflicted
+++ resolved
@@ -223,12 +223,7 @@
         navigationController?.applyTintAdjustment()
         navigationController?.navigationBar.prefersLargeTitles = false
         hidesBottomBarWhenPushed = false
-
-<<<<<<< HEAD
-        fetch()
-=======
         fetchWithThrottling()
->>>>>>> 5ed92367
         fixNavigationBarAndStatusBarBackgroundColorForiOS13Dot1()
         keyboardChecker.viewWillAppear()
     }
