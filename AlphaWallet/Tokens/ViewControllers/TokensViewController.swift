--- conflicted
+++ resolved
@@ -223,12 +223,7 @@
         navigationController?.applyTintAdjustment()
         navigationController?.navigationBar.prefersLargeTitles = false
         hidesBottomBarWhenPushed = false
-
-<<<<<<< HEAD
-        fetch()
-=======
         fetchWithThrottling()
->>>>>>> 8a64ea9c
         fixNavigationBarAndStatusBarBackgroundColorForiOS13Dot1()
         keyboardChecker.viewWillAppear()
     }
