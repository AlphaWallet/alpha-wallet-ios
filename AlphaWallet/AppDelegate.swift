--- conflicted
+++ resolved
@@ -36,8 +36,6 @@
 
         return true
     }
-<<<<<<< HEAD
-=======
 
     private func cognitoRegistration() {
         // Override point for customization after application launch.
@@ -51,8 +49,7 @@
                 region: AWSRegionType.USWest2, credentialsProvider: credentialsProvider)
         AWSServiceManager.default().defaultServiceConfiguration = defaultServiceConfiguration
     }
->>>>>>> 37a04c7c
-    
+
     func applicationWillResignActive(_ application: UIApplication) {
         protectionCoordinator.applicationWillResignActive()
     }
