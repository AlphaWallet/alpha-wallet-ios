//
//  LocalNotificationService.swift
//  AlphaWallet
//
//  Created by Vladyslav Shepitko on 25.03.2022.
//

import Foundation
import UserNotifications

protocol ScheduledNotificationService: AnyObject {
    func schedule(notification: LocalNotification)
}

class LocalNotificationService: ScheduledNotificationService {

    func schedule(notification: LocalNotification) {
        switch notification {
        case .receiveEther(let transaction, let amount, let server):
            notifyUserEtherReceived(for: transaction, amount: amount, server: server)
        }
    }

    private func notifyUserEtherReceived(for transactionId: String, amount: String, server: RPCServer) {
        let notificationCenter = UNUserNotificationCenter.current()
        let content = UNMutableNotificationContent()
        //TODO support other mainnets too
        switch server {
        case .main, .xDai:
            content.body = R.string.localizable.transactionsReceivedEther(amount, server.symbol)
<<<<<<< HEAD
        case .kovan, .ropsten, .rinkeby, .poa, .sokol, .classic, .callisto, .goerli, .artis_sigma1, .artis_tau1, .binance_smart_chain, .binance_smart_chain_testnet, .custom, .heco, .heco_testnet, .fantom, .fantom_testnet, .avalanche, .avalanche_testnet, .candle, .polygon, .mumbai_testnet, .optimistic, .optimisticKovan, .cronosTestnet, .arbitrum, .arbitrumRinkeby, .palm, .palmTestnet, .klaytnCypress, .klaytnBaobabTestnet:
=======
        case .kovan, .ropsten, .rinkeby, .poa, .sokol, .classic, .callisto, .goerli, .artis_sigma1, .artis_tau1, .binance_smart_chain, .binance_smart_chain_testnet, .custom, .heco, .heco_testnet, .fantom, .fantom_testnet, .avalanche, .avalanche_testnet, .polygon, .mumbai_testnet, .optimistic, .optimisticKovan, .cronosTestnet, .arbitrum, .arbitrumRinkeby, .palm, .palmTestnet, .klaytnCypress, .klaytnBaobabTestnet, .phi:
>>>>>>> 05776de2
            content.body = R.string.localizable.transactionsReceivedEther("\(amount) (\(server.name))", server.symbol)
        }

        content.sound = .default
        let identifier = Constants.etherReceivedNotificationIdentifier
        let request = UNNotificationRequest(identifier: "\(identifier):\(transactionId)", content: content, trigger: nil)

        DispatchQueue.main.async {
            notificationCenter.add(request)
        }
    }
}
<|MERGE_RESOLUTION|>--- conflicted
+++ resolved
@@ -28,11 +28,7 @@
         switch server {
         case .main, .xDai:
             content.body = R.string.localizable.transactionsReceivedEther(amount, server.symbol)
-<<<<<<< HEAD
-        case .kovan, .ropsten, .rinkeby, .poa, .sokol, .classic, .callisto, .goerli, .artis_sigma1, .artis_tau1, .binance_smart_chain, .binance_smart_chain_testnet, .custom, .heco, .heco_testnet, .fantom, .fantom_testnet, .avalanche, .avalanche_testnet, .candle, .polygon, .mumbai_testnet, .optimistic, .optimisticKovan, .cronosTestnet, .arbitrum, .arbitrumRinkeby, .palm, .palmTestnet, .klaytnCypress, .klaytnBaobabTestnet:
-=======
-        case .kovan, .ropsten, .rinkeby, .poa, .sokol, .classic, .callisto, .goerli, .artis_sigma1, .artis_tau1, .binance_smart_chain, .binance_smart_chain_testnet, .custom, .heco, .heco_testnet, .fantom, .fantom_testnet, .avalanche, .avalanche_testnet, .polygon, .mumbai_testnet, .optimistic, .optimisticKovan, .cronosTestnet, .arbitrum, .arbitrumRinkeby, .palm, .palmTestnet, .klaytnCypress, .klaytnBaobabTestnet, .phi:
->>>>>>> 05776de2
+        case .kovan, .ropsten, .rinkeby, .poa, .sokol, .classic, .callisto, .goerli, .artis_sigma1, .artis_tau1, .binance_smart_chain, .binance_smart_chain_testnet, .custom, .heco, .heco_testnet, .fantom, .fantom_testnet, .avalanche, .avalanche_testnet, .candle, .polygon, .mumbai_testnet, .optimistic, .optimisticKovan, .cronosTestnet, .arbitrum, .arbitrumRinkeby, .palm, .palmTestnet, .klaytnCypress, .klaytnBaobabTestnet, .phi:
             content.body = R.string.localizable.transactionsReceivedEther("\(amount) (\(server.name))", server.symbol)
         }
 
