//
//  TransactionNotificationService.swift
//  AlphaWallet
//
//  Created by Vladyslav Shepitko on 25.03.2022.
//

import Foundation
import BigInt
import Combine

final class TransactionNotificationSourceService: NotificationSourceService {
    private let transactionDataStore: TransactionDataStore
    private let config: Config
    private var cancelable = Set<AnyCancellable>()
    private let promptBackupCoordinator: PromptBackupCoordinator
    private let formatter = EtherNumberFormatter.short
    private static let maximumNumberOfNotifications = 10
    private let receiveNotificationSubject: PassthroughSubject<LocalNotification, Never> = .init()
    var receiveNotification: AnyPublisher<LocalNotification, Never> {
        receiveNotificationSubject.eraseToAnyPublisher()
    }

    init(transactionDataStore: TransactionDataStore, promptBackupCoordinator: PromptBackupCoordinator, config: Config) {
        self.transactionDataStore = transactionDataStore
        self.promptBackupCoordinator = promptBackupCoordinator
        self.config = config
    }

    func start(wallet: Wallet) {
        let predicate = transactionsPredicate(wallet: wallet)

        transactionDataStore
            .transactionsChangeset(forFilter: .predicate(predicate), servers: config.enabledServers)
            .map { changeset -> ServerDictionary<[TransactionInstance]> in
                switch changeset {
                case .initial(let transactions):
                    return TransactionNotificationSourceService.mappedByServer(transactions: transactions)
                case .error:
                    return .init()
                case .update(let transactions, _, let insertions, let modifications):
                    let transactions = insertions.map { transactions[$0] } + modifications.map { transactions[$0] }
                    return TransactionNotificationSourceService.mappedByServer(transactions: transactions)
                }
            }
            .filter { !$0.isEmpty }
            .receive(on: DispatchQueue.main)
            .sink { [weak self] serverFilteredTransactions in
                for each in serverFilteredTransactions.keys {
                    let transactions = serverFilteredTransactions[each]
                    self?.notifyUserEtherReceived(inNewTransactions: transactions, server: each, wallet: wallet)
                }
            }.store(in: &cancelable)
    }

    private static func mappedByServer(transactions: [TransactionInstance]) -> ServerDictionary<[TransactionInstance]> {
        var serverFilteredTransactions = ServerDictionary<[TransactionInstance]>()
        let tsx = transactions
        for each in tsx {
            if let value = serverFilteredTransactions[safe: each.server] {
                serverFilteredTransactions[each.server] = value + [each]
            } else {
                serverFilteredTransactions[each.server] = [each]
            }
        }

        return serverFilteredTransactions
    }
    //NOTE: fetch only completed transactions with non zero block number and not older than yesterday
    private func transactionsPredicate(wallet: Wallet) -> NSPredicate {
        return NSCompoundPredicate(andPredicateWithSubpredicates: [
            TransactionDataStore.functional.blockNumberPredicate(blockNumber: 0),
            TransactionState.predicate(state: .completed),
            NSPredicate(format: "to = '\(wallet.address.eip55String)'"),
            NSPredicate(format: "date > %@", Date.yesterday as NSDate)
        ])
    }

    //TODO notify user of received tokens too
    private func notifyUserEtherReceived(inNewTransactions transactions: [TransactionInstance], server: RPCServer, wallet: Wallet) {
        //Beyond a certain number, it's too noisy and a performance nightmare. Eg. the first time we fetch transactions for a newly imported wallet, we might get 10,000 of them
        let newIncomingEthTransactions: [TransactionInstance] = filterUniqueTransactions(transactions.suffix(TransactionNotificationSourceService.maximumNumberOfNotifications))

        for each in newIncomingEthTransactions {
            guard !config.hasScheduledNotification(for: each, in: wallet) else { continue }

            let amount = formatter.string(from: BigInt(each.value) ?? BigInt(), decimals: 18)

            receiveNotificationSubject.send(.receiveEther(transaction: each.id, amount: amount, server: server))

            config.markScheduledNotification(transaction: each, in: wallet)
        }

        let etherReceivedUsedForBackupPrompt = newIncomingEthTransactions
                .last
                .flatMap { BigInt($0.value) }

        switch server {
        //TODO make this work for other mainnets
        case .main:
            etherReceivedUsedForBackupPrompt
                .flatMap { promptBackupCoordinator.showCreateBackupAfterReceiveNativeCryptoCurrencyPrompt(nativeCryptoCurrency: $0) }
<<<<<<< HEAD
        case .classic, .xDai, .kovan, .ropsten, .rinkeby, .poa, .sokol, .callisto, .goerli, .artis_sigma1, .artis_tau1, .binance_smart_chain, .binance_smart_chain_testnet, .custom, .heco, .heco_testnet, .fantom, .fantom_testnet, .avalanche, .avalanche_testnet, .candle, .polygon, .mumbai_testnet, .optimistic, .optimisticKovan, .cronosTestnet, .arbitrum, .arbitrumRinkeby, .palm, .palmTestnet, .klaytnCypress, .klaytnBaobabTestnet:
=======
        case .classic, .xDai, .kovan, .ropsten, .rinkeby, .poa, .sokol, .callisto, .goerli, .artis_sigma1, .artis_tau1, .binance_smart_chain, .binance_smart_chain_testnet, .custom, .heco, .heco_testnet, .fantom, .fantom_testnet, .avalanche, .avalanche_testnet, .polygon, .mumbai_testnet, .optimistic, .optimisticKovan, .cronosTestnet, .arbitrum, .arbitrumRinkeby, .palm, .palmTestnet, .klaytnCypress, .klaytnBaobabTestnet, .phi:
>>>>>>> 05776de2
            break
        }
    }

    //Etherscan for Ropsten returns the same transaction twice. Normally Realm will take care of this, but since we are showing user a notification, we don't want to show duplicates
    private func filterUniqueTransactions(_ transactions: [TransactionInstance]) -> [TransactionInstance] {
        var results = [TransactionInstance]()
        for each in transactions {
            if !results.contains(where: { each.id == $0.id }) {
                results.append(each)
            }
        }
        return results
    }
}<|MERGE_RESOLUTION|>--- conflicted
+++ resolved
@@ -100,11 +100,7 @@
         case .main:
             etherReceivedUsedForBackupPrompt
                 .flatMap { promptBackupCoordinator.showCreateBackupAfterReceiveNativeCryptoCurrencyPrompt(nativeCryptoCurrency: $0) }
-<<<<<<< HEAD
-        case .classic, .xDai, .kovan, .ropsten, .rinkeby, .poa, .sokol, .callisto, .goerli, .artis_sigma1, .artis_tau1, .binance_smart_chain, .binance_smart_chain_testnet, .custom, .heco, .heco_testnet, .fantom, .fantom_testnet, .avalanche, .avalanche_testnet, .candle, .polygon, .mumbai_testnet, .optimistic, .optimisticKovan, .cronosTestnet, .arbitrum, .arbitrumRinkeby, .palm, .palmTestnet, .klaytnCypress, .klaytnBaobabTestnet:
-=======
-        case .classic, .xDai, .kovan, .ropsten, .rinkeby, .poa, .sokol, .callisto, .goerli, .artis_sigma1, .artis_tau1, .binance_smart_chain, .binance_smart_chain_testnet, .custom, .heco, .heco_testnet, .fantom, .fantom_testnet, .avalanche, .avalanche_testnet, .polygon, .mumbai_testnet, .optimistic, .optimisticKovan, .cronosTestnet, .arbitrum, .arbitrumRinkeby, .palm, .palmTestnet, .klaytnCypress, .klaytnBaobabTestnet, .phi:
->>>>>>> 05776de2
+        case .classic, .xDai, .kovan, .ropsten, .rinkeby, .poa, .sokol, .callisto, .goerli, .artis_sigma1, .artis_tau1, .binance_smart_chain, .binance_smart_chain_testnet, .custom, .heco, .heco_testnet, .fantom, .fantom_testnet, .avalanche, .avalanche_testnet, .candle, .polygon, .mumbai_testnet, .optimistic, .optimisticKovan, .cronosTestnet, .arbitrum, .arbitrumRinkeby, .palm, .palmTestnet, .klaytnCypress, .klaytnBaobabTestnet, .phi:
             break
         }
     }
