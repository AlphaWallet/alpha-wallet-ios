// Copyright © 2021 Stormbird PTE. LTD.
// This struct sets the price for each unit of gas

import Foundation
import BigInt

public struct GasPriceConfiguration {
    static let defaultPrice: BigInt = EtherNumberFormatter.full.number(from: "9", units: UnitConfiguration.gasPriceUnit)!
    static let minPrice: BigInt = EtherNumberFormatter.full.number(from: "1", units: UnitConfiguration.gasPriceUnit)!
    static let oneGwei: BigInt = EtherNumberFormatter.full.number(from: "1", units: UnitConfiguration.gasPriceUnit)!
    static let maxPrice: BigInt = EtherNumberFormatter.full.number(from: "700", units: UnitConfiguration.gasPriceUnit)!
    static let xDaiGasPrice: BigInt = EtherNumberFormatter.full.number(from: "1", units: UnitConfiguration.gasPriceUnit)!
    static let klaytnMaxPrice: BigInt = EtherNumberFormatter.full.number(from: "750", units: UnitConfiguration.gasPriceUnit)!
}

extension GasPriceConfiguration {
    static func defaultPrice(forServer server: RPCServer) -> BigInt {
        switch server {
        case .klaytnCypress, .klaytnBaobabTestnet:
            return GasPriceConfiguration.klaytnMaxPrice
<<<<<<< HEAD
        case .main, .rinkeby, .kovan, .ropsten, .poa, .sokol, .classic, .callisto, .custom, .goerli, .xDai, .artis_sigma1, .artis_tau1, .binance_smart_chain, .binance_smart_chain_testnet, .heco, .heco_testnet, .fantom, .fantom_testnet, .avalanche, .avalanche_testnet, .candle, .polygon, .mumbai_testnet, .optimistic, .optimisticKovan, .cronosTestnet, .arbitrum, .arbitrumRinkeby, .palm, .palmTestnet, .phi:
=======
        case .main, .rinkeby, .kovan, .ropsten, .poa, .sokol, .classic, .callisto, .custom, .goerli, .xDai, .artis_sigma1, .artis_tau1, .binance_smart_chain, .binance_smart_chain_testnet, .heco, .heco_testnet, .fantom, .fantom_testnet, .avalanche, .avalanche_testnet, .polygon, .mumbai_testnet, .optimistic, .optimisticKovan, .cronosTestnet, .arbitrum, .arbitrumRinkeby, .palm, .palmTestnet, .phi, .ioTeX, .ioTeXTestnet:
>>>>>>> b01263cf
            return GasPriceConfiguration.defaultPrice
        }
    }

    static func maxPrice(forServer server: RPCServer) -> BigInt {
        switch server {
        case .klaytnCypress, .klaytnBaobabTestnet:
            return GasPriceConfiguration.klaytnMaxPrice
<<<<<<< HEAD
        case .main, .rinkeby, .kovan, .ropsten, .poa, .sokol, .classic, .callisto, .custom, .goerli, .xDai, .artis_sigma1, .artis_tau1, .binance_smart_chain, .binance_smart_chain_testnet, .heco, .heco_testnet, .fantom, .fantom_testnet, .avalanche, .avalanche_testnet, .candle, .polygon, .mumbai_testnet, .optimistic, .optimisticKovan, .cronosTestnet, .arbitrum, .arbitrumRinkeby, .palm, .palmTestnet, .phi:
=======
        case .main, .rinkeby, .kovan, .ropsten, .poa, .sokol, .classic, .callisto, .custom, .goerli, .xDai, .artis_sigma1, .artis_tau1, .binance_smart_chain, .binance_smart_chain_testnet, .heco, .heco_testnet, .fantom, .fantom_testnet, .avalanche, .avalanche_testnet, .polygon, .mumbai_testnet, .optimistic, .optimisticKovan, .cronosTestnet, .arbitrum, .arbitrumRinkeby, .palm, .palmTestnet, .phi, .ioTeX, .ioTeXTestnet:
>>>>>>> b01263cf
            return GasPriceConfiguration.maxPrice
        }
    }
}<|MERGE_RESOLUTION|>--- conflicted
+++ resolved
@@ -18,11 +18,7 @@
         switch server {
         case .klaytnCypress, .klaytnBaobabTestnet:
             return GasPriceConfiguration.klaytnMaxPrice
-<<<<<<< HEAD
-        case .main, .rinkeby, .kovan, .ropsten, .poa, .sokol, .classic, .callisto, .custom, .goerli, .xDai, .artis_sigma1, .artis_tau1, .binance_smart_chain, .binance_smart_chain_testnet, .heco, .heco_testnet, .fantom, .fantom_testnet, .avalanche, .avalanche_testnet, .candle, .polygon, .mumbai_testnet, .optimistic, .optimisticKovan, .cronosTestnet, .arbitrum, .arbitrumRinkeby, .palm, .palmTestnet, .phi:
-=======
-        case .main, .rinkeby, .kovan, .ropsten, .poa, .sokol, .classic, .callisto, .custom, .goerli, .xDai, .artis_sigma1, .artis_tau1, .binance_smart_chain, .binance_smart_chain_testnet, .heco, .heco_testnet, .fantom, .fantom_testnet, .avalanche, .avalanche_testnet, .polygon, .mumbai_testnet, .optimistic, .optimisticKovan, .cronosTestnet, .arbitrum, .arbitrumRinkeby, .palm, .palmTestnet, .phi, .ioTeX, .ioTeXTestnet:
->>>>>>> b01263cf
+        case .main, .rinkeby, .kovan, .ropsten, .poa, .sokol, .classic, .callisto, .custom, .goerli, .xDai, .artis_sigma1, .artis_tau1, .binance_smart_chain, .binance_smart_chain_testnet, .heco, .heco_testnet, .fantom, .fantom_testnet, .avalanche, .avalanche_testnet, .candle, .polygon, .mumbai_testnet, .optimistic, .optimisticKovan, .cronosTestnet, .arbitrum, .arbitrumRinkeby, .palm, .palmTestnet, .phi, .ioTeX, .ioTeXTestnet:
             return GasPriceConfiguration.defaultPrice
         }
     }
@@ -31,11 +27,7 @@
         switch server {
         case .klaytnCypress, .klaytnBaobabTestnet:
             return GasPriceConfiguration.klaytnMaxPrice
-<<<<<<< HEAD
-        case .main, .rinkeby, .kovan, .ropsten, .poa, .sokol, .classic, .callisto, .custom, .goerli, .xDai, .artis_sigma1, .artis_tau1, .binance_smart_chain, .binance_smart_chain_testnet, .heco, .heco_testnet, .fantom, .fantom_testnet, .avalanche, .avalanche_testnet, .candle, .polygon, .mumbai_testnet, .optimistic, .optimisticKovan, .cronosTestnet, .arbitrum, .arbitrumRinkeby, .palm, .palmTestnet, .phi:
-=======
-        case .main, .rinkeby, .kovan, .ropsten, .poa, .sokol, .classic, .callisto, .custom, .goerli, .xDai, .artis_sigma1, .artis_tau1, .binance_smart_chain, .binance_smart_chain_testnet, .heco, .heco_testnet, .fantom, .fantom_testnet, .avalanche, .avalanche_testnet, .polygon, .mumbai_testnet, .optimistic, .optimisticKovan, .cronosTestnet, .arbitrum, .arbitrumRinkeby, .palm, .palmTestnet, .phi, .ioTeX, .ioTeXTestnet:
->>>>>>> b01263cf
+        case .main, .rinkeby, .kovan, .ropsten, .poa, .sokol, .classic, .callisto, .custom, .goerli, .xDai, .artis_sigma1, .artis_tau1, .binance_smart_chain, .binance_smart_chain_testnet, .heco, .heco_testnet, .fantom, .fantom_testnet, .avalanche, .avalanche_testnet, .candle, .polygon, .mumbai_testnet, .optimistic, .optimisticKovan, .cronosTestnet, .arbitrum, .arbitrumRinkeby, .palm, .palmTestnet, .phi, .ioTeX, .ioTeXTestnet:
             return GasPriceConfiguration.maxPrice
         }
     }
