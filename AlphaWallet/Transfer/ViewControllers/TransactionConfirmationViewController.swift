// Copyright © 2020 Stormbird PTE. LTD.

import BigInt
import Foundation
import UIKit
import Result

protocol TransactionConfirmationViewControllerDelegate: class {
    func controller(_ controller: TransactionConfirmationViewController, continueButtonTapped sender: UIButton)
    func controllerDidTapEdit(_ controller: TransactionConfirmationViewController)
    func didClose(in controller: TransactionConfirmationViewController)
}

class TransactionConfirmationViewController: UIViewController {
    enum State {
        case ready
        case pending
        case done(withError: Bool)
    }

    private lazy var headerView: HeaderView = HeaderView(viewModel: .init(title: viewModel.navigationTitle))
    private let buttonsBar = ButtonsBar(configuration: .green(buttons: 1))
    private var viewModel: TransactionConfirmationViewModel
    private var timerToReenableConfirmButton: Timer?

    private let stackView: UIStackView = {
        let stackView = UIStackView()
        stackView.axis = .vertical
        stackView.spacing = 0
        stackView.translatesAutoresizingMaskIntoConstraints = false

        return stackView
    }()

    private lazy var scrollView: UIScrollView = {
        let scrollView = UIScrollView()
        scrollView.translatesAutoresizingMaskIntoConstraints = false
        scrollView.addSubview(stackView)
        return scrollView
    }()

    private let separatorLine: UIView = {
        let view = UIView()
        view.translatesAutoresizingMaskIntoConstraints = false
        view.backgroundColor = R.color.mercury()

        return view
    }()

    private var contentSizeObservation: NSKeyValueObservation?

    private let loadingIndicatorView = ActivityIndicatorControl()

    private lazy var footerBar: UIView = {
        let view = UIView()
        view.translatesAutoresizingMaskIntoConstraints = false
        view.backgroundColor = viewModel.footerBackgroundColor
        view.addSubview(buttonsBar)
        view.addSubview(loadingIndicatorView)

        return view
    }()

    private lazy var backgroundView: UIView = {
        let view = UIView()
        view.translatesAutoresizingMaskIntoConstraints = false
        view.backgroundColor = .clear

        let tap = UITapGestureRecognizer(target: self, action: #selector(dismissViewController))
        view.isUserInteractionEnabled = true
        view.addGestureRecognizer(tap)

        return view
    }()

    private lazy var containerView: UIView = {
        let view = UIView()
        view.translatesAutoresizingMaskIntoConstraints = false
        view.backgroundColor = .white

        view.addSubview(scrollView)
        view.addSubview(footerBar)
        view.addSubview(headerView)
        view.addSubview(separatorLine)

        return view
    }()

    private lazy var heightConstraint: NSLayoutConstraint = {
        return containerView.heightAnchor.constraint(equalToConstant: preferredContentSize.height)
    }()

    private lazy var bottomConstraint: NSLayoutConstraint = {
        containerView.safeAreaLayoutGuide.bottomAnchor.constraint(equalTo: view.bottomAnchor)
    }()

    private var allowPresentationAnimation: Bool = true
<<<<<<< HEAD
    private var allowDismissialAnimation: Bool = true
    private var canBeConfirmed = true
=======
    private var allowDismissalAnimation: Bool = true
>>>>>>> b6393f03

    var canBeDismissed = true
    weak var delegate: TransactionConfirmationViewControllerDelegate?
    // swiftlint:disable function_body_length
    init(viewModel: TransactionConfirmationViewModel) {
        self.viewModel = viewModel
        super.init(nibName: nil, bundle: nil)

        view.addSubview(backgroundView)
        view.addSubview(containerView)

        NSLayoutConstraint.activate([
            backgroundView.bottomAnchor.constraint(equalTo: containerView.topAnchor),
            backgroundView.leadingAnchor.constraint(equalTo: view.leadingAnchor),
            backgroundView.topAnchor.constraint(equalTo: view.topAnchor),
            backgroundView.trailingAnchor.constraint(equalTo: view.trailingAnchor),

            heightConstraint,
            bottomConstraint,
            containerView.safeAreaLayoutGuide.leadingAnchor.constraint(equalTo: view.leadingAnchor),
            containerView.safeAreaLayoutGuide.trailingAnchor.constraint(equalTo: view.trailingAnchor),

            headerView.leadingAnchor.constraint(equalTo: containerView.leadingAnchor),
            headerView.trailingAnchor.constraint(equalTo: containerView.trailingAnchor),
            headerView.topAnchor.constraint(equalTo: containerView.topAnchor),

            scrollView.leadingAnchor.constraint(equalTo: containerView.leadingAnchor),
            scrollView.trailingAnchor.constraint(equalTo: containerView.trailingAnchor),
            scrollView.topAnchor.constraint(equalTo: headerView.bottomAnchor),
            scrollView.bottomAnchor.constraint(equalTo: footerBar.topAnchor),

            stackView.leadingAnchor.constraint(equalTo: containerView.leadingAnchor),
            stackView.trailingAnchor.constraint(equalTo: containerView.trailingAnchor),
            stackView.topAnchor.constraint(equalTo: scrollView.topAnchor),
            stackView.bottomAnchor.constraint(equalTo: scrollView.bottomAnchor),

            separatorLine.heightAnchor.constraint(equalToConstant: DataEntry.Metric.TransactionConfirmation.separatorHeight),
            separatorLine.bottomAnchor.constraint(equalTo: footerBar.topAnchor),
            separatorLine.leadingAnchor.constraint(equalTo: footerBar.leadingAnchor),
            separatorLine.trailingAnchor.constraint(equalTo: footerBar.trailingAnchor),

            footerBar.leadingAnchor.constraint(equalTo: containerView.leadingAnchor),
            footerBar.trailingAnchor.constraint(equalTo: containerView.trailingAnchor),
            footerBar.heightAnchor.constraint(equalToConstant: DataEntry.Metric.TransactionConfirmation.footerHeight),
            footerBar.bottomAnchor.constraint(equalTo: containerView.safeAreaLayoutGuide.bottomAnchor),

            buttonsBar.topAnchor.constraint(equalTo: footerBar.topAnchor, constant: 20),
            buttonsBar.leadingAnchor.constraint(equalTo: footerBar.leadingAnchor),
            buttonsBar.trailingAnchor.constraint(equalTo: footerBar.trailingAnchor),
            buttonsBar.heightAnchor.constraint(equalToConstant: ButtonsBar.buttonsHeight),

            loadingIndicatorView.topAnchor.constraint(equalTo: footerBar.topAnchor, constant: 20),
            loadingIndicatorView.centerXAnchor.constraint(equalTo: footerBar.centerXAnchor)
        ])
        headerView.closeButton.addTarget(self, action: #selector(dismissViewController), for: .touchUpInside)

        contentSizeObservation = scrollView.observe(\.contentSize, options: [.new, .initial]) { [weak self] scrollView, _ in
            guard let strongSelf = self, strongSelf.allowDismissalAnimation else { return }

            let statusBarHeight = UIApplication.shared.statusBarFrame.height
            let contentHeight = scrollView.contentSize.height + DataEntry.Metric.TransactionConfirmation.footerHeight + DataEntry.Metric.TransactionConfirmation.headerHeight + UIApplication.shared.bottomSafeAreaHeight
            let newHeight = min(UIScreen.main.bounds.height - statusBarHeight, contentHeight)

            let fillScreenPercentage = strongSelf.heightConstraint.constant / strongSelf.view.bounds.height

            if fillScreenPercentage >= 0.9 {
                strongSelf.heightConstraint.constant = strongSelf.containerView.bounds.height
            } else {
                strongSelf.heightConstraint.constant = newHeight
            }
        }

        switch viewModel {
        case .dappTransaction(let dappTransactionViewModel):
            dappTransactionViewModel.ethPrice.subscribe { [weak self] cryptoToDollarRate in
                guard let strongSelf = self else { return }
                dappTransactionViewModel.cryptoToDollarRate = cryptoToDollarRate
                strongSelf.generateSubviews()
            }
        case .tokenScriptTransaction(let tokenScriptTransactionViewModel):
            tokenScriptTransactionViewModel.ethPrice.subscribe { [weak self] cryptoToDollarRate in
                guard let strongSelf = self else { return }
                tokenScriptTransactionViewModel.cryptoToDollarRate = cryptoToDollarRate
                strongSelf.generateSubviews()
            }
        case .sendFungiblesTransaction(let sendFungiblesViewModel):
            sendFungiblesViewModel.recipientResolver.resolve { [weak self] in
                guard let strongSelf = self else { return }
                strongSelf.generateSubviews()
            }

            switch sendFungiblesViewModel.transactionType {
            case .nativeCryptocurrency:
                sendFungiblesViewModel.session.balanceViewModel.subscribe { [weak self] balanceBaseViewModel in
                    guard let strongSelf = self else { return }
                    sendFungiblesViewModel.updateBalance(.nativeCryptocurrency(balanceViewModel: balanceBaseViewModel))
                    strongSelf.generateSubviews()
                }
                sendFungiblesViewModel.ethPrice.subscribe { [weak self] cryptoToDollarRate in
                    guard let strongSelf = self else { return }
                    sendFungiblesViewModel.cryptoToDollarRate = cryptoToDollarRate
                    strongSelf.generateSubviews()
                }
                sendFungiblesViewModel.session.refresh(.ethBalance)
            case .ERC20Token(let token, _, _):
                sendFungiblesViewModel.updateBalance(.erc20(token: token))
                sendFungiblesViewModel.ethPrice.subscribe { [weak self] cryptoToDollarRate in
                    guard let strongSelf = self else { return }
                    sendFungiblesViewModel.cryptoToDollarRate = cryptoToDollarRate
                    strongSelf.generateSubviews()
                }
            case .ERC875Token, .ERC875TokenOrder, .ERC721Token, .ERC721ForTicketToken, .dapp, .tokenScript, .claimPaidErc875MagicLink:
                sendFungiblesViewModel.ethPrice.subscribe { [weak self] cryptoToDollarRate in
                    guard let strongSelf = self else { return }
                    sendFungiblesViewModel.cryptoToDollarRate = cryptoToDollarRate
                    strongSelf.generateSubviews()
                }
            }
        case .sendNftTransaction(let sendNftViewModel):
            sendNftViewModel.recipientResolver.resolve { [weak self] in
                guard let strongSelf = self else { return }
                strongSelf.generateSubviews()
            }
            sendNftViewModel.ethPrice.subscribe { [weak self] cryptoToDollarRate in
                guard let strongSelf = self else { return }
                sendNftViewModel.cryptoToDollarRate = cryptoToDollarRate
                strongSelf.generateSubviews()
            }
        case .claimPaidErc875MagicLink(let claimPaidErc875MagicLinkViewModel):
            claimPaidErc875MagicLinkViewModel.ethPrice.subscribe { [weak self] cryptoToDollarRate in
                guard let strongSelf = self else { return }
                claimPaidErc875MagicLinkViewModel.cryptoToDollarRate = cryptoToDollarRate
                strongSelf.generateSubviews()
            }
        }

        generateSubviews()
    }
    // swiftlint:enable function_body_length
    override func viewDidLoad() {
        super.viewDidLoad()

        set(state: .ready)
        configure(for: viewModel)

        //NOTE: to display animation correctly we can take 'view.frame.height' and bottom view will smoothly slide up from button ;)
        bottomConstraint.constant = view.frame.height
    }

    override func viewWillAppear(_ animated: Bool) {
        super.viewWillAppear(animated)

        if let navigationController = navigationController {
            navigationController.setNavigationBarHidden(true, animated: false)
        }
    }

    override func viewDidAppear(_ animated: Bool) {
        super.viewDidAppear(animated)

        presentViewAnimated()
    }

    override func viewWillDisappear(_ animated: Bool) {
        super.viewWillDisappear(animated)

        if let navigationController = navigationController {
            navigationController.setNavigationBarHidden(false, animated: false)
        }
    }

    private func presentViewAnimated() {
        guard allowPresentationAnimation else { return }
        allowPresentationAnimation = false

        bottomConstraint.constant = 0

        UIView.animate(withDuration: 0.4) {
            self.view.layoutIfNeeded()
        }
    }

    func dismissViewAnimated(with completion: @escaping () -> Void) {
        guard allowDismissalAnimation else { return }
        allowDismissalAnimation = false

        bottomConstraint.constant = heightConstraint.constant

        UIView.animate(withDuration: 0.4, animations: {
            self.view.layoutIfNeeded()
        }, completion: { _ in
            completion()
        })
    }

    func set(state: State, completion: (() -> Void)? = nil) {
        let confirmationButton = buttonsBar.buttons[0]

        switch state {
        case .ready:
            buttonsBar.isHidden = false
            loadingIndicatorView.isHidden = true
        case .pending:
            confirmationButton.startAnimation(completion: { [weak self] in
                self?.buttonsBar.isHidden = true
                self?.loadingIndicatorView.isHidden = false
                self?.loadingIndicatorView.startAnimating()
            })
        case .done(let hasError):
            buttonsBar.isHidden = true
            loadingIndicatorView.isHidden = false
            loadingIndicatorView.stopAnimating(completion: { [weak self] in
                self?.buttonsBar.isHidden = false
                self?.loadingIndicatorView.isHidden = true
                let animationStyle: StopAnimationStyle = {
                    if hasError {
                        return .shake
                    } else {
                        return .normal
                    }
                }()
                confirmationButton.stopAnimation(animationStyle: animationStyle, completion: completion)
            })
        }
    }

    @objc private func dismissViewController() {
        guard canBeDismissed else { return }
        dismissViewAnimated(with: { [weak self] in
            guard let strongSelf = self else { return }
            strongSelf.delegate?.didClose(in: strongSelf)
        })
    }

    func reloadView() {
        generateSubviews()
    }

    func reloadViewWithGasChanges() {
        canBeConfirmed = false
        reloadView()
        createTimerToRestoreConfirmButton()
    }

    private func createTimerToRestoreConfirmButton() {
        timerToReenableConfirmButton?.invalidate()
        let gap = TimeInterval(0.3)
        timerToReenableConfirmButton = Timer.scheduledTimer(withTimeInterval: gap, repeats: false) { [weak self] _ in
            self?.canBeConfirmed = true
        }
    }

    private func configure(for viewModel: TransactionConfirmationViewModel) {
        scrollView.backgroundColor = viewModel.backgroundColor
        view.backgroundColor = viewModel.backgroundColor
        navigationItem.title = viewModel.title

        buttonsBar.configure()
        let button = buttonsBar.buttons[0]
        button.shrinkBorderColor = Colors.loadingIndicatorBorder
        button.setTitle(viewModel.confirmationButtonTitle, for: .normal)
        button.addTarget(self, action: #selector(confirmButtonTapped), for: .touchUpInside)
    }

    @objc func confirmButtonTapped(_ sender: UIButton) {
        guard canBeConfirmed else { return }
        delegate?.controller(self, continueButtonTapped: sender)
    }

    required init?(coder aDecoder: NSCoder) {
        return nil
    }
}

fileprivate struct HeaderViewModel {
    let title: String
    var backgroundColor: UIColor {
        Colors.appBackground
    }
    var icon: UIImage? {
        return R.image.awLogoSmall()
    }
    var attributedTitle: NSAttributedString {
        let style = NSMutableParagraphStyle()
        style.alignment = .center

        return .init(string: title, attributes: [
            .font: DataEntry.Font.text as Any,
            .paragraphStyle: style,
            .foregroundColor: Colors.darkGray
        ])
    }
}

fileprivate class HeaderView: UIView {
    private let separatorLine: UIView = {
        let view = UIView()
        view.translatesAutoresizingMaskIntoConstraints = false
        view.backgroundColor = R.color.mercury()

        return view
    }()

    private let titleLabel: UILabel = {
        let titleLabel = UILabel(frame: .zero)
        titleLabel.translatesAutoresizingMaskIntoConstraints = false

        return titleLabel
    }()

    private let iconImageView: UIImageView = {
        let imageView = UIImageView(frame: .zero)
        imageView.translatesAutoresizingMaskIntoConstraints = false
        imageView.contentMode = .scaleAspectFit

        return imageView
    }()

    let closeButton: UIButton = {
        let button = UIButton()
        button.translatesAutoresizingMaskIntoConstraints = false
        button.contentMode = .scaleAspectFit
        button.setImage(R.image.close(), for: .normal)

        return button
    }()

    init(viewModel: HeaderViewModel) {
        super.init(frame: .zero)
        translatesAutoresizingMaskIntoConstraints = false

        addSubview(separatorLine)
        addSubview(titleLabel)
        addSubview(iconImageView)
        addSubview(closeButton)

        NSLayoutConstraint.activate([
            separatorLine.heightAnchor.constraint(equalToConstant: DataEntry.Metric.TransactionConfirmation.separatorHeight),
            separatorLine.bottomAnchor.constraint(equalTo: bottomAnchor),
            separatorLine.leadingAnchor.constraint(equalTo: leadingAnchor),
            separatorLine.trailingAnchor.constraint(equalTo: trailingAnchor),

            titleLabel.leadingAnchor.constraint(equalTo: iconImageView.trailingAnchor),
            titleLabel.centerYAnchor.constraint(equalTo: centerYAnchor),
            titleLabel.trailingAnchor.constraint(equalTo: closeButton.leadingAnchor),

            iconImageView.leadingAnchor.constraint(equalTo: leadingAnchor, constant: 20),
            iconImageView.centerYAnchor.constraint(equalTo: centerYAnchor),
            iconImageView.widthAnchor.constraint(equalToConstant: 30),
            iconImageView.heightAnchor.constraint(equalToConstant: 30),

            closeButton.trailingAnchor.constraint(equalTo: trailingAnchor, constant: -20),
            closeButton.centerYAnchor.constraint(equalTo: centerYAnchor),
            closeButton.widthAnchor.constraint(equalToConstant: 30),
            closeButton.heightAnchor.constraint(equalToConstant: 30),

            heightAnchor.constraint(equalToConstant: DataEntry.Metric.TransactionConfirmation.headerHeight)
        ])

        titleLabel.attributedText = viewModel.attributedTitle
        iconImageView.image = viewModel.icon
        backgroundColor = viewModel.backgroundColor
    }

    required init?(coder: NSCoder) {
        return nil
    }
}

extension TransactionConfirmationViewController {
    // swiftlint:disable function_body_length
    private func generateSubviews() {
        stackView.removeAllArrangedSubviews()
        var views: [UIView] = []
        switch viewModel {
        case .dappTransaction(let viewModel):
            for (sectionIndex, section) in viewModel.sections.enumerated() {
                var children: [UIView] = []

                let header = TransactionConfirmationHeaderView(viewModel: viewModel.headerViewModel(section: sectionIndex))
                header.delegate = self

                switch section {
                case .gas:
                    header.enableTapAction(title: R.string.localizable.editButtonTitle())
                case .amount:
                    break
                case .function(let functionCallMetaData):
                    let isSubViewsHidden = viewModel.isSubviewsHidden(section: sectionIndex)
                    let view = TransactionConfirmationRowInfoView(viewModel: .init(title: "\(functionCallMetaData.name)()", subtitle: ""))
                    view.isHidden = isSubViewsHidden
                    children.append(view)

                    for (type, value) in functionCallMetaData.arguments {
                        let view = TransactionConfirmationRowInfoView(viewModel: .init(title: type.description, subtitle: value.description))
                        view.isHidden = isSubViewsHidden
                        children.append(view)
                    }
                }
                header.childrenStackView.addArrangedSubviews(children)
                views.append(header)
            }
        case .tokenScriptTransaction(let viewModel):
            for (sectionIndex, section) in viewModel.sections.enumerated() {
                let header = TransactionConfirmationHeaderView(viewModel: viewModel.headerViewModel(section: sectionIndex))
                header.delegate = self
                var children: [UIView] = []
                switch section {
                case .gas:
                    header.enableTapAction(title: R.string.localizable.editButtonTitle())
                case .function:
                    let isSubViewsHidden = viewModel.isSubviewsHidden(section: sectionIndex)
                    let view = TransactionConfirmationRowInfoView(viewModel: .init(title: "\(viewModel.functionCallMetaData.name)()", subtitle: ""))
                    view.isHidden = isSubViewsHidden
                    children.append(view)

                    for (type, value) in viewModel.functionCallMetaData.arguments {
                        let view = TransactionConfirmationRowInfoView(viewModel: .init(title: type.description, subtitle: value.description))
                        view.isHidden = isSubViewsHidden
                        children.append(view)
                    }
                case .contract, .amount:
                    break
                }
                header.childrenStackView.addArrangedSubviews(children)
                views.append(header)
            }
        case .sendFungiblesTransaction(let viewModel):
            for (sectionIndex, section) in viewModel.sections.enumerated() {
                let header = TransactionConfirmationHeaderView(viewModel: viewModel.headerViewModel(section: sectionIndex))
                header.delegate = self
                var children: [UIView] = []
                switch section {
                case .recipient:
                    for (rowIndex, row) in RecipientResolver.Row.allCases.enumerated() {
                        switch row {
                        case .ens:
                            let view = TransactionConfirmationRowInfoView(viewModel: .init(title: R.string.localizable.transactionConfirmationRowTitleEns(), subtitle: viewModel.ensName))
                            view.isHidden = viewModel.isSubviewsHidden(section: sectionIndex, row: rowIndex)
                            children.append(view)
                        case .address:
                            let view = TransactionConfirmationRowInfoView(viewModel: .init(title: R.string.localizable.transactionConfirmationRowTitleWallet(), subtitle: viewModel.addressString))
                            view.isHidden = viewModel.isSubviewsHidden(section: sectionIndex, row: rowIndex)
                            children.append(view)
                        }
                    }
                case .gas:
                    header.enableTapAction(title: R.string.localizable.editButtonTitle())
                case .amount, .balance:
                    break
                }
                header.childrenStackView.addArrangedSubviews(children)
                views.append(header)
            }
        case .sendNftTransaction(let viewModel):
            for (sectionIndex, section) in viewModel.sections.enumerated() {
                let header = TransactionConfirmationHeaderView(viewModel: viewModel.headerViewModel(section: sectionIndex))
                header.delegate = self
                var children: [UIView] = []
                switch section {
                case .recipient:
                    for (rowIndex, row) in RecipientResolver.Row.allCases.enumerated() {
                        switch row {
                        case .ens:
                            let view = TransactionConfirmationRowInfoView(viewModel: .init(title: R.string.localizable.transactionConfirmationRowTitleEns(), subtitle: viewModel.ensName))
                            view.isHidden = viewModel.isSubviewsHidden(section: sectionIndex, row: rowIndex)
                            children.append(view)
                        case .address:
                            let view = TransactionConfirmationRowInfoView(viewModel: .init(title: R.string.localizable.transactionConfirmationRowTitleWallet(), subtitle: viewModel.addressString))
                            view.isHidden = viewModel.isSubviewsHidden(section: sectionIndex, row: rowIndex)
                            children.append(view)
                        }
                    }
                case .gas:
                    header.enableTapAction(title: R.string.localizable.editButtonTitle())
                case .tokenId:
                    break
                }
                header.childrenStackView.addArrangedSubviews(children)
                views.append(header)
            }
        case .claimPaidErc875MagicLink(let viewModel):
            for (sectionIndex, section) in viewModel.sections.enumerated() {
                let header = TransactionConfirmationHeaderView(viewModel: viewModel.headerViewModel(section: sectionIndex))
                header.delegate = self
                switch section {
                case .gas:
                    header.enableTapAction(title: R.string.localizable.editButtonTitle())
                case .amount, .numberOfTokens:
                    break
                }
                views.append(header)
            }
        }
        stackView.addArrangedSubviews(views)
    }
    // swiftlint:enable function_body_length
}

extension TransactionConfirmationViewController: TransactionConfirmationHeaderViewDelegate {

    func headerView(_ header: TransactionConfirmationHeaderView, shouldHideChildren section: Int, index: Int) -> Bool {
        return true
    }

    func headerView(_ header: TransactionConfirmationHeaderView, shouldShowChildren section: Int, index: Int) -> Bool {
        switch viewModel {
        case .dappTransaction, .claimPaidErc875MagicLink, .tokenScriptTransaction:
            return true
        case .sendFungiblesTransaction(let viewModel):
            switch viewModel.sections[section] {
            case .recipient:
                return !viewModel.isSubviewsHidden(section: section, row: index)
            case .gas, .amount, .balance:
                return true
            }
        case .sendNftTransaction(let viewModel):
            switch viewModel.sections[section] {
            case .recipient:
                //NOTE: Here we need to make sure that this view is available to display
                return !viewModel.isSubviewsHidden(section: section, row: index)
            case .gas, .tokenId:
                return true
            }
        }
    }

    func headerView(_ header: TransactionConfirmationHeaderView, openStateChanged section: Int) {
        switch viewModel.showHideSection(section) {
        case .show:
            header.expand()
        case .hide:
            header.collapse()
        }

        UIView.animate(withDuration: 0.35) {
            self.view.layoutIfNeeded()
        }
    }

    func headerView(_ header: TransactionConfirmationHeaderView, tappedSection section: Int) {
        delegate?.controllerDidTapEdit(self)
    }
}

private extension UIBarButtonItem {
    static var appIconBarButton: UIBarButtonItem {
        let container = UIView()
        container.translatesAutoresizingMaskIntoConstraints = false

        let view = UIImageView()
        view.translatesAutoresizingMaskIntoConstraints = false
        view.clipsToBounds = true
        view.contentMode = .scaleAspectFit
        view.image = R.image.awLogoSmall()
        view.widthAnchor.constraint(equalTo: view.heightAnchor).isActive = true

        container.addSubview(view)
        NSLayoutConstraint.activate([
            view.anchorsConstraint(to: container)
        ])

        return UIBarButtonItem(customView: container)
    }
}<|MERGE_RESOLUTION|>--- conflicted
+++ resolved
@@ -95,12 +95,8 @@
     }()
 
     private var allowPresentationAnimation: Bool = true
-<<<<<<< HEAD
-    private var allowDismissialAnimation: Bool = true
     private var canBeConfirmed = true
-=======
     private var allowDismissalAnimation: Bool = true
->>>>>>> b6393f03
 
     var canBeDismissed = true
     weak var delegate: TransactionConfirmationViewControllerDelegate?
