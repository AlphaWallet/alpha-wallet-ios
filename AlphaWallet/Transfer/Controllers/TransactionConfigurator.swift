// Copyright SIX DAY LLC. All rights reserved.

import Foundation
import APIKit
import BigInt
import JSONRPCKit
import PromiseKit

protocol TransactionConfiguratorDelegate: AnyObject {
    func configurationChanged(in configurator: TransactionConfigurator)
    func gasLimitEstimateUpdated(to estimate: BigInt, in configurator: TransactionConfigurator)
    func gasPriceEstimateUpdated(to estimate: BigInt, in configurator: TransactionConfigurator)
    func updateNonce(to nonce: Int, in configurator: TransactionConfigurator)
}

enum TransactionConfiguratorError: Error {
    case impossibleToBuildConfiguration

    var localizedDescription: String {
        return "Impossible To Build Configuration"
    }
}

class TransactionConfigurator {

    private var isGasLimitSpecifiedByTransaction: Bool {
        transaction.gasLimit != nil
    }

    let session: WalletSession
    weak var delegate: TransactionConfiguratorDelegate?

    var transaction: UnconfirmedTransaction
    var selectedConfigurationType: TransactionConfigurationType = .standard
    var configurations: TransactionConfigurations

    var currentConfiguration: TransactionConfiguration {
        switch selectedConfigurationType {
        case .standard:
            return configurations.standard
        case .slow, .fast, .rapid:
            return configurations[selectedConfigurationType]!
        case .custom:
            return configurations.custom
        }
    }

    var gasValue: BigInt {
        return currentConfiguration.gasPrice * currentConfiguration.gasLimit
    }

    private var maxGasLimit: BigInt {
        GasLimitConfiguration.maxGasLimit(forServer: session.server)
    }

    var toAddress: AlphaWallet.Address? {
        switch transaction.transactionType {
        case .nativeCryptocurrency:
            return transaction.recipient
        case .dapp, .erc20Token, .erc875Token, .erc875TokenOrder, .erc721Token, .erc721ForTicketToken, .erc1155Token, .tokenScript, .claimPaidErc875MagicLink, .prebuilt:
            return transaction.contract
        }
    }

    var value: BigInt {
        //TODO why not all `transaction.value`? Shouldn't the other types of transactions make sure their `transaction.value` is 0?
        switch transaction.transactionType {
        case .nativeCryptocurrency, .dapp: return transaction.value
        case .erc20Token: return 0
        case .erc875Token: return 0
        case .erc875TokenOrder: return transaction.value
        case .erc721Token: return 0
        case .erc721ForTicketToken: return 0
        case .erc1155Token: return 0
        case .tokenScript: return transaction.value
        case .claimPaidErc875MagicLink: return transaction.value
        case .prebuilt: return transaction.value
        }
    }

    var gasPriceWarning: GasPriceWarning? {
        gasPriceWarning(forConfiguration: currentConfiguration)
    }

    init(session: WalletSession, transaction: UnconfirmedTransaction) throws {
        self.session = session
        self.transaction = transaction

        let standardConfiguration = try TransactionConfigurator.createConfiguration(server: session.server, transaction: transaction, account: session.account.address)
        self.configurations = .init(standard: standardConfiguration)
    }

    func updateTransaction(value: BigInt) {
        let tx = self.transaction
        self.transaction = .init(transactionType: tx.transactionType, value: value, recipient: tx.recipient, contract: tx.contract, data: tx.data, tokenId: tx.tokenId, tokenIdsAndValues: tx.tokenIdsAndValues, indices: tx.indices, gasLimit: tx.gasLimit, gasPrice: tx.gasPrice, nonce: tx.nonce)
    }

    private func estimateGasLimit() {
        let transactionType: EstimateGasRequest.TransactionType
        if let toAddress = toAddress {
            transactionType = .normal(to: toAddress)
        } else {
            transactionType = .contractDeployment
        }
        let request = EstimateGasRequest(
            from: session.account.address,
            transactionType: transactionType,
            value: value,
            data: currentConfiguration.data
        )

        firstly {
            Session.send(EtherServiceRequest(server: session.server, batch: BatchFactory().create(request)))
        }.done { gasLimit in
            infoLog("Estimated gas limit with eth_estimateGas: \(gasLimit)")
            let gasLimit: BigInt = {
                let limit = BigInt(gasLimit.drop0x, radix: 16) ?? BigInt()
                if limit == GasLimitConfiguration.minGasLimit {
                    return limit
                }
                return min(limit + (limit * 20 / 100), self.maxGasLimit)
            }()
            infoLog("Using gas limit: \(gasLimit)")
            var customConfig = self.configurations.custom
            customConfig.setEstimated(gasLimit: gasLimit)
            self.configurations.custom = customConfig
            var defaultConfig = self.configurations.standard
            defaultConfig.setEstimated(gasLimit: gasLimit)
            self.configurations.standard = defaultConfig

            //Careful to not create if they don't exist
            for each: TransactionConfigurationType in [.slow, .fast, .rapid] {
                guard var config = self.configurations[each] else { continue }
                config.setEstimated(gasLimit: gasLimit)
                self.configurations[each] = config
            }

            self.delegate?.gasLimitEstimateUpdated(to: gasLimit, in: self)
        }.catch { e in
            infoLog("Error estimating gas limit: \(e)")
            error(value: e, rpcServer: self.session.server)
        }
    }

    private func estimateGasPrice() {
        let estimator = GasPriceEstimator()
        firstly {
            estimator.estimateGasPrice(server: session.server)
        }.done { estimates in
            let standard = estimates.standard
            var customConfig = self.configurations.custom
            customConfig.setEstimated(gasPrice: standard)
            var defaultConfig = self.configurations.standard
            defaultConfig.setEstimated(gasPrice: standard)
            if estimator.shouldUseEstimatedGasPrice(standard, forTransaction: self.transaction) {
                self.configurations.custom = customConfig
                self.configurations.standard = defaultConfig
            }

            for each: TransactionConfigurationType in [.slow, .fast, .rapid] {
                guard let estimate = estimates[each] else { continue }
                //Since there's a price estimate, we want to add that config if it's missing
                var config = self.configurations[each] ?? defaultConfig
                config.setEstimated(gasPrice: estimate)
                self.configurations[each] = config
            }

            self.delegate?.gasPriceEstimateUpdated(to: standard, in: self)
        }.catch({ e in
            error(value: e, rpcServer: self.session.server)
        })
    }

    func gasLimitWarning(forConfiguration configuration: TransactionConfiguration) -> GasLimitWarning? {
        if configuration.gasLimit > ConfigureTransaction.gasLimitMax {
            return .tooHighCustomGasLimit
        }
        return nil
    }

    func gasFeeWarning(forConfiguration configuration: TransactionConfiguration) -> GasFeeWarning? {
        if (configuration.gasPrice * configuration.gasLimit) > ConfigureTransaction.gasFeeMax {
            return .tooHighGasFee
        }
        return nil
    }

    func gasPriceWarning(forConfiguration configuration: TransactionConfiguration) -> GasPriceWarning? {
        if let fastestConfig = configurations.fastestThirdPartyConfiguration, configuration.gasPrice > fastestConfig.gasPrice {
            return .tooHighCustomGasPrice
        }
        //Conversion to gwei is needed so we that 17 (entered) is equal to 17.1 (fetched). Because 17.1 is displayed as "17" in the UI and might confuse the user if it's not treated as equal
        if let slowestConfig = configurations.slowestThirdPartyConfiguration, (configuration.gasPrice / BigInt(EthereumUnit.gwei.rawValue)) < (slowestConfig.gasPrice / BigInt(EthereumUnit.gwei.rawValue)) {
            return .tooLowCustomGasPrice
        }
        switch session.server {
        case .main:
            if (configurations.standard.gasPrice / BigInt(EthereumUnit.gwei.rawValue)) > Constants.highStandardEthereumMainnetGasThresholdGwei {
                return .networkCongested
            }
<<<<<<< HEAD
        case .kovan, .ropsten, .rinkeby, .poa, .sokol, .classic, .callisto, .xDai, .goerli, .artis_sigma1, .artis_tau1, .binance_smart_chain, .fantom, .fantom_testnet, .binance_smart_chain_testnet, .custom, .heco, .heco_testnet, .avalanche, .avalanche_testnet, .candle, .polygon, .mumbai_testnet, .optimistic, .optimisticKovan, .cronosTestnet, .arbitrum, .arbitrumRinkeby, .palm, .palmTestnet, .klaytnCypress, .klaytnBaobabTestnet:
=======
        case .kovan, .ropsten, .rinkeby, .poa, .sokol, .classic, .callisto, .xDai, .goerli, .artis_sigma1, .artis_tau1, .binance_smart_chain, .fantom, .fantom_testnet, .binance_smart_chain_testnet, .custom, .heco, .heco_testnet, .avalanche, .avalanche_testnet, .polygon, .mumbai_testnet, .optimistic, .optimisticKovan, .cronosTestnet, .arbitrum, .arbitrumRinkeby, .palm, .palmTestnet, .klaytnCypress, .klaytnBaobabTestnet, .phi:
>>>>>>> 05776de2
            break
        }
        return nil
    }

    private static func createConfiguration(server: RPCServer, transaction: UnconfirmedTransaction, gasLimit: BigInt, data: Data) -> TransactionConfiguration {
        let gasPrice = GasPriceEstimator().estimateDefaultGasPrice(server: server, transaction: transaction)
        return TransactionConfiguration(gasPrice: gasPrice, gasLimit: gasLimit, data: data)
    }

// swiftlint:disable function_body_length
    private static func createConfiguration(server: RPCServer, transaction: UnconfirmedTransaction, account: AlphaWallet.Address) throws -> TransactionConfiguration {
        let maxGasLimit = GasLimitConfiguration.maxGasLimit(forServer: server)
        do {
            switch transaction.transactionType {
            case .dapp:
                let gasLimit = transaction.gasLimit ?? maxGasLimit

                return createConfiguration(server: server, transaction: transaction, gasLimit: gasLimit, data: transaction.data ?? .init())
            case .nativeCryptocurrency:
                let gasLimit = GasLimitConfiguration.minGasLimit

                return createConfiguration(server: server, transaction: transaction, gasLimit: gasLimit, data: transaction.data ?? .init())
            case .tokenScript:
                let gasLimit = transaction.gasLimit ?? maxGasLimit

                return createConfiguration(server: server, transaction: transaction, gasLimit: gasLimit, data: transaction.data ?? .init())
            case .erc20Token:
                guard let recipient = transaction.recipient else {
                    throw TransactionConfiguratorError.impossibleToBuildConfiguration
                }
                let function = Function(name: "transfer", parameters: [ABIType.address, ABIType.uint(bits: 256)])
                //Note: be careful here with the BigUInt and BigInt, the type needs to be exact
                let encoder = ABIEncoder()
                try encoder.encode(function: function, arguments: [recipient, BigUInt(transaction.value)])
                let gasLimit = transaction.gasLimit ?? maxGasLimit

                return createConfiguration(server: server, transaction: transaction, gasLimit: gasLimit, data: encoder.data)
            case .erc875Token(let token, _):
                guard let recipient = transaction.recipient, let indices = transaction.indices else {
                    throw TransactionConfiguratorError.impossibleToBuildConfiguration
                }
                let parameters: [Any] = [recipient, indices.map({ BigUInt($0) })]
                let arrayType: ABIType
                if token.contractAddress.isLegacy875Contract {
                    arrayType = ABIType.uint(bits: 16)
                } else {
                    arrayType = ABIType.uint(bits: 256)
                }
                let functionEncoder = Function(name: "transfer", parameters: [.address, .dynamicArray(arrayType)])
                let encoder = ABIEncoder()
                try encoder.encode(function: functionEncoder, arguments: parameters)
                let gasLimit = transaction.gasLimit ?? maxGasLimit

                return createConfiguration(server: server, transaction: transaction, gasLimit: gasLimit, data: encoder.data)
            case .erc875TokenOrder(let token, _):
                guard let expiry = transaction.expiry, let indices = transaction.indices, let v = transaction.v, let r = transaction.r, let s = transaction.s else {
                    throw TransactionConfiguratorError.impossibleToBuildConfiguration
                }
                let parameters: [Any] = [
                    expiry,
                    indices.map({ BigUInt($0) }),
                    BigUInt(v),
                    Data(_hex: r),
                    Data(_hex: s)
                ]

                let arrayType: ABIType
                if token.contractAddress.isLegacy875Contract {
                    arrayType = ABIType.uint(bits: 16)
                } else {
                    arrayType = ABIType.uint(bits: 256)
                }

                let functionEncoder = Function(name: "trade", parameters: [
                    .uint(bits: 256),
                    .dynamicArray(arrayType),
                    .uint(bits: 8),
                    .bytes(32),
                    .bytes(32)
                ])
                let encoder = ABIEncoder()
                try encoder.encode(function: functionEncoder, arguments: parameters)
                let gasLimit = transaction.gasLimit ?? maxGasLimit

                return createConfiguration(server: server, transaction: transaction, gasLimit: gasLimit, data: encoder.data)
            case .erc721Token(let token, _), .erc721ForTicketToken(let token, _):
                guard let recipient = transaction.recipient, let tokenId = transaction.tokenId else {
                    throw TransactionConfiguratorError.impossibleToBuildConfiguration
                }

                let function: Function
                let parameters: [Any]

                if token.contractAddress.isLegacy721Contract {
                    function = Function(name: "transfer", parameters: [.address, .uint(bits: 256)])
                    parameters = [recipient, tokenId]
                } else {
                    function = Function(name: "safeTransferFrom", parameters: [.address, .address, .uint(bits: 256)])
                    parameters = [account, recipient, tokenId]
                }
                let encoder = ABIEncoder()
                try encoder.encode(function: function, arguments: parameters)
                let gasLimit = transaction.gasLimit ?? maxGasLimit

                return createConfiguration(server: server, transaction: transaction, gasLimit: gasLimit, data: encoder.data)
            case .erc1155Token(_, let transferType, _):
                guard let recipient = transaction.recipient, let tokenIdAndValue = transaction.tokenIdsAndValues?.first else {
                    throw TransactionConfiguratorError.impossibleToBuildConfiguration
                }
                switch transferType {
                case .singleTransfer:
                    let function = Function(name: "safeTransferFrom", parameters: [.address, .address, .uint(bits: 256), .uint(bits: 256), .dynamicBytes])
                    let parameters: [Any] = [
                        account,
                        recipient,
                        tokenIdAndValue.tokenId,
                        tokenIdAndValue.value,
                        Data()
                    ]
                    let encoder = ABIEncoder()
                    try encoder.encode(function: function, arguments: parameters)
                    let gasLimit = transaction.gasLimit ?? maxGasLimit

                    return createConfiguration(server: server, transaction: transaction, gasLimit: gasLimit, data: encoder.data)
                case .batchTransfer:
                    guard let recipient = transaction.recipient, let tokenIdsAndValues = transaction.tokenIdsAndValues else {
                        throw TransactionConfiguratorError.impossibleToBuildConfiguration
                    }
                    let tokenIds = tokenIdsAndValues.compactMap { $0.tokenId }
                    let values = tokenIdsAndValues.compactMap { $0.value }
                    let function = Function(name: "safeBatchTransferFrom", parameters: [
                        .address,
                        .address,
                        .array(.uint(bits: 256), tokenIds.count),
                        .array(.uint(bits: 256), values.count),
                        .dynamicBytes
                    ])

                    let parameters: [Any] = [
                        account,
                        recipient,
                        tokenIds,
                        values,
                        Data()
                    ]
                    let encoder = ABIEncoder()
                    try encoder.encode(function: function, arguments: parameters)
                    let gasLimit = transaction.gasLimit ?? maxGasLimit

                    return createConfiguration(server: server, transaction: transaction, gasLimit: gasLimit, data: encoder.data)
                }
            case .claimPaidErc875MagicLink:
                let gasLimit = transaction.gasLimit ?? maxGasLimit
                let data = transaction.data ?? .init()

                return createConfiguration(server: server, transaction: transaction, gasLimit: gasLimit, data: data)
            case .prebuilt:
                let gasLimit = transaction.gasLimit ?? maxGasLimit
                let data = transaction.data ?? .init()

                return createConfiguration(server: server, transaction: transaction, gasLimit: gasLimit, data: data)
            }
        } catch {
            if case TransactionConfiguratorError.impossibleToBuildConfiguration = error {
                throw error
            }
            return .init(transaction: transaction, server: server)
        }
    }
// swiftlint:enable function_body_length

    func start() {
        estimateGasPrice()
        if !isGasLimitSpecifiedByTransaction {
            estimateGasLimit()
        }
        computeNonce()
    }

    private func useNonce(_ nonce: Int) {
        var customConfig = configurations.custom
        if let existingNonce = customConfig.nonce, existingNonce > 0 {
            //no-op
        } else {
            customConfig.set(nonce: nonce)
            configurations.custom = customConfig
            var defaultConfig = self.configurations.standard
            defaultConfig.set(nonce: nonce)
            configurations.standard = defaultConfig

            for each: TransactionConfigurationType in [.slow, .fast, .rapid] {
                //We don't want to add that config if it's missing (e.g. testnets don't have them)
                if var config = configurations[each] {
                    config.set(nonce: nonce)
                    configurations[each] = config
                }
            }
            delegate?.updateNonce(to: nonce, in: self)
        }
    }

    private func computeNonce() {
        if let nonce = transaction.nonce, nonce > 0 {
            useNonce(Int(nonce))
        } else {
            firstly {
                GetNextNonce(server: session.server, wallet: session.account.address).promise()
            }.done {
                self.useNonce($0)
            }.cauterize()
        }
    }

    func formUnsignedTransaction() -> UnsignedTransaction {
        return UnsignedTransaction(
            value: value,
            account: session.account.address,
            to: toAddress,
            nonce: currentConfiguration.nonce ?? -1,
            data: currentConfiguration.data,
            gasPrice: currentConfiguration.gasPrice,
            gasLimit: currentConfiguration.gasLimit,
            server: session.server,
            transactionType: transaction.transactionType
        )
    }

    func chooseCustomConfiguration(_ configuration: TransactionConfiguration) {
        configurations.custom = configuration
        selectedConfigurationType = .custom
        delegate?.configurationChanged(in: self)
    }

    func chooseDefaultConfigurationType(_ configurationType: TransactionConfigurationType) {
        selectedConfigurationType = configurationType
        delegate?.configurationChanged(in: self)
    }
}<|MERGE_RESOLUTION|>--- conflicted
+++ resolved
@@ -198,11 +198,7 @@
             if (configurations.standard.gasPrice / BigInt(EthereumUnit.gwei.rawValue)) > Constants.highStandardEthereumMainnetGasThresholdGwei {
                 return .networkCongested
             }
-<<<<<<< HEAD
-        case .kovan, .ropsten, .rinkeby, .poa, .sokol, .classic, .callisto, .xDai, .goerli, .artis_sigma1, .artis_tau1, .binance_smart_chain, .fantom, .fantom_testnet, .binance_smart_chain_testnet, .custom, .heco, .heco_testnet, .avalanche, .avalanche_testnet, .candle, .polygon, .mumbai_testnet, .optimistic, .optimisticKovan, .cronosTestnet, .arbitrum, .arbitrumRinkeby, .palm, .palmTestnet, .klaytnCypress, .klaytnBaobabTestnet:
-=======
-        case .kovan, .ropsten, .rinkeby, .poa, .sokol, .classic, .callisto, .xDai, .goerli, .artis_sigma1, .artis_tau1, .binance_smart_chain, .fantom, .fantom_testnet, .binance_smart_chain_testnet, .custom, .heco, .heco_testnet, .avalanche, .avalanche_testnet, .polygon, .mumbai_testnet, .optimistic, .optimisticKovan, .cronosTestnet, .arbitrum, .arbitrumRinkeby, .palm, .palmTestnet, .klaytnCypress, .klaytnBaobabTestnet, .phi:
->>>>>>> 05776de2
+        case .kovan, .ropsten, .rinkeby, .poa, .sokol, .classic, .callisto, .xDai, .goerli, .artis_sigma1, .artis_tau1, .binance_smart_chain, .fantom, .fantom_testnet, .binance_smart_chain_testnet, .custom, .heco, .heco_testnet, .avalanche, .avalanche_testnet, .candle, .polygon, .mumbai_testnet, .optimistic, .optimisticKovan, .cronosTestnet, .arbitrum, .arbitrumRinkeby, .palm, .palmTestnet, .klaytnCypress, .klaytnBaobabTestnet, .phi:
             break
         }
         return nil
