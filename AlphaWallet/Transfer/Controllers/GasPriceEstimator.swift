//
//  GasPriceEstimator.swift
//  AlphaWallet
//
//  Created by Vladyslav Shepitko on 10.05.2022.
//

import Foundation
import PromiseKit
import BigInt
import APIKit
import JSONRPCKit

final class GasPriceEstimator {

    func shouldUseEstimatedGasPrice(_ estimatedGasPrice: BigInt, forTransaction transaction: UnconfirmedTransaction) -> Bool {
        //Gas price may be specified in the transaction object, and it will be if we are trying to speedup or cancel a transaction. The replacement transaction will be automatically assigned a slightly higher gas price. We don't want to override that with what we fetch back from gas price estimate if the estimate is lower
        if let specifiedGasPrice = transaction.gasPrice, specifiedGasPrice > estimatedGasPrice {
            return false
        } else {
            return true
        }
    }

    func estimateGasPrice(server: RPCServer) -> Promise<GasEstimates> {
        if EtherscanGasPriceEstimator.supports(server: server) {
            return estimateGasPriceForUsingEtherscanApi(server: server)
                .recover { _ in self.estimateGasPriceForUseRpcNode(server: server) }
        } else {
            switch server {
            case .xDai:
                return estimateGasPriceForXDai()
<<<<<<< HEAD
            case .main, .kovan, .ropsten, .rinkeby, .poa, .sokol, .classic, .callisto, .goerli, .artis_sigma1, .artis_tau1, .binance_smart_chain, .binance_smart_chain_testnet, .custom, .heco, .heco_testnet, .fantom, .fantom_testnet, .avalanche, .avalanche_testnet, .candle, .polygon, .mumbai_testnet, .optimistic, .optimisticKovan, .cronosTestnet, .arbitrum, .arbitrumRinkeby, .palm, .palmTestnet, .klaytnCypress, .klaytnBaobabTestnet:
=======
            case .main, .kovan, .ropsten, .rinkeby, .poa, .sokol, .classic, .callisto, .goerli, .artis_sigma1, .artis_tau1, .binance_smart_chain, .binance_smart_chain_testnet, .custom, .heco, .heco_testnet, .fantom, .fantom_testnet, .avalanche, .avalanche_testnet, .polygon, .mumbai_testnet, .optimistic, .optimisticKovan, .cronosTestnet, .arbitrum, .arbitrumRinkeby, .palm, .palmTestnet, .klaytnCypress, .klaytnBaobabTestnet, .phi:
>>>>>>> 05776de2
                return estimateGasPriceForUseRpcNode(server: server)
            }
        }
    }

    func estimateDefaultGasPrice(server: RPCServer, transaction: UnconfirmedTransaction) -> BigInt {
        switch server {
        case .xDai:
            //xdai transactions are always 1 gwei in gasPrice
            return GasPriceConfiguration.xDaiGasPrice
<<<<<<< HEAD
        case .main, .kovan, .ropsten, .rinkeby, .poa, .sokol, .classic, .callisto, .goerli, .artis_sigma1, .artis_tau1, .binance_smart_chain, .binance_smart_chain_testnet, .custom, .heco, .heco_testnet, .fantom, .fantom_testnet, .avalanche, .avalanche_testnet, .polygon, .mumbai_testnet, .optimistic, .optimisticKovan, .cronosTestnet, .arbitrum, .arbitrumRinkeby, .palm, .candle, .palmTestnet, .klaytnCypress, .klaytnBaobabTestnet:
=======
        case .main, .kovan, .ropsten, .rinkeby, .poa, .sokol, .classic, .callisto, .goerli, .artis_sigma1, .artis_tau1, .binance_smart_chain, .binance_smart_chain_testnet, .custom, .heco, .heco_testnet, .fantom, .fantom_testnet, .avalanche, .avalanche_testnet, .polygon, .mumbai_testnet, .optimistic, .optimisticKovan, .cronosTestnet, .arbitrum, .arbitrumRinkeby, .palm, .palmTestnet, .klaytnCypress, .klaytnBaobabTestnet, .phi:
>>>>>>> 05776de2
            let maxPrice: BigInt = GasPriceConfiguration.maxPrice(forServer: server)
            let defaultPrice: BigInt = GasPriceConfiguration.defaultPrice(forServer: server)
            if let gasPrice = transaction.gasPrice, gasPrice > 0 {
                return min(max(gasPrice, GasPriceConfiguration.minPrice), maxPrice)
            } else {
                let defaultGasPrice = min(max(transaction.gasPrice ?? defaultPrice, GasPriceConfiguration.minPrice), maxPrice)
                return defaultGasPrice
            }
        }
    }

    private func estimateGasPriceForUsingEtherscanApi(server: RPCServer) -> Promise<GasEstimates> {
        return firstly {
            EtherscanGasPriceEstimator().fetch(server: server)
        }.get { estimates in
            infoLog("Estimated gas price with gas price estimator API: \(estimates)")
        }.map { estimates in
            GasEstimates(standard: BigInt(estimates.standard), others: [
                TransactionConfigurationType.slow: BigInt(estimates.slow),
                TransactionConfigurationType.fast: BigInt(estimates.fast),
                TransactionConfigurationType.rapid: BigInt(estimates.rapid)
            ])
        }
    }

    private func estimateGasPriceForXDai() -> Promise<GasEstimates> {
        //xDAI node returns a much higher gas price than necessary so if it is xDAI simply return 1 Gwei
        .value(.init(standard: GasPriceConfiguration.xDaiGasPrice))
    }

    private func estimateGasPriceForUseRpcNode(server: RPCServer) -> Promise<GasEstimates> {
        let request = EtherServiceRequest(server: server, batch: BatchFactory().create(GasPriceRequest()))
        let maxPrice: BigInt = GasPriceConfiguration.maxPrice(forServer: server)
        let defaultPrice: BigInt = GasPriceConfiguration.defaultPrice(forServer: server)

        return firstly {
            Session.send(request)
        }.map {
            if let gasPrice = BigInt($0.drop0x, radix: 16) {
                if (gasPrice + GasPriceConfiguration.oneGwei) > maxPrice {
                    // Guard against really high prices
                    return GasEstimates(standard: maxPrice)
                } else {
                    if server.canUserChangeGas {
                        //Add an extra gwei because the estimate is sometimes too low
                        return GasEstimates(standard: gasPrice + GasPriceConfiguration.oneGwei)
                    } else {
                        return GasEstimates(standard: gasPrice)
                    }
                }
            } else {
                return GasEstimates(standard: defaultPrice)
            }
        }.recover { _ -> Promise<GasEstimates> in
            .value(GasEstimates(standard: defaultPrice))
        }
    }
}<|MERGE_RESOLUTION|>--- conflicted
+++ resolved
@@ -30,11 +30,7 @@
             switch server {
             case .xDai:
                 return estimateGasPriceForXDai()
-<<<<<<< HEAD
-            case .main, .kovan, .ropsten, .rinkeby, .poa, .sokol, .classic, .callisto, .goerli, .artis_sigma1, .artis_tau1, .binance_smart_chain, .binance_smart_chain_testnet, .custom, .heco, .heco_testnet, .fantom, .fantom_testnet, .avalanche, .avalanche_testnet, .candle, .polygon, .mumbai_testnet, .optimistic, .optimisticKovan, .cronosTestnet, .arbitrum, .arbitrumRinkeby, .palm, .palmTestnet, .klaytnCypress, .klaytnBaobabTestnet:
-=======
-            case .main, .kovan, .ropsten, .rinkeby, .poa, .sokol, .classic, .callisto, .goerli, .artis_sigma1, .artis_tau1, .binance_smart_chain, .binance_smart_chain_testnet, .custom, .heco, .heco_testnet, .fantom, .fantom_testnet, .avalanche, .avalanche_testnet, .polygon, .mumbai_testnet, .optimistic, .optimisticKovan, .cronosTestnet, .arbitrum, .arbitrumRinkeby, .palm, .palmTestnet, .klaytnCypress, .klaytnBaobabTestnet, .phi:
->>>>>>> 05776de2
+            case .main, .kovan, .ropsten, .rinkeby, .poa, .sokol, .classic, .callisto, .goerli, .artis_sigma1, .artis_tau1, .binance_smart_chain, .binance_smart_chain_testnet, .custom, .heco, .heco_testnet, .fantom, .fantom_testnet, .avalanche, .avalanche_testnet, .candle, .polygon, .mumbai_testnet, .optimistic, .optimisticKovan, .cronosTestnet, .arbitrum, .arbitrumRinkeby, .palm, .palmTestnet, .klaytnCypress, .klaytnBaobabTestnet, .phi:
                 return estimateGasPriceForUseRpcNode(server: server)
             }
         }
@@ -45,11 +41,7 @@
         case .xDai:
             //xdai transactions are always 1 gwei in gasPrice
             return GasPriceConfiguration.xDaiGasPrice
-<<<<<<< HEAD
-        case .main, .kovan, .ropsten, .rinkeby, .poa, .sokol, .classic, .callisto, .goerli, .artis_sigma1, .artis_tau1, .binance_smart_chain, .binance_smart_chain_testnet, .custom, .heco, .heco_testnet, .fantom, .fantom_testnet, .avalanche, .avalanche_testnet, .polygon, .mumbai_testnet, .optimistic, .optimisticKovan, .cronosTestnet, .arbitrum, .arbitrumRinkeby, .palm, .candle, .palmTestnet, .klaytnCypress, .klaytnBaobabTestnet:
-=======
-        case .main, .kovan, .ropsten, .rinkeby, .poa, .sokol, .classic, .callisto, .goerli, .artis_sigma1, .artis_tau1, .binance_smart_chain, .binance_smart_chain_testnet, .custom, .heco, .heco_testnet, .fantom, .fantom_testnet, .avalanche, .avalanche_testnet, .polygon, .mumbai_testnet, .optimistic, .optimisticKovan, .cronosTestnet, .arbitrum, .arbitrumRinkeby, .palm, .palmTestnet, .klaytnCypress, .klaytnBaobabTestnet, .phi:
->>>>>>> 05776de2
+        case .main, .kovan, .ropsten, .rinkeby, .poa, .sokol, .classic, .callisto, .goerli, .artis_sigma1, .artis_tau1, .binance_smart_chain, .binance_smart_chain_testnet, .custom, .heco, .heco_testnet, .fantom, .fantom_testnet, .avalanche, .avalanche_testnet, .polygon, .mumbai_testnet, .optimistic, .optimisticKovan, .cronosTestnet, .arbitrum, .arbitrumRinkeby, .palm, .candle, .palmTestnet, .klaytnCypress, .klaytnBaobabTestnet, .phi:
             let maxPrice: BigInt = GasPriceConfiguration.maxPrice(forServer: server)
             let defaultPrice: BigInt = GasPriceConfiguration.defaultPrice(forServer: server)
             if let gasPrice = transaction.gasPrice, gasPrice > 0 {
