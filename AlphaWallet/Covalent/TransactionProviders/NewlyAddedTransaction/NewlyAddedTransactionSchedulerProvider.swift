//
//  NewlyAddedTransactionSchedulerProvider.swift
//  AlphaWallet
//
//  Created by Vladyslav Shepitko on 26.04.2022.
//

import Foundation
import Combine

protocol NewlyAddedTransactionSchedulerProviderDelegate: AnyObject {
    func didReceiveResponse(_ response: Swift.Result<[TransactionInstance], Covalent.CovalentError>, in provider: NewlyAddedTransactionSchedulerProvider)
}

/// Newly added transactions provider, performs fetching transaction from frist page until it find some of latest existed stored transaction. Once transaction has found the cycle starts from 0 page again
final class NewlyAddedTransactionSchedulerProvider: SchedulerProvider {
    private let provider: Covalent.NetworkProvider = .init()
    private let session: WalletSession

    private let fetchNewlyAddedTransactionsQueue: OperationQueue

    var interval: TimeInterval { return Constants.Covalent.newlyAddedTransactionUpdateInterval }
    var name: String { "NewlyAddedTransactionSchedulerProvider" }
    var operation: AnyPublisher<Void, SchedulerError> {
        return fetchNewlyAddedTransactionPublisher()
    }

    weak var delegate: NewlyAddedTransactionSchedulerProviderDelegate?

    init(session: WalletSession, fetchNewlyAddedTransactionsQueue: OperationQueue) {
        self.session = session
        self.fetchNewlyAddedTransactionsQueue = fetchNewlyAddedTransactionsQueue
    }

    private func fallbackForUnsupportedServer() -> AnyPublisher<Void, SchedulerError> {
        session.config
            .set(covalentLastNewestPage: session.server, wallet: session.account, page: nil)

        delegate?.didReceiveResponse(.success([]), in: self)

        return Just(())
            .setFailureType(to: SchedulerError.self)
            .eraseToAnyPublisher()
    }

    private func fetchNewlyAddedTransactionPublisher() -> AnyPublisher<Void, SchedulerError> {
        let lastPage = session.config
            .covalentLastNewestPage(server: session.server, wallet: session.account)
            .flatMap { $0 + 1 }

        guard Covalent.NetworkProvider.isSupport(server: session.server) else {
            return fallbackForUnsupportedServer()
        }

        return provider
            .transactions(walletAddress: session.account.address, server: session.server, page: lastPage, pageSize: Constants.Covalent.newlyAddedTransactionsPerPage)
            .subscribe(on: fetchNewlyAddedTransactionsQueue)
            .handleEvents(receiveOutput: { [weak self] response in
                self?.didReceiveValue(response: response)
            }, receiveCompletion: { [weak self] result in
                guard case .failure(let e) = result else { return }
                self?.didReceiveError(error: e)
            })
            .map { _ in }
            .mapError { SchedulerError.covalentError($0) }
            .eraseToAnyPublisher()
    }

    private func didReceiveValue(response: Covalent.TransactionsResponse) {
        let transactions = Covalent.ToNativeTransactionMapper
            .mapCovalentToNativeTransaction(transactions: response.data.transactions, server: session.server)
        let page = response.data.pagination.pageNumber

        session.config
            .set(covalentLastNewestPage: session.server, wallet: session.account, page: page)

        delegate?.didReceiveResponse(.success(transactions), in: self)
    }

    private func didReceiveError(error: Covalent.CovalentError) {
        delegate?.didReceiveResponse(.failure(error), in: self)
    }
}

extension Config {

    private static func covalentLastNewestPageKey(server: RPCServer, wallet: Wallet) -> String {
        return "covalentLastNewestPage-\(wallet.address)-\(server.chainID)"
    }

    func covalentLastNewestPage(server: RPCServer, wallet: Wallet) -> Int? {
        let key = Config.covalentLastNewestPageKey(server: server, wallet: wallet)
        return defaults.value(forKey: key) as? Int
    }

    func set(covalentLastNewestPage server: RPCServer, wallet: Wallet, page: Int?) {
        let key = Config.covalentLastNewestPageKey(server: server, wallet: wallet)
        defaults.set(page, forKey: key)
    }
}

extension Covalent.NetworkProvider {
    static func isSupport(server: RPCServer) -> Bool {
        switch server {
<<<<<<< HEAD
        case .main, .classic, .callisto, .kovan, .ropsten, .custom, .rinkeby, .poa, .sokol, .goerli, .xDai, .artis_sigma1, .binance_smart_chain, .binance_smart_chain_testnet, .artis_tau1, .heco, .heco_testnet, .fantom, .fantom_testnet, .avalanche, .avalanche_testnet, .candle, .polygon, .mumbai_testnet, .optimistic, .optimisticKovan, .cronosTestnet, .arbitrum, .arbitrumRinkeby, .palm, .palmTestnet, .klaytnBaobabTestnet:
=======
        case .main, .classic, .callisto, .kovan, .ropsten, .custom, .rinkeby, .poa, .sokol, .goerli, .xDai, .artis_sigma1, .binance_smart_chain, .binance_smart_chain_testnet, .artis_tau1, .heco, .heco_testnet, .fantom, .fantom_testnet, .avalanche, .avalanche_testnet, .polygon, .mumbai_testnet, .optimistic, .optimisticKovan, .cronosTestnet, .arbitrum, .arbitrumRinkeby, .palm, .palmTestnet, .klaytnBaobabTestnet, .phi:
>>>>>>> 05776de2
            return false
        case .klaytnCypress:
            return true
        }
    }
}<|MERGE_RESOLUTION|>--- conflicted
+++ resolved
@@ -102,11 +102,7 @@
 extension Covalent.NetworkProvider {
     static func isSupport(server: RPCServer) -> Bool {
         switch server {
-<<<<<<< HEAD
-        case .main, .classic, .callisto, .kovan, .ropsten, .custom, .rinkeby, .poa, .sokol, .goerli, .xDai, .artis_sigma1, .binance_smart_chain, .binance_smart_chain_testnet, .artis_tau1, .heco, .heco_testnet, .fantom, .fantom_testnet, .avalanche, .avalanche_testnet, .candle, .polygon, .mumbai_testnet, .optimistic, .optimisticKovan, .cronosTestnet, .arbitrum, .arbitrumRinkeby, .palm, .palmTestnet, .klaytnBaobabTestnet:
-=======
-        case .main, .classic, .callisto, .kovan, .ropsten, .custom, .rinkeby, .poa, .sokol, .goerli, .xDai, .artis_sigma1, .binance_smart_chain, .binance_smart_chain_testnet, .artis_tau1, .heco, .heco_testnet, .fantom, .fantom_testnet, .avalanche, .avalanche_testnet, .polygon, .mumbai_testnet, .optimistic, .optimisticKovan, .cronosTestnet, .arbitrum, .arbitrumRinkeby, .palm, .palmTestnet, .klaytnBaobabTestnet, .phi:
->>>>>>> 05776de2
+        case .main, .classic, .callisto, .kovan, .ropsten, .custom, .rinkeby, .poa, .sokol, .goerli, .xDai, .artis_sigma1, .binance_smart_chain, .binance_smart_chain_testnet, .artis_tau1, .heco, .heco_testnet, .fantom, .fantom_testnet, .avalanche, .avalanche_testnet, .candle, .polygon, .mumbai_testnet, .optimistic, .optimisticKovan, .cronosTestnet, .arbitrum, .arbitrumRinkeby, .palm, .palmTestnet, .klaytnBaobabTestnet, .phi:
             return false
         case .klaytnCypress:
             return true
