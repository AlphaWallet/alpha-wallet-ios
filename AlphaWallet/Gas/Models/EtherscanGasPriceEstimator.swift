--- conflicted
+++ resolved
@@ -36,13 +36,9 @@
         switch self {
         case .main, .binance_smart_chain, .heco, .polygon:
             return etherscanApiRoot?.appendingQueryString("\("module=gastracker&action=gasoracle")\(apiKeyParameter)")
-<<<<<<< HEAD
-        case .artis_sigma1, .artis_tau1, .binance_smart_chain_testnet, .callisto, .poa, .sokol, .classic, .xDai, .heco_testnet, .fantom, .fantom_testnet, .candle, .avalanche, .avalanche_testnet, .mumbai_testnet, .cronosTestnet, .custom, .arbitrum, .arbitrumRinkeby, .kovan, .ropsten, .rinkeby, .goerli, .optimistic, .optimisticKovan, .palm, .palmTestnet, .klaytnCypress, .klaytnBaobabTestnet:
+
+        case .artis_sigma1, .artis_tau1, .binance_smart_chain_testnet, .callisto, .poa, .sokol, .classic, .xDai, .heco_testnet, .fantom, .fantom_testnet, .candle, .avalanche, .avalanche_testnet, .mumbai_testnet, .cronosTestnet, .custom, .arbitrum, .arbitrumRinkeby, .kovan, .ropsten, .rinkeby, .goerli, .optimistic, .optimisticKovan, .palm, .palmTestnet, .klaytnCypress, .klaytnBaobabTestnet, .phi:
             return nil 
-=======
-        case .artis_sigma1, .artis_tau1, .binance_smart_chain_testnet, .callisto, .poa, .sokol, .classic, .xDai, .heco_testnet, .fantom, .fantom_testnet, .avalanche, .avalanche_testnet, .mumbai_testnet, .cronosTestnet, .custom, .arbitrum, .arbitrumRinkeby, .kovan, .ropsten, .rinkeby, .goerli, .optimistic, .optimisticKovan, .palm, .palmTestnet, .klaytnCypress, .klaytnBaobabTestnet, .phi:
-            return nil
->>>>>>> 05776de2
         }
     }
 }