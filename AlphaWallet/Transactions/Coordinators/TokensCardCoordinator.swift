//  TokensCardCoordinator.swift
//  Alpha-Wallet
//
//  Created by Oguzhan Gungor on 2/27/18.
//  Copyright © 2018 Alpha-Wallet. All rights reserved.
//

import Foundation
import UIKit
import Result
import SafariServices
import TrustKeystore
import MessageUI
import BigInt

protocol TokensCardCoordinatorDelegate: class, CanOpenURL {
    func didPressTransfer(for type: PaymentFlow,
                          tokenHolders: [TokenHolder],
                          in coordinator: TokensCardCoordinator)
    func didPressRedeem(for token: TokenObject,
                        in coordinator: TokensCardCoordinator)
    func didPressSell(for type: PaymentFlow,
                      in coordinator: TokensCardCoordinator)
    func didCancel(in coordinator: TokensCardCoordinator)
    func didPressViewRedemptionInfo(in: UIViewController)
    func didPressViewEthereumInfo(in: UIViewController)
}

class TokensCardCoordinator: NSObject, Coordinator {

    private let keystore: Keystore
    private let token: TokenObject
    private lazy var rootViewController: TokensCardViewController = {
        let viewModel = TokensCardViewModel(token: token)
        return makeTokensCardViewController(with: session.account, viewModel: viewModel)
    }()

    weak var delegate: TokensCardCoordinatorDelegate?

    private let session: WalletSession
    private let tokensStorage: TokensDataStore
    let navigationController: UINavigationController
    var coordinators: [Coordinator] = []
<<<<<<< HEAD
    private let ethPrice: Subscribable<Double>
    private let assetDefinitionStore: AssetDefinitionStore
=======
    var ethPrice: Subscribable<Double>
    let assetDefinitionStore: AssetDefinitionStore
    var isReadOnly = false {
        didSet {
            rootViewController.isReadOnly = isReadOnly
        }
    }
>>>>>>> 9b659aec

    init(
            session: WalletSession,
            navigationController: UINavigationController = NavigationController(),
            keystore: Keystore,
            tokensStorage: TokensDataStore,
            ethPrice: Subscribable<Double>,
            token: TokenObject,
            assetDefinitionStore: AssetDefinitionStore
    ) {
        self.session = session
        self.keystore = keystore
        self.navigationController = navigationController
        self.tokensStorage = tokensStorage
        self.ethPrice = ethPrice
        self.token = token
        self.assetDefinitionStore = assetDefinitionStore
    }

    func start() {
        rootViewController.configure()
        navigationController.viewControllers = [rootViewController]
        refreshUponAssetDefinitionChanges()
    }

    private func refreshUponAssetDefinitionChanges() {
        assetDefinitionStore.subscribe { [weak self] contract in
            guard let strongSelf = self else { return }
            guard contract.sameContract(as: strongSelf.token.contract) else { return }
            let viewModel = TokensCardViewModel(token: strongSelf.token)
            strongSelf.rootViewController.configure(viewModel: viewModel)
        }
    }

    private func makeTokensCardViewController(with account: Wallet, viewModel: TokensCardViewModel) -> TokensCardViewController {
        let controller = TokensCardViewController(config: session.config, tokenObject: token, account: account, tokensStorage: tokensStorage, viewModel: viewModel)
        controller.delegate = self
        return controller
    }

    func stop() {
        session.stop()
    }

    func showRedeemViewController() {
        let redeemViewController = makeRedeemTokensViewController()
        navigationController.pushViewController(redeemViewController, animated: true)
    }

    func showSellViewController(for paymentFlow: PaymentFlow) {
        let sellViewController = makeSellTokensCardViewController(paymentFlow: paymentFlow)
        navigationController.pushViewController(sellViewController, animated: true)
    }

    func showTransferViewController(for paymentFlow: PaymentFlow, tokenHolders: [TokenHolder]) {
        let transferViewController = makeTransferTokensCardViewController(paymentFlow: paymentFlow)
        navigationController.pushViewController(transferViewController, animated: true)
    }

    private func showChooseTokensCardTransferModeViewController(token: TokenObject,
                                                                for tokenHolder: TokenHolder,
                                                                in viewController: TransferTokensCardQuantitySelectionViewController) {
        let vc = makeChooseTokenCardTransferModeViewController(token: token, for: tokenHolder, paymentFlow: viewController.paymentFlow)
        viewController.navigationController?.pushViewController(vc, animated: true)
    }

    private func showSaleConfirmationScreen(for tokenHolder: TokenHolder,
                                            linkExpiryDate: Date,
                                            ethCost: Ether,
                                            in viewController: SetSellTokensCardExpiryDateViewController) {
        let vc = makeGenerateSellMagicLinkViewController(paymentFlow: viewController.paymentFlow, tokenHolder: tokenHolder, ethCost: ethCost, linkExpiryDate: linkExpiryDate)
        viewController.navigationController?.present(vc, animated: true)
    }

    private func showTransferConfirmationScreen(for tokenHolder: TokenHolder,
                                                linkExpiryDate: Date,
                                                in viewController: SetTransferTokensCardExpiryDateViewController) {
        let vc = makeGenerateTransferMagicLinkViewController(paymentFlow: viewController.paymentFlow, tokenHolder: tokenHolder, linkExpiryDate: linkExpiryDate)
        viewController.navigationController?.present(vc, animated: true)
    }

    private func makeGenerateSellMagicLinkViewController(paymentFlow: PaymentFlow, tokenHolder: TokenHolder, ethCost: Ether, linkExpiryDate: Date) -> GenerateSellMagicLinkViewController {
        let vc = GenerateSellMagicLinkViewController(
                paymentFlow: paymentFlow,
                tokenHolder: tokenHolder,
                ethCost: ethCost,
                linkExpiryDate: linkExpiryDate
        )
        vc.delegate = self
        vc.configure(viewModel: .init(
                tokenHolder: tokenHolder,
                ethCost: ethCost,
                linkExpiryDate: linkExpiryDate
        ))
        vc.modalPresentationStyle = .overCurrentContext
        return vc
    }

    private func makeGenerateTransferMagicLinkViewController(paymentFlow: PaymentFlow, tokenHolder: TokenHolder, linkExpiryDate: Date) -> GenerateTransferMagicLinkViewController {
        let vc = GenerateTransferMagicLinkViewController(
                paymentFlow: paymentFlow,
                tokenHolder: tokenHolder,
                linkExpiryDate: linkExpiryDate
        )
        vc.delegate = self
        vc.configure(viewModel: .init(
                tokenHolder: tokenHolder,
                linkExpiryDate: linkExpiryDate
        ))
        vc.modalPresentationStyle = .overCurrentContext
        return vc
    }

    private func showEnterSellTokensCardExpiryDateViewController(
            token: TokenObject,
            for tokenHolder: TokenHolder,
            ethCost: Ether,
            in viewController: EnterSellTokensCardPriceQuantityViewController) {
        let vc = makeEnterSellTokensCardExpiryDateViewController(token: token, for: tokenHolder, ethCost: ethCost, paymentFlow: viewController.paymentFlow)
        viewController.navigationController?.pushViewController(vc, animated: true)
    }

    private func showEnterQuantityViewController(token: TokenObject,
                                                 for tokenHolder: TokenHolder,
                                                 in viewController: RedeemTokenViewController) {
        let quantityViewController = makeRedeemTokensCardQuantitySelectionViewController(token: token, for: tokenHolder)
        viewController.navigationController?.pushViewController(quantityViewController, animated: true)
    }

    private func showEnterPriceQuantityViewController(for tokenHolder: TokenHolder,
                                                      in viewController: SellTokensCardViewController) {
        let vc = makeEnterSellTokensCardPriceQuantityViewController(token: token, for: tokenHolder, paymentFlow: viewController.paymentFlow)
        viewController.navigationController?.pushViewController(vc, animated: true)
    }

    private func showTokenCardRedemptionViewController(token: TokenObject,
                                                       for tokenHolder: TokenHolder,
                                                       in viewController: UIViewController) {
        let quantityViewController = makeTokenCardRedemptionViewController(token: token, for: tokenHolder)
        viewController.navigationController?.pushViewController(quantityViewController, animated: true)
    }

    private func makeRedeemTokensViewController() -> RedeemTokenViewController {
        let viewModel = RedeemTokenCardViewModel(token: token)
        let controller = RedeemTokenViewController(config: session.config, token: token, viewModel: viewModel)
        controller.configure()
        controller.delegate = self
        return controller
    }

    private func makeSellTokensCardViewController(paymentFlow: PaymentFlow) -> SellTokensCardViewController {
        let viewModel = SellTokensCardViewModel(token: token)
        let controller = SellTokensCardViewController(config: session.config, paymentFlow: paymentFlow, viewModel: viewModel)
        controller.configure()
        controller.delegate = self
        return controller
    }

    private func makeRedeemTokensCardQuantitySelectionViewController(token: TokenObject, for tokenHolder: TokenHolder) -> RedeemTokenCardQuantitySelectionViewController {
        let viewModel = RedeemTokenCardQuantitySelectionViewModel(token: token, tokenHolder: tokenHolder)
        let controller = RedeemTokenCardQuantitySelectionViewController(config: session.config, token: token, viewModel: viewModel)
		controller.configure()
        controller.delegate = self
        return controller
    }

    private func makeEnterSellTokensCardPriceQuantityViewController(token: TokenObject, for tokenHolder: TokenHolder, paymentFlow: PaymentFlow) -> EnterSellTokensCardPriceQuantityViewController {
        let viewModel = EnterSellTokensCardPriceQuantityViewControllerViewModel(token: token, tokenHolder: tokenHolder)
        let controller = EnterSellTokensCardPriceQuantityViewController(config: session.config, storage: tokensStorage, paymentFlow: paymentFlow, ethPrice: ethPrice, viewModel: viewModel)
        controller.configure()
        controller.delegate = self
        return controller
    }

    private func makeEnterTransferTokensCardExpiryDateViewController(token: TokenObject, for tokenHolder: TokenHolder, paymentFlow: PaymentFlow) -> SetTransferTokensCardExpiryDateViewController {
        let viewModel = SetTransferTokensCardExpiryDateViewControllerViewModel(token: token, tokenHolder: tokenHolder)
        let controller = SetTransferTokensCardExpiryDateViewController(config: session.config, tokenHolder: tokenHolder, paymentFlow: paymentFlow, viewModel: viewModel)
        controller.configure()
        controller.delegate = self
        return controller
    }

    private func makeTransferTokensCardViaWalletAddressViewController(token: TokenObject, for tokenHolder: TokenHolder, paymentFlow: PaymentFlow) -> TransferTokensCardViaWalletAddressViewController {
        let viewModel = TransferTokensCardViaWalletAddressViewControllerViewModel(token: token, tokenHolder: tokenHolder)
        let controller = TransferTokensCardViaWalletAddressViewController(config: session.config, token: token, tokenHolder: tokenHolder, paymentFlow: paymentFlow, viewModel: viewModel)
        controller.configure()
        controller.delegate = self
        return controller
    }

    private func makeEnterSellTokensCardExpiryDateViewController(token: TokenObject, for tokenHolder: TokenHolder, ethCost: Ether, paymentFlow: PaymentFlow) -> SetSellTokensCardExpiryDateViewController {
        let viewModel = SetSellTokensCardExpiryDateViewControllerViewModel(token: token, tokenHolder: tokenHolder, ethCost: ethCost)
        let controller = SetSellTokensCardExpiryDateViewController(config: session.config, storage: tokensStorage, paymentFlow: paymentFlow, tokenHolder: tokenHolder, ethCost: ethCost, viewModel: viewModel)
        controller.configure()
        controller.delegate = self
        return controller
    }

    private func makeTokenCardRedemptionViewController(token: TokenObject, for tokenHolder: TokenHolder) -> TokenCardRedemptionViewController {
        let viewModel = TokenCardRedemptionViewModel(token: token, tokenHolder: tokenHolder)
        let controller = TokenCardRedemptionViewController(config: session.config, session: session, token: token, viewModel: viewModel)
		controller.configure()
        controller.delegate = self
        return controller
    }

    private func makeTransferTokensCardViewController(paymentFlow: PaymentFlow) -> TransferTokensCardViewController {
        let viewModel = TransferTokensCardViewModel(token: token)
        let controller = TransferTokensCardViewController(config: session.config, paymentFlow: paymentFlow, token: token, viewModel: viewModel)
        controller.configure()
        controller.delegate = self
        return controller
    }

    private func showEnterQuantityViewController(token: TokenObject,
                                                 for tokenHolder: TokenHolder,
                                                 in viewController: TransferTokensCardViewController) {
        let quantityViewController = makeTransferTokensCardQuantitySelectionViewController(token: token, for: tokenHolder, paymentFlow: viewController.paymentFlow)
        viewController.navigationController?.pushViewController(quantityViewController, animated: true)
    }

    private func makeTransferTokensCardQuantitySelectionViewController(token: TokenObject, for tokenHolder: TokenHolder, paymentFlow: PaymentFlow) -> TransferTokensCardQuantitySelectionViewController {
        let viewModel = TransferTokensCardQuantitySelectionViewModel(token: token, tokenHolder: tokenHolder)
        let controller = TransferTokensCardQuantitySelectionViewController(config: session.config, paymentFlow: paymentFlow, token: token, viewModel: viewModel)
        controller.configure()
        controller.delegate = self
        return controller
    }

    private func makeChooseTokenCardTransferModeViewController(token: TokenObject, for tokenHolder: TokenHolder, paymentFlow: PaymentFlow) -> ChooseTokenCardTransferModeViewController {
        let viewModel = ChooseTokenCardTransferModeViewControllerViewModel(token: token, tokenHolder: tokenHolder)
        let controller = ChooseTokenCardTransferModeViewController(config: session.config, tokenHolder: tokenHolder, paymentFlow: paymentFlow, viewModel: viewModel)
        controller.configure()
        controller.delegate = self
        return controller
    }

    private func generateTransferLink(tokenHolder: TokenHolder, linkExpiryDate: Date, paymentFlow: PaymentFlow) -> String {
        let order = Order(
            price: BigUInt("0")!,
            indices: tokenHolder.indices,
            expiry: BigUInt(Int(linkExpiryDate.timeIntervalSince1970)),
            contractAddress: tokenHolder.contractAddress,
            start: BigUInt("0")!,
            count: tokenHolder.indices.count
        )
        let orders = [order]
        let address = keystore.recentlyUsedWallet?.address
        let account = try! EtherKeystore().getAccount(for: address!)
        let signedOrders = try! OrderHandler().signOrders(orders: orders, account: account!)
        return UniversalLinkHandler().createUniversalLink(signedOrder: signedOrders[0])
    }

    //note that the price must be in szabo for a sell link, price must be rounded
    private func generateSellLink(tokenHolder: TokenHolder,
                                  linkExpiryDate: Date,
                                  ethCost: Ether,
                                  paymentFlow: PaymentFlow) -> String {
        let ethCostRoundedTo5dp = String(format: "%.5f", Float(string: String(ethCost))!)
        let cost = Decimal(string: ethCostRoundedTo5dp)! * Decimal(string: "1000000000000000000")!
        let wei = BigUInt(cost.description)!
        let order = Order(
                price: wei,
                indices: tokenHolder.indices,
                expiry: BigUInt(Int(linkExpiryDate.timeIntervalSince1970)),
                contractAddress: tokenHolder.contractAddress,
                start: BigUInt("0")!,
                count: tokenHolder.indices.count
        )
        let orders = [order]
        let address = keystore.recentlyUsedWallet?.address
        let account = try! EtherKeystore().getAccount(for: address!)
        let signedOrders = try! OrderHandler().signOrders(orders: orders, account: account!)
        return UniversalLinkHandler().createUniversalLink(signedOrder: signedOrders[0])
    }

    private func sellViaActivitySheet(tokenHolder: TokenHolder, linkExpiryDate: Date, ethCost: Ether, paymentFlow: PaymentFlow, in viewController: UIViewController, sender: UIView) {
        let url = generateSellLink(
            tokenHolder: tokenHolder,
            linkExpiryDate: linkExpiryDate,
            ethCost: ethCost,
            paymentFlow: paymentFlow
        )
        let vc = UIActivityViewController(activityItems: [url], applicationActivities: nil)
        vc.popoverPresentationController?.sourceView = sender
        vc.completionWithItemsHandler = { [weak self] activityType, completed, returnedItems, error in
            guard let strongSelf = self else { return }
            //Be annoying if user copies and we close the sell process
            if completed && activityType != UIActivityType.copyToPasteboard {
                strongSelf.navigationController.dismiss(animated: false) {
                    strongSelf.delegate?.didCancel(in: strongSelf)
                }
            }
        }
        viewController.present(vc, animated: true)
    }

    private func transferViaActivitySheet(tokenHolder: TokenHolder, linkExpiryDate: Date, paymentFlow: PaymentFlow, in viewController: UIViewController, sender: UIView) {
        let url = generateTransferLink(tokenHolder: tokenHolder, linkExpiryDate: linkExpiryDate, paymentFlow: paymentFlow)
        let vc = UIActivityViewController(activityItems: [url], applicationActivities: nil)
        vc.popoverPresentationController?.sourceView = sender
        vc.completionWithItemsHandler = { [weak self] activityType, completed, returnedItems, error in
            guard let strongSelf = self else { return }
            //Be annoying if user copies and we close the transfer process
            if completed && activityType != UIActivityType.copyToPasteboard {
                strongSelf.navigationController.dismiss(animated: false) {
                    strongSelf.delegate?.didCancel(in: strongSelf)
                }
            }
        }
        viewController.present(vc, animated: true)
    }
}

extension TokensCardCoordinator: TokensCardViewControllerDelegate {
    func didPressRedeem(token: TokenObject, in viewController: TokensCardViewController) {
        delegate?.didPressRedeem(for: token, in: self)
    }

    func didPressSell(for type: PaymentFlow, in viewController: TokensCardViewController) {
        delegate?.didPressSell(for: type, in: self)
    }

    func didPressTransfer(for type: PaymentFlow, tokenHolders: [TokenHolder], in viewController: TokensCardViewController) {
        delegate?.didPressTransfer(for: type, tokenHolders: tokenHolders, in: self)
    }

    func didCancel(in viewController: TokensCardViewController) {
        delegate?.didCancel(in: self)
    }

    func didPressViewRedemptionInfo(in viewController: TokensCardViewController) {
       delegate?.didPressViewRedemptionInfo(in: viewController)
    }

    func didTapURL(url: URL, in viewController: TokensCardViewController) {
        let controller = SFSafariViewController(url: url)
        // Don't attempt to change tint colors for SFSafariViewController. It doesn't well correctly especially because the controller sets more than 1 color for the title
        viewController.present(controller, animated: true, completion: nil)
    }
}

extension TokensCardCoordinator: RedeemTokenViewControllerDelegate {
    func didSelectTokenHolder(token: TokenObject, tokenHolder: TokenHolder, in viewController: RedeemTokenViewController) {
        showEnterQuantityViewController(token: token, for: tokenHolder, in: viewController)
    }

    func didPressViewInfo(in viewController: RedeemTokenViewController) {
        delegate?.didPressViewRedemptionInfo(in: viewController)
    }

    func didTapURL(url: URL, in viewController: RedeemTokenViewController) {
        let controller = SFSafariViewController(url: url)
        // Don't attempt to change tint colors for SFSafariViewController. It doesn't well correctly especially because the controller sets more than 1 color for the title
        viewController.present(controller, animated: true, completion: nil)
    }
}

extension TokensCardCoordinator: RedeemTokenCardQuantitySelectionViewControllerDelegate {
    func didSelectQuantity(token: TokenObject, tokenHolder: TokenHolder, in viewController: RedeemTokenCardQuantitySelectionViewController) {
        showTokenCardRedemptionViewController(token: token, for: tokenHolder, in: viewController)
    }

    func didPressViewInfo(in viewController: RedeemTokenCardQuantitySelectionViewController) {
        delegate?.didPressViewRedemptionInfo(in: viewController)
    }
}

extension TokensCardCoordinator: SellTokensCardViewControllerDelegate {
    func didSelectTokenHolder(tokenHolder: TokenHolder, in viewController: SellTokensCardViewController) {
        showEnterPriceQuantityViewController(for: tokenHolder, in: viewController)
    }

    func didPressViewInfo(in viewController: SellTokensCardViewController) {
        delegate?.didPressViewEthereumInfo(in: viewController)
    }

    func didTapURL(url: URL, in viewController: SellTokensCardViewController) {
        let controller = SFSafariViewController(url: url)
        // Don't attempt to change tint colors for SFSafariViewController. It doesn't well correctly especially because the controller sets more than 1 color for the title
        viewController.present(controller, animated: true, completion: nil)
    }
}

extension TokensCardCoordinator: TransferTokenCardQuantitySelectionViewControllerDelegate {
    func didSelectQuantity(token: TokenObject, tokenHolder: TokenHolder, in viewController: TransferTokensCardQuantitySelectionViewController) {
        showChooseTokensCardTransferModeViewController(token: token, for: tokenHolder, in: viewController)
    }

    func didPressViewInfo(in viewController: TransferTokensCardQuantitySelectionViewController) {
        delegate?.didPressViewRedemptionInfo(in: viewController)
    }
}

extension TokensCardCoordinator: EnterSellTokensCardPriceQuantityViewControllerDelegate {
    func didEnterSellTokensPriceQuantity(token: TokenObject, tokenHolder: TokenHolder, ethCost: Ether, in viewController: EnterSellTokensCardPriceQuantityViewController) {
        showEnterSellTokensCardExpiryDateViewController(token: token, for: tokenHolder, ethCost: ethCost, in: viewController)
    }

    func didPressViewInfo(in viewController: EnterSellTokensCardPriceQuantityViewController) {
        delegate?.didPressViewEthereumInfo(in: viewController)
    }
}

extension TokensCardCoordinator: SetSellTokensCardExpiryDateViewControllerDelegate {
    func didSetSellTokensExpiryDate(tokenHolder: TokenHolder, linkExpiryDate: Date, ethCost: Ether, in viewController: SetSellTokensCardExpiryDateViewController) {
        showSaleConfirmationScreen(for: tokenHolder, linkExpiryDate: linkExpiryDate, ethCost: ethCost, in: viewController)
    }

    func didPressViewInfo(in viewController: SetSellTokensCardExpiryDateViewController) {
        delegate?.didPressViewEthereumInfo(in: viewController)
    }
}

extension TokensCardCoordinator: TransferTokensCardViewControllerDelegate {
    func didSelectTokenHolder(token: TokenObject, tokenHolder: TokenHolder, in viewController: TransferTokensCardViewController) {
        switch token.type {
            case .erc721:
                let vc = makeTransferTokensCardViaWalletAddressViewController(token: token, for: tokenHolder, paymentFlow: viewController.paymentFlow)
                viewController.navigationController?.pushViewController(vc, animated: true)
            case .erc875:
                showEnterQuantityViewController(token: token, for: tokenHolder, in: viewController)
            case .erc20: break
            case .ether: break
        }
    }

    func didPressViewInfo(in viewController: TransferTokensCardViewController) {
        delegate?.didPressViewRedemptionInfo(in: viewController)
    }

    func didTapURL(url: URL, in viewController: TransferTokensCardViewController) {
        let controller = SFSafariViewController(url: url)
        // Don't attempt to change tint colors for SFSafariViewController. It doesn't well correctly especially because the controller sets more than 1 color for the title
        viewController.present(controller, animated: true, completion: nil)
    }
}

extension TokensCardCoordinator: TransferNFTCoordinatorDelegate {
    private func cleanUpAfterTransfer(coordinator: TransferNFTCoordinator) {
        navigationController.dismiss(animated: true)
        removeCoordinator(coordinator)
    }

    func didClose(in coordinator: TransferNFTCoordinator) {
        cleanUpAfterTransfer(coordinator: coordinator)
    }

    func didFinishSuccessfully(in coordinator: TransferNFTCoordinator) {
        cleanUpAfterTransfer(coordinator: coordinator)
    }

    func didFail(in coordinator: TransferNFTCoordinator) {
        cleanUpAfterTransfer(coordinator: coordinator)
    }
}

extension TokensCardCoordinator: GenerateSellMagicLinkViewControllerDelegate {
    func didPressShare(in viewController: GenerateSellMagicLinkViewController, sender: UIView) {
        sellViaActivitySheet(tokenHolder: viewController.tokenHolder, linkExpiryDate: viewController.linkExpiryDate, ethCost: viewController.ethCost, paymentFlow: viewController.paymentFlow, in: viewController, sender: sender)
    }

    func didPressCancel(in viewController: GenerateSellMagicLinkViewController) {
        viewController.dismiss(animated: true)
    }
}

extension TokensCardCoordinator: ChooseTokenCardTransferModeViewControllerDelegate {
    func didChooseTransferViaMagicLink(token: TokenObject, tokenHolder: TokenHolder, in viewController: ChooseTokenCardTransferModeViewController) {
        let vc = makeEnterTransferTokensCardExpiryDateViewController(token: token, for: tokenHolder, paymentFlow: viewController.paymentFlow)
        viewController.navigationController?.pushViewController(vc, animated: true)
    }

    func didChooseTransferNow(token: TokenObject, tokenHolder: TokenHolder, in viewController: ChooseTokenCardTransferModeViewController) {
        let vc = makeTransferTokensCardViaWalletAddressViewController(token: token, for: tokenHolder, paymentFlow: viewController.paymentFlow)
        viewController.navigationController?.pushViewController(vc, animated: true)
    }

    func didPressViewInfo(in viewController: ChooseTokenCardTransferModeViewController) {
        delegate?.didPressViewRedemptionInfo(in: viewController)
    }
}

extension TokensCardCoordinator: SetTransferTokensCardExpiryDateViewControllerDelegate {
    func didPressNext(tokenHolder: TokenHolder, linkExpiryDate: Date, in viewController: SetTransferTokensCardExpiryDateViewController) {
        showTransferConfirmationScreen(for: tokenHolder, linkExpiryDate: linkExpiryDate, in: viewController)
    }

    func didPressViewInfo(in viewController: SetTransferTokensCardExpiryDateViewController) {
        delegate?.didPressViewRedemptionInfo(in: viewController)
    }
}

extension TokensCardCoordinator: GenerateTransferMagicLinkViewControllerDelegate {
    func didPressShare(in viewController: GenerateTransferMagicLinkViewController, sender: UIView) {
        transferViaActivitySheet(tokenHolder: viewController.tokenHolder, linkExpiryDate: viewController.linkExpiryDate, paymentFlow: viewController.paymentFlow, in: viewController, sender: sender)
    }

    func didPressCancel(in viewController: GenerateTransferMagicLinkViewController) {
        viewController.dismiss(animated: true)
    }
}

extension TokensCardCoordinator: TransferTokensCardViaWalletAddressViewControllerDelegate {
    func didEnterWalletAddress(tokenHolder: TokenHolder, to walletAddress: String, paymentFlow: PaymentFlow, in viewController: TransferTokensCardViaWalletAddressViewController) {
        UIAlertController.alert(title: "", message: R.string.localizable.aWalletTokenTransferModeWalletAddressConfirmation(walletAddress), alertButtonTitles: [R.string.localizable.aWalletTokenTransferButtonTitle(), R.string.localizable.cancel()], alertButtonStyles: [.default, .cancel], viewController: navigationController) { [weak self] in
            guard let strongSelf = self else { return }
            guard $0 == 0 else { return }

            //Defensive. Should already be checked before this
            guard let _ = Address(string: walletAddress) else {
                return strongSelf.navigationController.displayError(error: Errors.invalidAddress)
            }

            if case .real(let account) = strongSelf.session.account.type {
                let coordinator = TransferNFTCoordinator(tokenHolder: tokenHolder, walletAddress: walletAddress, paymentFlow: paymentFlow, keystore: strongSelf.keystore, session: strongSelf.session, account: account, on: strongSelf.navigationController)
                coordinator.delegate = self
                coordinator.start()
                strongSelf.addCoordinator(coordinator)
            }
        }
    }

    func didPressViewInfo(in viewController: TransferTokensCardViaWalletAddressViewController) {
        delegate?.didPressViewEthereumInfo(in: viewController)
    }
}

extension TokensCardCoordinator: TokenCardRedemptionViewControllerDelegate {
}

extension TokensCardCoordinator: CanOpenURL {
    func didPressViewContractWebPage(forContract contract: String, in viewController: UIViewController) {
        delegate?.didPressViewContractWebPage(forContract: contract, in: viewController)
    }

    func didPressViewContractWebPage(_ url: URL, in viewController: UIViewController) {
        delegate?.didPressViewContractWebPage(url, in: viewController)
    }

    func didPressOpenWebPage(_ url: URL, in viewController: UIViewController) {
        delegate?.didPressOpenWebPage(url, in: viewController)
    }
}<|MERGE_RESOLUTION|>--- conflicted
+++ resolved
@@ -41,19 +41,13 @@
     private let tokensStorage: TokensDataStore
     let navigationController: UINavigationController
     var coordinators: [Coordinator] = []
-<<<<<<< HEAD
     private let ethPrice: Subscribable<Double>
     private let assetDefinitionStore: AssetDefinitionStore
-=======
-    var ethPrice: Subscribable<Double>
-    let assetDefinitionStore: AssetDefinitionStore
     var isReadOnly = false {
         didSet {
             rootViewController.isReadOnly = isReadOnly
         }
     }
->>>>>>> 9b659aec
-
     init(
             session: WalletSession,
             navigationController: UINavigationController = NavigationController(),
