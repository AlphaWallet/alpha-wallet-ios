--- conflicted
+++ resolved
@@ -74,11 +74,7 @@
     var perTicketPriceLabelText: String {
         let tokenTypeName = XMLHandler(contract: ticketHolder.contractAddress).getTokenTypeName(.singular, titlecase: .titlecase)
         let amount = ethCost / ticketCount
-<<<<<<< HEAD
         return R.string.localizable.aWalletTicketTokenSellPerTicketEthPriceTitle(amount.formattedDescription)
-=======
-        return R.string.localizable.aWalletTicketTokenSellPerTicketEthPriceTitle(String(amount), tokenTypeName)
->>>>>>> 91bf6f98
     }
 
     var totalEthLabelText: String {
