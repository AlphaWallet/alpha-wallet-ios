--- conflicted
+++ resolved
@@ -79,11 +79,7 @@
     var perTicketPriceLabelText: String {
         let tokenTypeName = XMLHandler(contract: token.contract).getTokenTypeName(.singular, titlecase: .titlecase)
         let amount = ethCost / ticketCount
-<<<<<<< HEAD
         return R.string.localizable.aWalletTicketTokenSellPerTicketEthPriceTitle(amount.formattedDescription)
-=======
-        return R.string.localizable.aWalletTicketTokenSellPerTicketEthPriceTitle(String(amount), tokenTypeName)
->>>>>>> 6b23911f
     }
 
     var totalEthLabelText: String {
