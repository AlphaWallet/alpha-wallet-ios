--- conflicted
+++ resolved
@@ -36,56 +36,6 @@
     var walletConnectIconImage: Subscribable<Image> {
         return RPCServerImageFetcher.instance.image(server: self)
     }
-<<<<<<< HEAD
-
-    var staticOverlayIcon: UIImage? {
-        switch self {
-        case .main:
-            return R.image.iconsNetworkEth()
-        case .xDai:
-            return R.image.iconsNetworkXdai()
-        case .poa:
-            return R.image.iconsNetworkPoa()
-        case .classic:
-            return nil
-        case .callisto:
-            return R.image.iconsNetworkCallisto()
-        case .artis_sigma1:
-            return nil
-        case .binance_smart_chain:
-            return R.image.iconsNetworkBsc()
-        case .kovan, .ropsten, .rinkeby, .sokol, .goerli, .artis_tau1, .binance_smart_chain_testnet, .cronosTestnet, .custom:
-            return nil
-        case .heco, .heco_testnet:
-            return R.image.iconsNetworkHeco()
-        case .fantom, .fantom_testnet:
-            return R.image.iconsNetworkFantom()
-        case .avalanche, .avalanche_testnet:
-            return R.image.iconsNetworkAvalanche()
-        case .candle:
-            return R.image.iconsNetworkCandle()
-        case .polygon:
-            return R.image.iconsNetworkPolygon()
-        case .mumbai_testnet:
-            return nil
-        case .optimistic:
-            return R.image.iconsNetworkOptimism()
-        case .optimisticKovan:
-            return nil
-        case .arbitrum:
-            return R.image.iconsNetworkArbitrum()
-        case .arbitrumRinkeby:
-            return nil
-        case .palm, .palmTestnet:
-            return R.image.iconsTokensPalm()
-        case .klaytnCypress: return R.image.klaytnIcon()
-        case .klaytnBaobabTestnet: return R.image.klaytnIcon()
-        case .phi:
-            return nil
-        }
-    }
-=======
->>>>>>> b01263cf
 }
 
 class RPCServerImageFetcher {
