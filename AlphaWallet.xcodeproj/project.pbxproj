// !$*UTF8*$!
{
	archiveVersion = 1;
	classes = {
	};
	objectVersion = 48;
	objects = {

/* Begin PBXBuildFile section */
		1699405F72849CC43A13D181 /* Pods_AlphaWalletTests.framework in Frameworks */ = {isa = PBXBuildFile; fileRef = F18F1FBA3C66C15C047AF0B8 /* Pods_AlphaWalletTests.framework */; };
		290B2B541F8F50030053C83E /* Localizable.strings in Resources */ = {isa = PBXBuildFile; fileRef = 290B2B561F8F50030053C83E /* Localizable.strings */; };
		290B2B5F1F9177860053C83E /* UIImage.swift in Sources */ = {isa = PBXBuildFile; fileRef = 290B2B5E1F9177860053C83E /* UIImage.swift */; };
		290B2B611F9179880053C83E /* AccountViewModel.swift in Sources */ = {isa = PBXBuildFile; fileRef = 290B2B601F9179880053C83E /* AccountViewModel.swift */; };
		290B2B651F91A4880053C83E /* TransactionsFooterView.swift in Sources */ = {isa = PBXBuildFile; fileRef = 290B2B641F91A4880053C83E /* TransactionsFooterView.swift */; };
		290B2B6A1F92C0440053C83E /* ConfigTests.swift in Sources */ = {isa = PBXBuildFile; fileRef = 290B2B691F92C0440053C83E /* ConfigTests.swift */; };
		290B2B6C1F92C35B0053C83E /* RPCServerTests.swift in Sources */ = {isa = PBXBuildFile; fileRef = 290B2B6B1F92C35B0053C83E /* RPCServerTests.swift */; };
		290B2B6E1F92C3980053C83E /* UserDefaults.swift in Sources */ = {isa = PBXBuildFile; fileRef = 290B2B6D1F92C3980053C83E /* UserDefaults.swift */; };
		2912CCF91F6A830700C6CBE3 /* AppDelegate.swift in Sources */ = {isa = PBXBuildFile; fileRef = 2912CCF81F6A830700C6CBE3 /* AppDelegate.swift */; };
		2912CD021F6A830700C6CBE3 /* Assets.xcassets in Resources */ = {isa = PBXBuildFile; fileRef = 2912CD011F6A830700C6CBE3 /* Assets.xcassets */; };
		2912CD1B1F6A830700C6CBE3 /* TrustUITests.swift in Sources */ = {isa = PBXBuildFile; fileRef = 2912CD1A1F6A830700C6CBE3 /* TrustUITests.swift */; };
		2912CD2B1F6A833E00C6CBE3 /* TransactionsViewController.swift in Sources */ = {isa = PBXBuildFile; fileRef = 2912CD2A1F6A833E00C6CBE3 /* TransactionsViewController.swift */; };
		2912CD2F1F6A83A100C6CBE3 /* ImportWalletViewController.swift in Sources */ = {isa = PBXBuildFile; fileRef = 2912CD2E1F6A83A100C6CBE3 /* ImportWalletViewController.swift */; };
		291794FB1F95DC2200539A30 /* Web3Swift.swift in Sources */ = {isa = PBXBuildFile; fileRef = 291794FA1F95DC2200539A30 /* Web3Swift.swift */; };
		291794FC1F95DE5F00539A30 /* index.html in Resources */ = {isa = PBXBuildFile; fileRef = 291794F71F95DC0200539A30 /* index.html */; };
		291794FF1F95F5CE00539A30 /* Web3Request.swift in Sources */ = {isa = PBXBuildFile; fileRef = 291794FE1F95F5CE00539A30 /* Web3Request.swift */; };
		291795011F95F5E200539A30 /* GetBalance.swift in Sources */ = {isa = PBXBuildFile; fileRef = 291795001F95F5E200539A30 /* GetBalance.swift */; };
		291795051F95F60100539A30 /* Web3RequestType.swift in Sources */ = {isa = PBXBuildFile; fileRef = 291795041F95F60100539A30 /* Web3RequestType.swift */; };
		291A1B651F974E8600ADEC80 /* WalletEntryPoint.swift in Sources */ = {isa = PBXBuildFile; fileRef = 291A1B641F974E8600ADEC80 /* WalletEntryPoint.swift */; };
		291A1B671F98092F00ADEC80 /* ConfirmPaymentViewController.swift in Sources */ = {isa = PBXBuildFile; fileRef = 291A1B661F98092F00ADEC80 /* ConfirmPaymentViewController.swift */; };
		291A1B691F980E3400ADEC80 /* StackViewController.swift in Sources */ = {isa = PBXBuildFile; fileRef = 291A1B681F980E3400ADEC80 /* StackViewController.swift */; };
		291D73C61F7F500D00A8AB56 /* TransactionItemState.swift in Sources */ = {isa = PBXBuildFile; fileRef = 291D73C51F7F500D00A8AB56 /* TransactionItemState.swift */; };
		291E8FBF1F7DEA85003F0ECF /* EtherKeystoreTests.swift in Sources */ = {isa = PBXBuildFile; fileRef = 291E8FBE1F7DEA85003F0ECF /* EtherKeystoreTests.swift */; };
		291EC9DF1F7053C50004EDD0 /* NavigationController.swift in Sources */ = {isa = PBXBuildFile; fileRef = 291EC9DE1F7053C50004EDD0 /* NavigationController.swift */; };
		291ED08B1F6F5D2100E7E93A /* Bundle.swift in Sources */ = {isa = PBXBuildFile; fileRef = 291ED08A1F6F5D2100E7E93A /* Bundle.swift */; };
		291ED08D1F6F5F0A00E7E93A /* KeyStoreError.swift in Sources */ = {isa = PBXBuildFile; fileRef = 291ED08C1F6F5F0A00E7E93A /* KeyStoreError.swift */; };
		291ED08F1F6F613200E7E93A /* GetTransactionRequest.swift in Sources */ = {isa = PBXBuildFile; fileRef = 291ED08E1F6F613200E7E93A /* GetTransactionRequest.swift */; };
		291F52A21F6B6DCF00B369AB /* EtherClient.swift in Sources */ = {isa = PBXBuildFile; fileRef = 291F52A11F6B6DCF00B369AB /* EtherClient.swift */; };
		291F52A51F6B762300B369AB /* EtherServiceRequest.swift in Sources */ = {isa = PBXBuildFile; fileRef = 291F52A41F6B762300B369AB /* EtherServiceRequest.swift */; };
		291F52A71F6B766100B369AB /* BalanceRequest.swift in Sources */ = {isa = PBXBuildFile; fileRef = 291F52A61F6B766100B369AB /* BalanceRequest.swift */; };
		291F52A91F6B7BE100B369AB /* BlockNumber.swift in Sources */ = {isa = PBXBuildFile; fileRef = 291F52A81F6B7BE100B369AB /* BlockNumber.swift */; };
		291F52B71F6B870400B369AB /* CastError.swift in Sources */ = {isa = PBXBuildFile; fileRef = 291F52B61F6B870400B369AB /* CastError.swift */; };
		291F52B91F6B880F00B369AB /* EtherKeystore.swift in Sources */ = {isa = PBXBuildFile; fileRef = 291F52B81F6B880F00B369AB /* EtherKeystore.swift */; };
		291F52BF1F6C874E00B369AB /* AccountsViewController.swift in Sources */ = {isa = PBXBuildFile; fileRef = 291F52BE1F6C874E00B369AB /* AccountsViewController.swift */; };
		291F52C11F6C8A1F00B369AB /* AccountsViewModel.swift in Sources */ = {isa = PBXBuildFile; fileRef = 291F52C01F6C8A1F00B369AB /* AccountsViewModel.swift */; };
		2923D9B11FDA49D8000CF3F8 /* Initializer.swift in Sources */ = {isa = PBXBuildFile; fileRef = 2923D9B01FDA49D8000CF3F8 /* Initializer.swift */; };
		2923D9B31FDA49F8000CF3F8 /* SkipBackupFilesInitializer.swift in Sources */ = {isa = PBXBuildFile; fileRef = 2923D9B21FDA49F8000CF3F8 /* SkipBackupFilesInitializer.swift */; };
		2923D9B51FDA4E07000CF3F8 /* PasswordGenerator.swift in Sources */ = {isa = PBXBuildFile; fileRef = 2923D9B41FDA4E07000CF3F8 /* PasswordGenerator.swift */; };
		2923D9B71FDA5E51000CF3F8 /* PasswordGeneratorTests.swift in Sources */ = {isa = PBXBuildFile; fileRef = 2923D9B61FDA5E51000CF3F8 /* PasswordGeneratorTests.swift */; };
		29282B531F7630970067F88D /* Token.swift in Sources */ = {isa = PBXBuildFile; fileRef = 29282B521F7630970067F88D /* Token.swift */; };
		293112101FC4ADCB00966EEA /* InCoordinatorViewModel.swift in Sources */ = {isa = PBXBuildFile; fileRef = 2931120F1FC4ADCB00966EEA /* InCoordinatorViewModel.swift */; };
		293112121FC4F48400966EEA /* ServiceProvider.swift in Sources */ = {isa = PBXBuildFile; fileRef = 293112111FC4F48400966EEA /* ServiceProvider.swift */; };
		2931122E1FC94E4200966EEA /* SettingsError.swift in Sources */ = {isa = PBXBuildFile; fileRef = 2931122D1FC94E4200966EEA /* SettingsError.swift */; };
		293112351FC9A0D500966EEA /* CallRequest.swift in Sources */ = {isa = PBXBuildFile; fileRef = 293112341FC9A0D500966EEA /* CallRequest.swift */; };
		293112371FC9A24600966EEA /* UIGestureRecognizer+Closure.swift in Sources */ = {isa = PBXBuildFile; fileRef = 293112361FC9A24600966EEA /* UIGestureRecognizer+Closure.swift */; };
		2932045C1F8DCD6E0095B7C1 /* CurrencyRate.swift in Sources */ = {isa = PBXBuildFile; fileRef = 2932045B1F8DCD6E0095B7C1 /* CurrencyRate.swift */; };
		2932045E1F8EEE760095B7C1 /* BalanceCoordinator.swift in Sources */ = {isa = PBXBuildFile; fileRef = 2932045D1F8EEE760095B7C1 /* BalanceCoordinator.swift */; };
		29336FE71F6B245D005E3BFC /* WelcomeViewModelTests.swift in Sources */ = {isa = PBXBuildFile; fileRef = 29A13E271F6A903500E432A2 /* WelcomeViewModelTests.swift */; };
		29358D991F78D1E400925D61 /* SnapshotHelper.swift in Sources */ = {isa = PBXBuildFile; fileRef = 29358D981F78D1E400925D61 /* SnapshotHelper.swift */; };
		29358D9F1F78D5B700925D61 /* Screenshots.swift in Sources */ = {isa = PBXBuildFile; fileRef = 29358D9E1F78D5B700925D61 /* Screenshots.swift */; };
		29358DA91F79FD1C00925D61 /* CALayer.swift in Sources */ = {isa = PBXBuildFile; fileRef = 29358DA81F79FD1C00925D61 /* CALayer.swift */; };
		293B8B411F707F4600356286 /* TransactionViewModel.swift in Sources */ = {isa = PBXBuildFile; fileRef = 293B8B401F707F4600356286 /* TransactionViewModel.swift */; };
		293B8B431F70815900356286 /* BalanceTitleView.swift in Sources */ = {isa = PBXBuildFile; fileRef = 293B8B421F70815900356286 /* BalanceTitleView.swift */; };
		293B8B451F70A20200356286 /* TransactionViewCell.swift in Sources */ = {isa = PBXBuildFile; fileRef = 293B8B441F70A20200356286 /* TransactionViewCell.swift */; };
		293E626F1FA2ED1400CB0A66 /* InCoordinator.swift in Sources */ = {isa = PBXBuildFile; fileRef = 293E626E1FA2ED1400CB0A66 /* InCoordinator.swift */; };
		293E62711FA2F63500CB0A66 /* InitialWalletCreationCoordinator.swift in Sources */ = {isa = PBXBuildFile; fileRef = 293E62701FA2F63500CB0A66 /* InitialWalletCreationCoordinator.swift */; };
		293E62731FA3165C00CB0A66 /* InitialWalletCreationCoordinatorTests.swift in Sources */ = {isa = PBXBuildFile; fileRef = 293E62721FA3165C00CB0A66 /* InitialWalletCreationCoordinatorTests.swift */; };
		294DFB9E1FE0CA59004CEB56 /* TransactionsViewModel.swift in Sources */ = {isa = PBXBuildFile; fileRef = 294DFB9D1FE0CA59004CEB56 /* TransactionsViewModel.swift */; };
		294DFBA01FE0CADE004CEB56 /* TransactionDetailsViewModel.swift in Sources */ = {isa = PBXBuildFile; fileRef = 294DFB9F1FE0CADD004CEB56 /* TransactionDetailsViewModel.swift */; };
		294DFBA31FE0E2EA004CEB56 /* TransactionValue.swift in Sources */ = {isa = PBXBuildFile; fileRef = 294DFBA21FE0E2EA004CEB56 /* TransactionValue.swift */; };
		294DFBA61FE11CAE004CEB56 /* Localizable.strings in Resources */ = {isa = PBXBuildFile; fileRef = 290B2B561F8F50030053C83E /* Localizable.strings */; };
		294DFBA91FE6EBFB004CEB56 /* NewTokenViewController.swift in Sources */ = {isa = PBXBuildFile; fileRef = 294DFBA81FE6EBFB004CEB56 /* NewTokenViewController.swift */; };
		294DFBAE1FE6F254004CEB56 /* TokenObject.swift in Sources */ = {isa = PBXBuildFile; fileRef = 294DFBAD1FE6F254004CEB56 /* TokenObject.swift */; };
		294EC1D81FD7FBAB0065EB20 /* BiometryAuthenticationType.swift in Sources */ = {isa = PBXBuildFile; fileRef = 294EC1D71FD7FBAB0065EB20 /* BiometryAuthenticationType.swift */; };
		294EC1DA1FD8E4E60065EB20 /* GasPriceRequest.swift in Sources */ = {isa = PBXBuildFile; fileRef = 294EC1D91FD8E4E60065EB20 /* GasPriceRequest.swift */; };
		295247DF1F8326EF007FDC31 /* AccountViewCell.swift in Sources */ = {isa = PBXBuildFile; fileRef = 295247DE1F8326EF007FDC31 /* AccountViewCell.swift */; };
		295247E71F835BA0007FDC31 /* InfoHeaderView.swift in Sources */ = {isa = PBXBuildFile; fileRef = 295247E61F835BA0007FDC31 /* InfoHeaderView.swift */; };
		295996031FAA865800DB66A8 /* TokensCoordinatorTests.swift in Sources */ = {isa = PBXBuildFile; fileRef = 295996021FAA865800DB66A8 /* TokensCoordinatorTests.swift */; };
		2959960C1FAB03EC00DB66A8 /* CoinbaseBuyWidget.swift in Sources */ = {isa = PBXBuildFile; fileRef = 2959960B1FAB03EC00DB66A8 /* CoinbaseBuyWidget.swift */; };
		2959960E1FAB05C200DB66A8 /* TransactionsEmptyView.swift in Sources */ = {isa = PBXBuildFile; fileRef = 2959960D1FAB05C100DB66A8 /* TransactionsEmptyView.swift */; };
		295996121FAB067600DB66A8 /* DepositCoordinator.swift in Sources */ = {isa = PBXBuildFile; fileRef = 295996111FAB067600DB66A8 /* DepositCoordinator.swift */; };
		295996141FAB09A200DB66A8 /* DepositCoordinatorTests.swift in Sources */ = {isa = PBXBuildFile; fileRef = 295996131FAB09A200DB66A8 /* DepositCoordinatorTests.swift */; };
		2959961A1FADB79300DB66A8 /* TokenTransfer.swift in Sources */ = {isa = PBXBuildFile; fileRef = 295996191FADB79300DB66A8 /* TokenTransfer.swift */; };
		2959961C1FAE3EDF00DB66A8 /* TrustClient.swift in Sources */ = {isa = PBXBuildFile; fileRef = 2959961B1FAE3EDF00DB66A8 /* TrustClient.swift */; };
		2959961F1FAE759700DB66A8 /* RawTransaction.swift in Sources */ = {isa = PBXBuildFile; fileRef = 2959961E1FAE759700DB66A8 /* RawTransaction.swift */; };
		295A59381F71C1B90092F0FC /* AccountsCoordinator.swift in Sources */ = {isa = PBXBuildFile; fileRef = 295A59371F71C1B90092F0FC /* AccountsCoordinator.swift */; };
		295B61D11FE7B20400642E60 /* TokensHeaderView.swift in Sources */ = {isa = PBXBuildFile; fileRef = 295B61D01FE7B20400642E60 /* TokensHeaderView.swift */; };
		295B61D41FE7D5B500642E60 /* CurrencyFormatter.swift in Sources */ = {isa = PBXBuildFile; fileRef = 295B61D31FE7D5B500642E60 /* CurrencyFormatter.swift */; };
		295B61D61FE7FC8300642E60 /* FakeTokensDataStore.swift in Sources */ = {isa = PBXBuildFile; fileRef = 295B61D51FE7FC8300642E60 /* FakeTokensDataStore.swift */; };
		296105931FA2AA2100292494 /* SignTransaction.swift in Sources */ = {isa = PBXBuildFile; fileRef = 296105921FA2AA2100292494 /* SignTransaction.swift */; };
		296105951FA2DEF000292494 /* TransactionDirection.swift in Sources */ = {isa = PBXBuildFile; fileRef = 296105941FA2DEF000292494 /* TransactionDirection.swift */; };
		296106CC1F776FD00006164B /* WalletCoordinatorTests.swift in Sources */ = {isa = PBXBuildFile; fileRef = 296106CB1F776FD00006164B /* WalletCoordinatorTests.swift */; };
		296106D01F778A8D0006164B /* TransferType.swift in Sources */ = {isa = PBXBuildFile; fileRef = 296106CF1F778A8D0006164B /* TransferType.swift */; };
		2961BD071FB146EB00C4B840 /* ChainState.swift in Sources */ = {isa = PBXBuildFile; fileRef = 2961BD061FB146EB00C4B840 /* ChainState.swift */; };
		2961BD091FB14B6D00C4B840 /* Config.swift in Sources */ = {isa = PBXBuildFile; fileRef = 2961BD081FB14B6D00C4B840 /* Config.swift */; };
		2963A2881FC401490095447D /* LocalizedOperation.swift in Sources */ = {isa = PBXBuildFile; fileRef = 2963A2871FC401490095447D /* LocalizedOperation.swift */; };
		2963A28A1FC402940095447D /* LocalizedOperationObject.swift in Sources */ = {isa = PBXBuildFile; fileRef = 2963A2891FC402940095447D /* LocalizedOperationObject.swift */; };
		2963B6AD1F981A96003063C1 /* TransactionAppearance.swift in Sources */ = {isa = PBXBuildFile; fileRef = 2963B6AC1F981A96003063C1 /* TransactionAppearance.swift */; };
		2963B6AF1F9823E6003063C1 /* UnconfirmedTransaction.swift in Sources */ = {isa = PBXBuildFile; fileRef = 2963B6AE1F9823E6003063C1 /* UnconfirmedTransaction.swift */; };
		2963B6B11F9891F5003063C1 /* UIButton.swift in Sources */ = {isa = PBXBuildFile; fileRef = 2963B6B01F9891F5003063C1 /* UIButton.swift */; };
		2963B6B91F9A7EEA003063C1 /* CoinTicker.swift in Sources */ = {isa = PBXBuildFile; fileRef = 2963B6B81F9A7EEA003063C1 /* CoinTicker.swift */; };
		2963B6BF1F9AB9A2003063C1 /* ContractERC20Transfer.swift in Sources */ = {isa = PBXBuildFile; fileRef = 2963B6BE1F9AB9A2003063C1 /* ContractERC20Transfer.swift */; };
		2963B6C11F9AE0E4003063C1 /* Data.swift in Sources */ = {isa = PBXBuildFile; fileRef = 2963B6C01F9AE0E4003063C1 /* Data.swift */; };
		296421951F70C1EC00EB363B /* LoadingView.swift in Sources */ = {isa = PBXBuildFile; fileRef = 296421941F70C1EC00EB363B /* LoadingView.swift */; };
		296421971F70C1F200EB363B /* ErrorView.swift in Sources */ = {isa = PBXBuildFile; fileRef = 296421961F70C1F200EB363B /* ErrorView.swift */; };
		296421991F70C1F900EB363B /* EmptyView.swift in Sources */ = {isa = PBXBuildFile; fileRef = 296421981F70C1F900EB363B /* EmptyView.swift */; };
		296AF9A31F733AB30058AF78 /* WalletCoordinator.swift in Sources */ = {isa = PBXBuildFile; fileRef = 296AF9A21F733AB30058AF78 /* WalletCoordinator.swift */; };
		296AF9A51F736BA20058AF78 /* Config.swift in Sources */ = {isa = PBXBuildFile; fileRef = 296AF9A41F736BA20058AF78 /* Config.swift */; };
		296AF9A71F736EC70058AF78 /* RPCServers.swift in Sources */ = {isa = PBXBuildFile; fileRef = 296AF9A61F736EC70058AF78 /* RPCServers.swift */; };
		296AF9A91F737F6F0058AF78 /* SendRawTransactionRequest.swift in Sources */ = {isa = PBXBuildFile; fileRef = 296AF9A81F737F6F0058AF78 /* SendRawTransactionRequest.swift */; };
		296AF9AB1F7380920058AF78 /* GetTransactionCountRequest.swift in Sources */ = {isa = PBXBuildFile; fileRef = 296AF9AA1F7380920058AF78 /* GetTransactionCountRequest.swift */; };
		2977CAE01F7DEEB0009682A0 /* FakeEtherKeystore.swift in Sources */ = {isa = PBXBuildFile; fileRef = 2977CADF1F7DEEB0009682A0 /* FakeEtherKeystore.swift */; };
		297800521F71FDCF003185C1 /* FormAppearance.swift in Sources */ = {isa = PBXBuildFile; fileRef = 297800511F71FDCF003185C1 /* FormAppearance.swift */; };
		2981C29C1FC18F7700537E43 /* ChangellyBuyWidget.swift in Sources */ = {isa = PBXBuildFile; fileRef = 2981C29B1FC18F7700537E43 /* ChangellyBuyWidget.swift */; };
		2981F4731F8303E600CA6590 /* TransactionCoordinatorTests.swift in Sources */ = {isa = PBXBuildFile; fileRef = 2981F4721F8303E600CA6590 /* TransactionCoordinatorTests.swift */; };
		29850D251F6B27A800791A49 /* R.generated.swift in Sources */ = {isa = PBXBuildFile; fileRef = 29850D241F6B27A800791A49 /* R.generated.swift */; };
		29850D2B1F6B30FF00791A49 /* TransactionViewController.swift in Sources */ = {isa = PBXBuildFile; fileRef = 29850D2A1F6B30FF00791A49 /* TransactionViewController.swift */; };
		298542E31FBA722F00CB5081 /* ContainerView.swift in Sources */ = {isa = PBXBuildFile; fileRef = 298542E21FBA722F00CB5081 /* ContainerView.swift */; };
		298542E51FBA9B0700CB5081 /* ShapeShift.swift in Sources */ = {isa = PBXBuildFile; fileRef = 298542E41FBA9B0700CB5081 /* ShapeShift.swift */; };
		298542E81FBAD0B200CB5081 /* OperationType.swift in Sources */ = {isa = PBXBuildFile; fileRef = 298542E71FBAD0B200CB5081 /* OperationType.swift */; };
		298542F31FBD594D00CB5081 /* SettingsViewModel.swift in Sources */ = {isa = PBXBuildFile; fileRef = 298542F21FBD594D00CB5081 /* SettingsViewModel.swift */; };
		298542F51FBD8E6A00CB5081 /* ConfigExplorer.swift in Sources */ = {isa = PBXBuildFile; fileRef = 298542F41FBD8E6A00CB5081 /* ConfigExplorer.swift */; };
		298542F91FBE9A0100CB5081 /* CryptoAddressValidator.swift in Sources */ = {isa = PBXBuildFile; fileRef = 298542F81FBE9A0100CB5081 /* CryptoAddressValidator.swift */; };
		298542FB1FBEA03300CB5081 /* SendInputErrors.swift in Sources */ = {isa = PBXBuildFile; fileRef = 298542FA1FBEA03300CB5081 /* SendInputErrors.swift */; };
		298542FE1FBEADEF00CB5081 /* TransactionViewModelTests.swift in Sources */ = {isa = PBXBuildFile; fileRef = 298542FD1FBEADEF00CB5081 /* TransactionViewModelTests.swift */; };
		298543001FBEAE2F00CB5081 /* ChainState.swift in Sources */ = {isa = PBXBuildFile; fileRef = 298542FF1FBEAE2F00CB5081 /* ChainState.swift */; };
		2995739F1FA1F294006F17FD /* QRURLParser.swift in Sources */ = {isa = PBXBuildFile; fileRef = 2995739E1FA1F294006F17FD /* QRURLParser.swift */; };
		299573A21FA1F369006F17FD /* QRURLParserTests.swift in Sources */ = {isa = PBXBuildFile; fileRef = 299573A11FA1F369006F17FD /* QRURLParserTests.swift */; };
		299573A41FA27A15006F17FD /* TestKeyStore.swift in Sources */ = {isa = PBXBuildFile; fileRef = 299573A31FA27A15006F17FD /* TestKeyStore.swift */; };
		2996F1431F6C96FF005C33AE /* ImportWalletViewModel.swift in Sources */ = {isa = PBXBuildFile; fileRef = 2996F1421F6C96FF005C33AE /* ImportWalletViewModel.swift */; };
		2996F14D1F6CA743005C33AE /* UIViewController.swift in Sources */ = {isa = PBXBuildFile; fileRef = 2996F14C1F6CA742005C33AE /* UIViewController.swift */; };
		299B5E291FCA8F040051361C /* GetERC20Balance.swift in Sources */ = {isa = PBXBuildFile; fileRef = 299B5E281FCA8F040051361C /* GetERC20Balance.swift */; };
		299B5E2B1FCA9A640051361C /* ApproveERC20.swift in Sources */ = {isa = PBXBuildFile; fileRef = 299B5E2A1FCA9A640051361C /* ApproveERC20.swift */; };
		299B5E2D1FCBC0660051361C /* BalanceProtocol.swift in Sources */ = {isa = PBXBuildFile; fileRef = 299B5E2C1FCBC0660051361C /* BalanceProtocol.swift */; };
		299B5E341FCBC5180051361C /* ConfirmPaymentViewModel.swift in Sources */ = {isa = PBXBuildFile; fileRef = 299B5E331FCBC5180051361C /* ConfirmPaymentViewModel.swift */; };
		299B5E381FCBCDF70051361C /* RequestViewModelTests.swift in Sources */ = {isa = PBXBuildFile; fileRef = 299B5E371FCBCDF70051361C /* RequestViewModelTests.swift */; };
		299B5E3B1FD141B70051361C /* BackupViewModel.swift in Sources */ = {isa = PBXBuildFile; fileRef = 299B5E3A1FD141B70051361C /* BackupViewModel.swift */; };
		299B5E3F1FD143400051361C /* BackupViewModelTests.swift in Sources */ = {isa = PBXBuildFile; fileRef = 299B5E3E1FD143400051361C /* BackupViewModelTests.swift */; };
		299B5E421FD2298E0051361C /* ConfigureTransactionViewController.swift in Sources */ = {isa = PBXBuildFile; fileRef = 299B5E411FD2298E0051361C /* ConfigureTransactionViewController.swift */; };
		299B5E451FD22FB40051361C /* ConfigureTransactionViewModel.swift in Sources */ = {isa = PBXBuildFile; fileRef = 299B5E441FD22FB40051361C /* ConfigureTransactionViewModel.swift */; };
		299B5E471FD2C87F0051361C /* ConfigureTransactionError.swift in Sources */ = {isa = PBXBuildFile; fileRef = 299B5E461FD2C87F0051361C /* ConfigureTransactionError.swift */; };
		299B5E491FD2C8900051361C /* ConfigureTransaction.swift in Sources */ = {isa = PBXBuildFile; fileRef = 299B5E481FD2C8900051361C /* ConfigureTransaction.swift */; };
		29A0E1851F706B8C00BAAAED /* String.swift in Sources */ = {isa = PBXBuildFile; fileRef = 29A0E1841F706B8C00BAAAED /* String.swift */; };
		29A13E331F6B1B7A00E432A2 /* AppStyle.swift in Sources */ = {isa = PBXBuildFile; fileRef = 29A13E321F6B1B7A00E432A2 /* AppStyle.swift */; };
		29AD8A041F93D6CD008E10E7 /* Constants.swift in Sources */ = {isa = PBXBuildFile; fileRef = 29AD8A031F93D6CD008E10E7 /* Constants.swift */; };
		29AD8A061F93DC8C008E10E7 /* PushDevice.swift in Sources */ = {isa = PBXBuildFile; fileRef = 29AD8A051F93DC8C008E10E7 /* PushDevice.swift */; };
		29AD8A091F93F8B2008E10E7 /* Session.swift in Sources */ = {isa = PBXBuildFile; fileRef = 29AD8A081F93F8B2008E10E7 /* Session.swift */; };
		29AD8A0C1F93FBBF008E10E7 /* Subscribable.swift in Sources */ = {isa = PBXBuildFile; fileRef = 29AD8A0B1F93FBBF008E10E7 /* Subscribable.swift */; };
		29AD8A0E1F93FF28008E10E7 /* WalletSession.swift in Sources */ = {isa = PBXBuildFile; fileRef = 29AD8A0D1F93FF28008E10E7 /* WalletSession.swift */; };
		29B6AECB1F7C5FA900EC6DE3 /* PaymentCoordinator.swift in Sources */ = {isa = PBXBuildFile; fileRef = 29B6AECA1F7C5FA900EC6DE3 /* PaymentCoordinator.swift */; };
		29B6AED61F7CA4A700EC6DE3 /* TransactionConfiguration.swift in Sources */ = {isa = PBXBuildFile; fileRef = 29B6AED51F7CA4A700EC6DE3 /* TransactionConfiguration.swift */; };
		29B933F51F860074009FCABB /* SendTransactionCoordinator.swift in Sources */ = {isa = PBXBuildFile; fileRef = 29B933F41F860074009FCABB /* SendTransactionCoordinator.swift */; };
		29B933F81F8609FF009FCABB /* PaymentFlow.swift in Sources */ = {isa = PBXBuildFile; fileRef = 29B933F71F8609FF009FCABB /* PaymentFlow.swift */; };
		29B9345D1F88459C009FCABB /* SplashView.swift in Sources */ = {isa = PBXBuildFile; fileRef = 29B9345C1F88459C009FCABB /* SplashView.swift */; };
		29BB94931F6FC380009B09CC /* BalanceViewModel.swift in Sources */ = {isa = PBXBuildFile; fileRef = 29BB94921F6FC380009B09CC /* BalanceViewModel.swift */; };
		29BB94951F6FC54C009B09CC /* EthereumUnit.swift in Sources */ = {isa = PBXBuildFile; fileRef = 29BB94941F6FC54C009B09CC /* EthereumUnit.swift */; };
		29BB94971F6FCD60009B09CC /* SendViewModel.swift in Sources */ = {isa = PBXBuildFile; fileRef = 29BB94961F6FCD60009B09CC /* SendViewModel.swift */; };
		29BDF1941FEE43AA0023A45F /* TransactionConfiguratorTests.swift in Sources */ = {isa = PBXBuildFile; fileRef = 29BDF1931FEE43AA0023A45F /* TransactionConfiguratorTests.swift */; };
		29BDF1961FEE43F40023A45F /* UnconfirmedTransaction.swift in Sources */ = {isa = PBXBuildFile; fileRef = 29BDF1951FEE43F40023A45F /* UnconfirmedTransaction.swift */; };
		29BDF1981FEE4DB00023A45F /* GasPriceConfiguration.swift in Sources */ = {isa = PBXBuildFile; fileRef = 29BDF1971FEE4DB00023A45F /* GasPriceConfiguration.swift */; };
		29BDF19D1FEE50E90023A45F /* GasPriceConfigurationTests.swift in Sources */ = {isa = PBXBuildFile; fileRef = 29BDF19C1FEE50E90023A45F /* GasPriceConfigurationTests.swift */; };
		29BDF19F1FEE51650023A45F /* GasLimitConfigurationTests.swift in Sources */ = {isa = PBXBuildFile; fileRef = 29BDF19E1FEE51650023A45F /* GasLimitConfigurationTests.swift */; };
		29BDF1A11FEE51A80023A45F /* GasLimitConfiguration.swift in Sources */ = {isa = PBXBuildFile; fileRef = 29BDF1A01FEE51A80023A45F /* GasLimitConfiguration.swift */; };
		29BE3FD01F7071A200F6BFC2 /* UIColor.swift in Sources */ = {isa = PBXBuildFile; fileRef = 29BE3FCF1F7071A200F6BFC2 /* UIColor.swift */; };
		29BE3FD21F707DC300F6BFC2 /* TransactionDataCoordinator.swift in Sources */ = {isa = PBXBuildFile; fileRef = 29BE3FD11F707DC300F6BFC2 /* TransactionDataCoordinator.swift */; };
		29C0FCE1200DA94A004A13CB /* SignMessageCoordinator.swift in Sources */ = {isa = PBXBuildFile; fileRef = 29C0FCE0200DA94A004A13CB /* SignMessageCoordinator.swift */; };
		29C0FCE5200EBAF6004A13CB /* TokenType.swift in Sources */ = {isa = PBXBuildFile; fileRef = 29C0FCE4200EBAF6004A13CB /* TokenType.swift */; };
		29C70C712016C7780072E454 /* SentTransaction.swift in Sources */ = {isa = PBXBuildFile; fileRef = 29C70C702016C7780072E454 /* SentTransaction.swift */; };
		29C70C7C201990540072E454 /* SendTransaction.swift in Sources */ = {isa = PBXBuildFile; fileRef = 29C70C7B201990540072E454 /* SendTransaction.swift */; };
		29C70C7F20199AEB0072E454 /* WKWebViewConfiguration.swift in Sources */ = {isa = PBXBuildFile; fileRef = 29C70C7E20199AEB0072E454 /* WKWebViewConfiguration.swift */; };
		29C80D371FB2CD230037B1E0 /* PendingTransaction.swift in Sources */ = {isa = PBXBuildFile; fileRef = 29C80D361FB2CD230037B1E0 /* PendingTransaction.swift */; };
		29C80D491FB51C380037B1E0 /* Dictionary.swift in Sources */ = {isa = PBXBuildFile; fileRef = 29C80D481FB51C380037B1E0 /* Dictionary.swift */; };
		29C80D4B1FB51C460037B1E0 /* Decimal.swift in Sources */ = {isa = PBXBuildFile; fileRef = 29C80D4A1FB51C460037B1E0 /* Decimal.swift */; };
		29C80D4D1FB5202C0037B1E0 /* BalanceBaseViewModel.swift in Sources */ = {isa = PBXBuildFile; fileRef = 29C80D4C1FB5202C0037B1E0 /* BalanceBaseViewModel.swift */; };
		29C80D4F1FB520AF0037B1E0 /* BalanceTokenViewModel.swift in Sources */ = {isa = PBXBuildFile; fileRef = 29C80D4E1FB520AF0037B1E0 /* BalanceTokenViewModel.swift */; };
		29C80D511FB67A110037B1E0 /* ArrayResponse.swift in Sources */ = {isa = PBXBuildFile; fileRef = 29C80D501FB67A110037B1E0 /* ArrayResponse.swift */; };
		29C9F5F91F720BD30025C494 /* FloatLabelCell.swift in Sources */ = {isa = PBXBuildFile; fileRef = 29C9F5F81F720BD30025C494 /* FloatLabelCell.swift */; };
		29C9F5FB1F720C050025C494 /* FloatLabelTextField.swift in Sources */ = {isa = PBXBuildFile; fileRef = 29C9F5FA1F720C050025C494 /* FloatLabelTextField.swift */; };
		29CA4B791F6FBFD50032313D /* Balance.swift in Sources */ = {isa = PBXBuildFile; fileRef = 29CA4B781F6FBFD50032313D /* Balance.swift */; };
		29CAEB8E1F70A2FB00F7357D /* TransactionCellViewModel.swift in Sources */ = {isa = PBXBuildFile; fileRef = 29CAEB8D1F70A2FB00F7357D /* TransactionCellViewModel.swift */; };
		29D03F1D1F712183006E548C /* Button.swift in Sources */ = {isa = PBXBuildFile; fileRef = 29D03F1C1F712183006E548C /* Button.swift */; };
		29D72A2A1F6A8D1500CE9209 /* AppCoordinator.swift in Sources */ = {isa = PBXBuildFile; fileRef = 29D72A291F6A8D1500CE9209 /* AppCoordinator.swift */; };
		29DBF2A11F9DA6EF00327C60 /* BackupViewController.swift in Sources */ = {isa = PBXBuildFile; fileRef = 29DBF2A01F9DA6EF00327C60 /* BackupViewController.swift */; };
		29DBF2A31F9DBFF400327C60 /* BackupCoordinator.swift in Sources */ = {isa = PBXBuildFile; fileRef = 29DBF2A21F9DBFF400327C60 /* BackupCoordinator.swift */; };
		29DBF2A51F9EB75E00327C60 /* BackupCoordinatorTests.swift in Sources */ = {isa = PBXBuildFile; fileRef = 29DBF2A41F9EB75E00327C60 /* BackupCoordinatorTests.swift */; };
		29DBF2A71F9F145900327C60 /* StateViewModel.swift in Sources */ = {isa = PBXBuildFile; fileRef = 29DBF2A61F9F145900327C60 /* StateViewModel.swift */; };
		29DF400A1FD3E80A000077CA /* TabBarController.swift in Sources */ = {isa = PBXBuildFile; fileRef = 29DF40091FD3E80A000077CA /* TabBarController.swift */; };
		29E14FD11F7F457D00185568 /* TransactionsStorage.swift in Sources */ = {isa = PBXBuildFile; fileRef = 29E14FD01F7F457D00185568 /* TransactionsStorage.swift */; };
		29E14FD51F7F470C00185568 /* TransactionsStorageTests.swift in Sources */ = {isa = PBXBuildFile; fileRef = 29E14FD41F7F470C00185568 /* TransactionsStorageTests.swift */; };
		29E14FD71F7F490000185568 /* Transaction.swift in Sources */ = {isa = PBXBuildFile; fileRef = 29E14FD61F7F490000185568 /* Transaction.swift */; };
		29E14FD91F7F4D4E00185568 /* FakeTransactionsStorage.swift in Sources */ = {isa = PBXBuildFile; fileRef = 29E14FD81F7F4D4E00185568 /* FakeTransactionsStorage.swift */; };
		29E14FDB1F7F4F3D00185568 /* Transaction.swift in Sources */ = {isa = PBXBuildFile; fileRef = 29E14FDA1F7F4F3D00185568 /* Transaction.swift */; };
		29E2E33A1F7A008C000CF94A /* UIView.swift in Sources */ = {isa = PBXBuildFile; fileRef = 29E2E3391F7A008C000CF94A /* UIView.swift */; };
		29E2E33E1F7A2423000CF94A /* TransactionHeaderView.swift in Sources */ = {isa = PBXBuildFile; fileRef = 29E2E33D1F7A2423000CF94A /* TransactionHeaderView.swift */; };
		29E6E06C1FE897D90079265A /* BrowserCoordinator.swift in Sources */ = {isa = PBXBuildFile; fileRef = 29E6E06B1FE897D90079265A /* BrowserCoordinator.swift */; };
		29E6E06E1FE897EE0079265A /* BrowserViewController.swift in Sources */ = {isa = PBXBuildFile; fileRef = 29E6E06D1FE897EE0079265A /* BrowserViewController.swift */; };
		29E6E0701FEA12910079265A /* TransactionConfigurator.swift in Sources */ = {isa = PBXBuildFile; fileRef = 29E6E06F1FEA12910079265A /* TransactionConfigurator.swift */; };
		29E6E0721FEA200D0079265A /* ConfirmPaymentDetailsViewModel.swift in Sources */ = {isa = PBXBuildFile; fileRef = 29E6E0711FEA200D0079265A /* ConfirmPaymentDetailsViewModel.swift */; };
		29E9CFCB1FE70D5B00017744 /* GetBalanceCoordinator.swift in Sources */ = {isa = PBXBuildFile; fileRef = 29E9CFCA1FE70D5B00017744 /* GetBalanceCoordinator.swift */; };
		29E9CFCD1FE7343C00017744 /* NewTokenViewModel.swift in Sources */ = {isa = PBXBuildFile; fileRef = 29E9CFCC1FE7343C00017744 /* NewTokenViewModel.swift */; };
		29E9CFCF1FE7347200017744 /* ERCToken.swift in Sources */ = {isa = PBXBuildFile; fileRef = 29E9CFCE1FE7347200017744 /* ERCToken.swift */; };
		29E9CFD21FE737FE00017744 /* TrustRealmConfiguration.swift in Sources */ = {isa = PBXBuildFile; fileRef = 29E9CFD11FE737FE00017744 /* TrustRealmConfiguration.swift */; };
		29EB102A1F6CBD23000907A4 /* UIAlertController.swift in Sources */ = {isa = PBXBuildFile; fileRef = 29EB10291F6CBD23000907A4 /* UIAlertController.swift */; };
		29F114E91FA3EC9E00114A29 /* InCoordinatorTests.swift in Sources */ = {isa = PBXBuildFile; fileRef = 29F114E81FA3EC9E00114A29 /* InCoordinatorTests.swift */; };
		29F114EE1FA65DEF00114A29 /* ImportType.swift in Sources */ = {isa = PBXBuildFile; fileRef = 29F114ED1FA65DEF00114A29 /* ImportType.swift */; };
		29F114F01FA6D53700114A29 /* ImportSelectionType.swift in Sources */ = {isa = PBXBuildFile; fileRef = 29F114EF1FA6D53700114A29 /* ImportSelectionType.swift */; };
		29F114F21FA7966300114A29 /* PrivateKeyRule.swift in Sources */ = {isa = PBXBuildFile; fileRef = 29F114F11FA7966300114A29 /* PrivateKeyRule.swift */; };
		29F114F41FA8117C00114A29 /* SendCoordinator.swift in Sources */ = {isa = PBXBuildFile; fileRef = 29F114F31FA8117C00114A29 /* SendCoordinator.swift */; };
		29F114F61FA8147300114A29 /* RequestCoordinator.swift in Sources */ = {isa = PBXBuildFile; fileRef = 29F114F51FA8147300114A29 /* RequestCoordinator.swift */; };
		29F114F81FA8165200114A29 /* SendCoordinatorTests.swift in Sources */ = {isa = PBXBuildFile; fileRef = 29F114F71FA8165200114A29 /* SendCoordinatorTests.swift */; };
		29F114FA1FA817A800114A29 /* RequestCoordinatorTests.swift in Sources */ = {isa = PBXBuildFile; fileRef = 29F114F91FA817A800114A29 /* RequestCoordinatorTests.swift */; };
		29F1C83E1FEB5C91003780D8 /* EditTokensViewController.swift in Sources */ = {isa = PBXBuildFile; fileRef = 29F1C83D1FEB5C91003780D8 /* EditTokensViewController.swift */; };
		29F1C8421FEB62ED003780D8 /* EditTokenTableCellViewModel.swift in Sources */ = {isa = PBXBuildFile; fileRef = 29F1C8411FEB62ED003780D8 /* EditTokenTableCellViewModel.swift */; };
		29F1C8471FEB6664003780D8 /* EditTokenTableViewCell.swift in Sources */ = {isa = PBXBuildFile; fileRef = 29F1C8451FEB6664003780D8 /* EditTokenTableViewCell.swift */; };
		29F1C8481FEB6664003780D8 /* EditTokenTableViewCell.xib in Resources */ = {isa = PBXBuildFile; fileRef = 29F1C8461FEB6664003780D8 /* EditTokenTableViewCell.xib */; };
		29F1C84A1FEB6D6B003780D8 /* EditTokenViewModel.swift in Sources */ = {isa = PBXBuildFile; fileRef = 29F1C8491FEB6D6B003780D8 /* EditTokenViewModel.swift */; };
		29F1C84C1FEC4F6F003780D8 /* TokensFooterView.swift in Sources */ = {isa = PBXBuildFile; fileRef = 29F1C84B1FEC4F6F003780D8 /* TokensFooterView.swift */; };
		29F1C85120032688003780D8 /* Address.swift in Sources */ = {isa = PBXBuildFile; fileRef = 29F1C85020032688003780D8 /* Address.swift */; };
		29F1C853200363B2003780D8 /* PassphraseViewController.swift in Sources */ = {isa = PBXBuildFile; fileRef = 29F1C852200363B2003780D8 /* PassphraseViewController.swift */; };
		29F1C85620036887003780D8 /* AppTrackerTests.swift in Sources */ = {isa = PBXBuildFile; fileRef = 29F1C85520036887003780D8 /* AppTrackerTests.swift */; };
		29F1C85820036926003780D8 /* AppTracker.swift in Sources */ = {isa = PBXBuildFile; fileRef = 29F1C85720036926003780D8 /* AppTracker.swift */; };
		29F1C85A20036968003780D8 /* HelpUsCoordinator.swift in Sources */ = {isa = PBXBuildFile; fileRef = 29F1C85920036968003780D8 /* HelpUsCoordinator.swift */; };
		29F1C85D2003698A003780D8 /* WellDoneViewController.swift in Sources */ = {isa = PBXBuildFile; fileRef = 29F1C85C2003698A003780D8 /* WellDoneViewController.swift */; };
		29F1C85F200369BA003780D8 /* HelpUsViewModel.swift in Sources */ = {isa = PBXBuildFile; fileRef = 29F1C85E200369BA003780D8 /* HelpUsViewModel.swift */; };
		29F1C863200375D2003780D8 /* Wallet.swift in Sources */ = {isa = PBXBuildFile; fileRef = 29F1C862200375D2003780D8 /* Wallet.swift */; };
		29F1C865200384FE003780D8 /* Wallet.swift in Sources */ = {isa = PBXBuildFile; fileRef = 29F1C864200384FE003780D8 /* Wallet.swift */; };
		29FA00CC201CA63C002F7DC5 /* Method.swift in Sources */ = {isa = PBXBuildFile; fileRef = 29FA00CB201CA63C002F7DC5 /* Method.swift */; };
		29FA00CE201CA64E002F7DC5 /* DappCommand.swift in Sources */ = {isa = PBXBuildFile; fileRef = 29FA00CD201CA64E002F7DC5 /* DappCommand.swift */; };
		29FA00D0201CA66A002F7DC5 /* DAppError.swift in Sources */ = {isa = PBXBuildFile; fileRef = 29FA00CF201CA66A002F7DC5 /* DAppError.swift */; };
		29FA00D2201CA79F002F7DC5 /* web3.min.js in Resources */ = {isa = PBXBuildFile; fileRef = 29FA00D1201CA79F002F7DC5 /* web3.min.js */; };
		29FA00D4201EC662002F7DC5 /* NSObject.swift in Sources */ = {isa = PBXBuildFile; fileRef = 29FA00D3201EC662002F7DC5 /* NSObject.swift */; };
		29FC0CB61F8298820036089F /* TransactionCoordinator.swift in Sources */ = {isa = PBXBuildFile; fileRef = 29FC0CB51F8298820036089F /* TransactionCoordinator.swift */; };
		29FC0CB81F8299510036089F /* Coordinator.swift in Sources */ = {isa = PBXBuildFile; fileRef = 29FC0CB71F8299510036089F /* Coordinator.swift */; };
		29FC9BC61F830899000209CD /* MigrationInitializer.swift in Sources */ = {isa = PBXBuildFile; fileRef = 29FC9BC51F830880000209CD /* MigrationInitializer.swift */; };
		29FC9BCC1F831860000209CD /* PaymentCoordinator.swift in Sources */ = {isa = PBXBuildFile; fileRef = 29FC9BCB1F831860000209CD /* PaymentCoordinator.swift */; };
		29FF12F61F74799D00AFD326 /* NSAttributedString.swift in Sources */ = {isa = PBXBuildFile; fileRef = 29FF12F51F74799D00AFD326 /* NSAttributedString.swift */; };
		29FF12F81F747D6C00AFD326 /* Error.swift in Sources */ = {isa = PBXBuildFile; fileRef = 29FF12F71F747D6C00AFD326 /* Error.swift */; };
		29FF12FB1F74CC8200AFD326 /* EthereumAddressRule.swift in Sources */ = {isa = PBXBuildFile; fileRef = 29FF12FA1F74CC8200AFD326 /* EthereumAddressRule.swift */; };
		29FF12FE1F75EA3F00AFD326 /* Keystore.swift in Sources */ = {isa = PBXBuildFile; fileRef = 29FF12FD1F75EA3F00AFD326 /* Keystore.swift */; };
		29FF13011F75EAD900AFD326 /* FakeKeystore.swift in Sources */ = {isa = PBXBuildFile; fileRef = 29FF13001F75EAD900AFD326 /* FakeKeystore.swift */; };
		29FF13031F75EB7500AFD326 /* Account.swift in Sources */ = {isa = PBXBuildFile; fileRef = 29FF13021F75EB7500AFD326 /* Account.swift */; };
		29FF13081F75F0AE00AFD326 /* AppCoordinatorTests.swift in Sources */ = {isa = PBXBuildFile; fileRef = 29FF13071F75F0AE00AFD326 /* AppCoordinatorTests.swift */; };
		29FF130A1F75F67200AFD326 /* Address.swift in Sources */ = {isa = PBXBuildFile; fileRef = 29FF13091F75F67200AFD326 /* Address.swift */; };
		29FF130D1F7626E800AFD326 /* FakeNavigationController.swift in Sources */ = {isa = PBXBuildFile; fileRef = 29FF130C1F7626E800AFD326 /* FakeNavigationController.swift */; };
		29FF6D6B2011D2AF00A3011C /* InCoordinatorError.swift in Sources */ = {isa = PBXBuildFile; fileRef = 29FF6D6A2011D2AF00A3011C /* InCoordinatorError.swift */; };
		29FF6D73201200D500A3011C /* FieldAppereance.swift in Sources */ = {isa = PBXBuildFile; fileRef = 29FF6D72201200D500A3011C /* FieldAppereance.swift */; };
		442FC01053E2F1B59355A961 /* Arguments.swift in Sources */ = {isa = PBXBuildFile; fileRef = 442FCC7DC5A13C023F7F2C26 /* Arguments.swift */; };
		442FC0B59B23C0F3068621C0 /* NumberStepper.swift in Sources */ = {isa = PBXBuildFile; fileRef = 442FC575B6A4A50B0555E1B0 /* NumberStepper.swift */; };
		442FC249C2A39F85BDBD7987 /* GetDecimalsCoordinator.swift in Sources */ = {isa = PBXBuildFile; fileRef = 442FC0F2E3BB3EE420BC2C16 /* GetDecimalsCoordinator.swift */; };
		442FC258BAEFDE2D64E48D0D /* TicketsCoordinator.swift in Sources */ = {isa = PBXBuildFile; fileRef = 442FCC8150042FE9179D574A /* TicketsCoordinator.swift */; };
		442FC2CC21FFFC4FAB33A300 /* Ticket.swift in Sources */ = {isa = PBXBuildFile; fileRef = 442FC90F0768C43EF903465B /* Ticket.swift */; };
		442FC546ED56F5C9D3D35471 /* TicketRedemptionViewModel.swift in Sources */ = {isa = PBXBuildFile; fileRef = 442FCBDB86579889BC773540 /* TicketRedemptionViewModel.swift */; };
		442FC54FB6CADF0461F6C95F /* RedeemEventListener.swift in Sources */ = {isa = PBXBuildFile; fileRef = 442FC57AD0C04FAB66FB834D /* RedeemEventListener.swift */; };
		442FC58B7558F28F9452D383 /* GetIsERC875ContractCoordinator.swift in Sources */ = {isa = PBXBuildFile; fileRef = 442FCEBC98D0A367D258D2C3 /* GetIsERC875ContractCoordinator.swift */; };
		442FC5F70AF003F331F7C841 /* GetSymbolCoordinator.swift in Sources */ = {isa = PBXBuildFile; fileRef = 442FCB2726DB345481C1FDA1 /* GetSymbolCoordinator.swift */; };
		442FC65BFA2D42879648EC06 /* Int.swift in Sources */ = {isa = PBXBuildFile; fileRef = 442FCCAC6A172506637A2FF6 /* Int.swift */; };
		442FC7777D495D3095836CA6 /* RedeemTicketsViewModel.swift in Sources */ = {isa = PBXBuildFile; fileRef = 442FCB2915417EB871E40D6C /* RedeemTicketsViewModel.swift */; };
		442FC81F38F80EEF54C69C5B /* TokenAdaptor.swift in Sources */ = {isa = PBXBuildFile; fileRef = 442FC20E6470B92A46479342 /* TokenAdaptor.swift */; };
		442FC8E82231273273B95D85 /* FakeClaimOrderCoordinator.swift in Sources */ = {isa = PBXBuildFile; fileRef = 442FCE526E2089CAE88D5602 /* FakeClaimOrderCoordinator.swift */; };
		442FC9C4FAC64192FF5DCC40 /* GetERC20Decimals.swift in Sources */ = {isa = PBXBuildFile; fileRef = 442FC72F9D22CC36AC015274 /* GetERC20Decimals.swift */; };
		442FCA2F6C6A21C27B628AA4 /* TicketTableViewCellWithCheckbox.swift in Sources */ = {isa = PBXBuildFile; fileRef = 442FCD4311FCAFE6FB288A5E /* TicketTableViewCellWithCheckbox.swift */; };
		442FCACD46848927C84DE66E /* EndPoints.swift in Sources */ = {isa = PBXBuildFile; fileRef = 442FC203B8266AB92D8F4032 /* EndPoints.swift */; };
		442FCAD7292D93C261B97D09 /* TokenHolder.swift in Sources */ = {isa = PBXBuildFile; fileRef = 442FCFEB2D7443C4E0B889B0 /* TokenHolder.swift */; };
		442FCB2B0DD39EB2D9233A2F /* GetERC875Balance.swift in Sources */ = {isa = PBXBuildFile; fileRef = 442FC8B1D5B4317DE7D68325 /* GetERC875Balance.swift */; };
		442FCB593844F3B8F74BC8C5 /* EventsRest.swift in Sources */ = {isa = PBXBuildFile; fileRef = 442FC94DC1CA79FE4F3360E2 /* EventsRest.swift */; };
		442FCB9850FC6F2D28978199 /* GetERC20Symbol.swift in Sources */ = {isa = PBXBuildFile; fileRef = 442FCBDD3A69DF75551B10AC /* GetERC20Symbol.swift */; };
		442FCB9CF5BC243F0705F4FE /* TicketRedemptionViewController.swift in Sources */ = {isa = PBXBuildFile; fileRef = 442FCACD2BF4DD90BD9C6DBC /* TicketRedemptionViewController.swift */; };
		442FCBA4A5E39A4C4B16426A /* EventsRestTest.swift in Sources */ = {isa = PBXBuildFile; fileRef = 442FCBCF749F0FDA53FB88A3 /* EventsRestTest.swift */; };
		442FCBBFCC5926B4D416E6D3 /* GetNameCoordinator.swift in Sources */ = {isa = PBXBuildFile; fileRef = 442FC630874D29159799EEB6 /* GetNameCoordinator.swift */; };
		442FCC0C672901AF791D320F /* Event.swift in Sources */ = {isa = PBXBuildFile; fileRef = 442FC084706C14853B4A7B31 /* Event.swift */; };
		442FCD76B5C25C9FB7FE7479 /* TicketsViewModel.swift in Sources */ = {isa = PBXBuildFile; fileRef = 442FCB182F854B307761CD82 /* TicketsViewModel.swift */; };
		442FCE0709E29BF233F32CAB /* GetERC875BalanceCoordinator.swift in Sources */ = {isa = PBXBuildFile; fileRef = 442FC002CDEA792B8ECD3E13 /* GetERC875BalanceCoordinator.swift */; };
		442FCE0DAE5527A93F54022C /* RedeemTicketsQuantitySelectionViewController.swift in Sources */ = {isa = PBXBuildFile; fileRef = 442FCC17EAB857C58732831E /* RedeemTicketsQuantitySelectionViewController.swift */; };
		442FCE2BEE8D475C7DEB39C1 /* RedeemTicketsQuantitySelectionViewModel.swift in Sources */ = {isa = PBXBuildFile; fileRef = 442FC54DA900FA2F9BB73A63 /* RedeemTicketsQuantitySelectionViewModel.swift */; };
		442FCED8B618930EFD1F7BA8 /* GetIsERC875Encode.swift in Sources */ = {isa = PBXBuildFile; fileRef = 442FCA1F19B6293FE5FAD494 /* GetIsERC875Encode.swift */; };
		4AEDE35A1DC3B1F4B885A073 /* Pods_AlphaWallet.framework in Frameworks */ = {isa = PBXBuildFile; fileRef = 9BD60178B937124277D81CCD /* Pods_AlphaWallet.framework */; };
		5E7C701BFF4469B35A074EB9 /* RequestViewModel.swift in Sources */ = {isa = PBXBuildFile; fileRef = 5E7C767497AD8DEE83F384D7 /* RequestViewModel.swift */; };
		5E7C70AE62DBB193399C7F5E /* ServerViewCell.swift in Sources */ = {isa = PBXBuildFile; fileRef = 5E7C7CDB0BAD5D27D2F24F57 /* ServerViewCell.swift */; };
		5E7C70BE9AE35408038E1971 /* HelpContentsViewController.swift in Sources */ = {isa = PBXBuildFile; fileRef = 5E7C7B089FD4C96810DD10FD /* HelpContentsViewController.swift */; };
		5E7C70FF17622C0FFD45A542 /* AlphaWalletSettingPushRow.swift in Sources */ = {isa = PBXBuildFile; fileRef = 5E7C7D2AAB777BF35B8B56BD /* AlphaWalletSettingPushRow.swift */; };
		5E7C710331196CD591B51785 /* LockCreatePasscodeViewController.swift in Sources */ = {isa = PBXBuildFile; fileRef = 5E7C741196D9D9C9C3EE5E30 /* LockCreatePasscodeViewController.swift */; };
		5E7C713ACE8C72642B1C9F93 /* SendHeaderViewViewModel.swift in Sources */ = {isa = PBXBuildFile; fileRef = 5E7C7B7A45EDFA8ED1E25863 /* SendHeaderViewViewModel.swift */; };
		5E7C718043636901114BF76C /* LocalesViewModel.swift in Sources */ = {isa = PBXBuildFile; fileRef = 5E7C7FB99843529061368DA1 /* LocalesViewModel.swift */; };
		5E7C7180F07239D2132F31A4 /* DirectoryContentsWatcher.swift in Sources */ = {isa = PBXBuildFile; fileRef = 5E7C70B7E1F621657184ABD0 /* DirectoryContentsWatcher.swift */; };
		5E7C71A6B0BDF301747A49AE /* ScreenChecker.swift in Sources */ = {isa = PBXBuildFile; fileRef = 5E7C77E1E6194F5A1DC8D645 /* ScreenChecker.swift */; };
		5E7C71A7D2BD6FCE3980CC51 /* ImportWalletHelpBubbleViewViewModel.swift in Sources */ = {isa = PBXBuildFile; fileRef = 5E7C7A16ABC8BD5D508AA641 /* ImportWalletHelpBubbleViewViewModel.swift */; };
		5E7C71B52A77008694BFA5D1 /* TokensDataStore.swift in Sources */ = {isa = PBXBuildFile; fileRef = 5E7C74B9EB81C51E956566E7 /* TokensDataStore.swift */; };
		5E7C71C3356BF80240720EFE /* LockEnterPasscodeViewController.swift in Sources */ = {isa = PBXBuildFile; fileRef = 5E7C73495E0C0A207152EC25 /* LockEnterPasscodeViewController.swift */; };
		5E7C71D1D16FE09032EB4B7E /* TokenObjectTest.swift in Sources */ = {isa = PBXBuildFile; fileRef = 5E7C702A684DF27DC8ED4E42 /* TokenObjectTest.swift */; };
		5E7C71DAA5DAFF764F92587D /* SetTransferTicketsExpiryDateViewController.swift in Sources */ = {isa = PBXBuildFile; fileRef = 5E7C727433F7B8E322B3C68A /* SetTransferTicketsExpiryDateViewController.swift */; };
		5E7C71F8050CCF990539B293 /* LockView.swift in Sources */ = {isa = PBXBuildFile; fileRef = 5E7C79D674D45A07E694CE31 /* LockView.swift */; };
		5E7C7208A83399C27AE57E44 /* ImportWalletHelpBubbleView.swift in Sources */ = {isa = PBXBuildFile; fileRef = 5E7C70CC85B337061151724E /* ImportWalletHelpBubbleView.swift */; };
		5E7C72670E16AFB8DAF64673 /* OnboardingPageViewModel.swift in Sources */ = {isa = PBXBuildFile; fileRef = 5E7C7E24936CC2190D2A16C2 /* OnboardingPageViewModel.swift */; };
		5E7C728CDF33FBDBA47F71A6 /* MarketplaceViewController.swift in Sources */ = {isa = PBXBuildFile; fileRef = 5E7C794F8EBAEE5E8F2821C2 /* MarketplaceViewController.swift */; };
		5E7C72AF95DCE8BC65490BCA /* StatusViewController.swift in Sources */ = {isa = PBXBuildFile; fileRef = 5E7C7B82CC07F290B9CAA4E4 /* StatusViewController.swift */; };
		5E7C72B0A10A92E591696E48 /* ContactUsBannerView.swift in Sources */ = {isa = PBXBuildFile; fileRef = 5E7C7AE6FAE0DF969B4F52E9 /* ContactUsBannerView.swift */; };
		5E7C72C8A15397C5A40BFE76 /* WhatIsEthereumInfoViewController.swift in Sources */ = {isa = PBXBuildFile; fileRef = 5E7C774BCA281E4B077DBBFA /* WhatIsEthereumInfoViewController.swift */; };
		5E7C72E1D4B4B4C8443F3DA1 /* SendHeaderView.swift in Sources */ = {isa = PBXBuildFile; fileRef = 5E7C7828BD821B6F04B71C00 /* SendHeaderView.swift */; };
		5E7C730C6AEF556AFB9A4B2C /* LocalesViewController.swift in Sources */ = {isa = PBXBuildFile; fileRef = 5E7C7BF09AD68C113D58344C /* LocalesViewController.swift */; };
		5E7C7317533D24B6A292F88D /* UIStackView+Array.swift in Sources */ = {isa = PBXBuildFile; fileRef = 5E7C73ED9226646D562B5A3C /* UIStackView+Array.swift */; };
		5E7C731B88842C036A74A039 /* AlphaWalletSettingsButtonRow.swift in Sources */ = {isa = PBXBuildFile; fileRef = 5E7C71EBD4C95AD4E11F3352 /* AlphaWalletSettingsButtonRow.swift */; };
		5E7C731D0F6128BE8885A2D3 /* ServersCoordinator.swift in Sources */ = {isa = PBXBuildFile; fileRef = 5E7C7B8FD1E2BCC325DF4EE4 /* ServersCoordinator.swift */; };
		5E7C732BD09AABEEE6096BF4 /* ServersViewController.swift in Sources */ = {isa = PBXBuildFile; fileRef = 5E7C74C0C1803DD17FE9EBA7 /* ServersViewController.swift */; };
		5E7C7330220A51D25C4F9BAA /* FetchAssetDefinitionsCoordinator.swift in Sources */ = {isa = PBXBuildFile; fileRef = 5E7C764DD34226D5639672B7 /* FetchAssetDefinitionsCoordinator.swift */; };
		5E7C733638D7596F93DEE2A9 /* OnboardingCollectionViewController.swift in Sources */ = {isa = PBXBuildFile; fileRef = 5E7C75CE3F1D6B7993E7A840 /* OnboardingCollectionViewController.swift */; };
		5E7C7376B566E5A59CC8F463 /* ImportTicketViewControllerViewModel.swift in Sources */ = {isa = PBXBuildFile; fileRef = 5E7C72D0E7CA03ADE5CFAE7A /* ImportTicketViewControllerViewModel.swift */; };
		5E7C73FC3990D110C474C3D6 /* WalletFilterViewModel.swift in Sources */ = {isa = PBXBuildFile; fileRef = 5E7C75CC640BAFFE0E789F44 /* WalletFilterViewModel.swift */; };
		5E7C73FD5BD75D90C8D0EF3C /* WalletFilterView.swift in Sources */ = {isa = PBXBuildFile; fileRef = 5E7C7C58586099F082973073 /* WalletFilterView.swift */; };
		5E7C7402B29A987B0AF7061D /* VerifiableStatusViewController.swift in Sources */ = {isa = PBXBuildFile; fileRef = 5E7C7CC48CA7A1EA7D539C87 /* VerifiableStatusViewController.swift */; };
		5E7C741353DDF87133054FCC /* DeletedContract.swift in Sources */ = {isa = PBXBuildFile; fileRef = 5E7C72BEB789700C49FF64A6 /* DeletedContract.swift */; };
		5E7C745A423BD10CFDED9A81 /* ServersViewModel.swift in Sources */ = {isa = PBXBuildFile; fileRef = 5E7C7CBEBF984CFCA29D6866 /* ServersViewModel.swift */; };
		5E7C745C725F3F34037DCC68 /* SetTransferTicketsExpiryDateViewControllerViewModel.swift in Sources */ = {isa = PBXBuildFile; fileRef = 5E7C754C0E2E57F32A61F9A3 /* SetTransferTicketsExpiryDateViewControllerViewModel.swift */; };
		5E7C745DACB5FCCEBCEB49CA /* WelcomeViewController.swift in Sources */ = {isa = PBXBuildFile; fileRef = 5E7C793E23E2364B73C4D813 /* WelcomeViewController.swift */; };
		5E7C7488D5CAE24B7462815A /* LiveLocaleSwitcherBundle.swift in Sources */ = {isa = PBXBuildFile; fileRef = 5E7C7CD7ABB18C1121D5776F /* LiveLocaleSwitcherBundle.swift */; };
		5E7C7499A8D6814F7950DA70 /* LockCreatePasscodeCoordinator.swift in Sources */ = {isa = PBXBuildFile; fileRef = 5E7C7AB3440C01136DF4F3E9 /* LockCreatePasscodeCoordinator.swift */; };
		5E7C74B5796FB59C8427C7A0 /* GenerateTransferMagicLinkViewController.swift in Sources */ = {isa = PBXBuildFile; fileRef = 5E7C7D46C7CABC31A7477F37 /* GenerateTransferMagicLinkViewController.swift */; };
		5E7C74B99922D0CAB635970E /* PasscodeCharacterView.swift in Sources */ = {isa = PBXBuildFile; fileRef = 5E7C7B9220E616F82EDA956F /* PasscodeCharacterView.swift */; };
		5E7C74BD08801CABF9695853 /* LocaleViewModel.swift in Sources */ = {isa = PBXBuildFile; fileRef = 5E7C79778E4BFE1322711EA6 /* LocaleViewModel.swift */; };
		5E7C74DBAE43954C185057B3 /* ChooseTicketTransferModeViewControllerViewModel.swift in Sources */ = {isa = PBXBuildFile; fileRef = 5E7C7BA578BE5FB0E613A6D6 /* ChooseTicketTransferModeViewControllerViewModel.swift */; };
		5E7C7567A690B6B8F889AE83 /* SendViewController.swift in Sources */ = {isa = PBXBuildFile; fileRef = 5E7C70088832B2D161EB4AAB /* SendViewController.swift */; };
		5E7C75B37912E6B68C30D689 /* AssetDefinitionDiskBackingStoreWithOverrides.swift in Sources */ = {isa = PBXBuildFile; fileRef = 5E7C7C017A044087BEA30CC0 /* AssetDefinitionDiskBackingStoreWithOverrides.swift */; };
		5E7C75C99B9F595F26EDC405 /* LockPasscodeViewController.swift in Sources */ = {isa = PBXBuildFile; fileRef = 5E7C7D5F3CAE69CF932AB236 /* LockPasscodeViewController.swift */; };
		5E7C75D46140FACBD12333BF /* EthTokenViewCell.swift in Sources */ = {isa = PBXBuildFile; fileRef = 5E7C7EE374A74F2B00013C18 /* EthTokenViewCell.swift */; };
		5E7C75E5C64619ABFD246183 /* TransferTicketsViaWalletAddressViewController.swift in Sources */ = {isa = PBXBuildFile; fileRef = 5E7C78B63FDE2FAF25389260 /* TransferTicketsViaWalletAddressViewController.swift */; };
		5E7C75E81F85353844CACECC /* EnterSellTicketsPriceQuantityViewController.swift in Sources */ = {isa = PBXBuildFile; fileRef = 5E7C7F610139D24D947B1625 /* EnterSellTicketsPriceQuantityViewController.swift */; };
		5E7C75F80A7E178B49830BCD /* TicketsViewControllerHeader.swift in Sources */ = {isa = PBXBuildFile; fileRef = 5E7C796039C0F47CDCA236C0 /* TicketsViewControllerHeader.swift */; };
		5E7C760C7D55C97424F55138 /* TicketTableViewCellViewModel.swift in Sources */ = {isa = PBXBuildFile; fileRef = 5E7C75F877B2F2E24C7EF258 /* TicketTableViewCellViewModel.swift */; };
		5E7C760F9D7C178E17C75C52 /* ImportTicketViewControllerTests.swift in Sources */ = {isa = PBXBuildFile; fileRef = 5E7C7487BDF72352446E1266 /* ImportTicketViewControllerTests.swift */; };
		5E7C764D3C130AAB26E80EC1 /* AmountTextField.swift in Sources */ = {isa = PBXBuildFile; fileRef = 5E7C73617E3A4C0B9A90A5F8 /* AmountTextField.swift */; };
		5E7C76696EF7F27EC0788CDD /* GenerateTransferMagicLinkViewControllerViewModel.swift in Sources */ = {isa = PBXBuildFile; fileRef = 5E7C7EEAAE9C23B68419E9F5 /* GenerateTransferMagicLinkViewControllerViewModel.swift */; };
		5E7C7669BBE6255A2377E070 /* SetSellTicketsExpiryDateViewController.swift in Sources */ = {isa = PBXBuildFile; fileRef = 5E7C7962AE417E12F13FF58E /* SetSellTicketsExpiryDateViewController.swift */; };
		5E7C7692C981580CD32228EB /* ChooseTicketTransferModeViewController.swift in Sources */ = {isa = PBXBuildFile; fileRef = 5E7C70FB40612BB02594EC00 /* ChooseTicketTransferModeViewController.swift */; };
		5E7C769D2BFC2809F0EA5AA3 /* GeneralisedTime.swift in Sources */ = {isa = PBXBuildFile; fileRef = 5E7C7142F1598ECC93F3A673 /* GeneralisedTime.swift */; };
		5E7C76A0365D128B7F19A0C2 /* ProtectionCoordinator.swift in Sources */ = {isa = PBXBuildFile; fileRef = 5E7C74BEC095303B66FB4B1E /* ProtectionCoordinator.swift */; };
		5E7C76A65C14D0F11AF7848F /* TicketRowViewModel.swift in Sources */ = {isa = PBXBuildFile; fileRef = 5E7C7742709724B3BD0C2A0D /* TicketRowViewModel.swift */; };
		5E7C76B917517C93D1E26B0A /* LockEnterPasscodeCoordinator.swift in Sources */ = {isa = PBXBuildFile; fileRef = 5E7C7981AB6584B25C72D46B /* LockEnterPasscodeCoordinator.swift */; };
		5E7C76E816E216D5C69D3D7B /* AssetDefinitionBackingStore.swift in Sources */ = {isa = PBXBuildFile; fileRef = 5E7C7C963C42DE81F82732E5 /* AssetDefinitionBackingStore.swift */; };
		5E7C76F8CB67466725C590CE /* TokenViewCellViewModel.swift in Sources */ = {isa = PBXBuildFile; fileRef = 5E7C79ED9F842D3FC102AC54 /* TokenViewCellViewModel.swift */; };
		5E7C7700014B93A966BBA463 /* BaseTicketTableViewCellViewModel.swift in Sources */ = {isa = PBXBuildFile; fileRef = 5E7C77061BEF269BCE358086 /* BaseTicketTableViewCellViewModel.swift */; };
		5E7C7705B09D780E84E2FDA5 /* XMLHandlerTest.swift in Sources */ = {isa = PBXBuildFile; fileRef = 5E7C702300BB7DB0FD7788EF /* XMLHandlerTest.swift */; };
		5E7C774B5332AC0DC19C5B1B /* EthTokenViewCellViewModel.swift in Sources */ = {isa = PBXBuildFile; fileRef = 5E7C74B82783A94091A43470 /* EthTokenViewCellViewModel.swift */; };
		5E7C776BE1B19F824954962D /* BaseTicketTableViewCell.swift in Sources */ = {isa = PBXBuildFile; fileRef = 5E7C7F5C10E3895E805EA7E0 /* BaseTicketTableViewCell.swift */; };
		5E7C776CF721EBBD43195926 /* GenerateSellMagicLinkViewController.swift in Sources */ = {isa = PBXBuildFile; fileRef = 5E7C79CF6150E4CD4A276FC0 /* GenerateSellMagicLinkViewController.swift */; };
		5E7C7788984F7ADCFE5B4DE0 /* AddressTextField.swift in Sources */ = {isa = PBXBuildFile; fileRef = 5E7C75B5AF76279A71395FC7 /* AddressTextField.swift */; };
		5E7C7788FA549A0402BB33CB /* HiddenContract.swift in Sources */ = {isa = PBXBuildFile; fileRef = 5E7C7C01F8C42D7A43792C26 /* HiddenContract.swift */; };
		5E7C7793AB6B577906F2BCA3 /* SettingsViewController.swift in Sources */ = {isa = PBXBuildFile; fileRef = 5E7C7AFE9AF9FE6B58C925D4 /* SettingsViewController.swift */; };
		5E7C77A8425E0AFAB11F1FCD /* PromptBackupCoordinator.swift in Sources */ = {isa = PBXBuildFile; fileRef = 5E7C7ADD0FBE8708A6E98AF8 /* PromptBackupCoordinator.swift */; };
		5E7C77AD9FAAC18211B6F355 /* TransferTicketsQuantitySelectionViewController.swift in Sources */ = {isa = PBXBuildFile; fileRef = 5E7C7419F47CC8B2996AA8F9 /* TransferTicketsQuantitySelectionViewController.swift */; };
		5E7C77E844D710D7AFBC58D4 /* RequestViewController.swift in Sources */ = {isa = PBXBuildFile; fileRef = 5E7C74DCC21272EC231A20E2 /* RequestViewController.swift */; };
		5E7C782410321CE6CEE68275 /* AssetDefinitionDiskBackingStore.swift in Sources */ = {isa = PBXBuildFile; fileRef = 5E7C7BF5551BF64D2AE8AD66 /* AssetDefinitionDiskBackingStore.swift */; };
		5E7C783B4784DE76971EEBB4 /* StatusViewControllerViewModel.swift in Sources */ = {isa = PBXBuildFile; fileRef = 5E7C7BD9B4BDAFC2D9EBD741 /* StatusViewControllerViewModel.swift */; };
		5E7C78407F6DCB0EDD562DF6 /* TicketTokenViewCellViewModel.swift in Sources */ = {isa = PBXBuildFile; fileRef = 5E7C731B6F01534683227123 /* TicketTokenViewCellViewModel.swift */; };
		5E7C786AD8E4877C36D3B14A /* TicketAdaptorTest.swift in Sources */ = {isa = PBXBuildFile; fileRef = 5E7C775FD95FE80B0F1CEA33 /* TicketAdaptorTest.swift */; };
		5E7C78B3FD5CA87E395E1861 /* OnboardingPageStyle.swift in Sources */ = {isa = PBXBuildFile; fileRef = 5E7C7AF9A592D7224ED58016 /* OnboardingPageStyle.swift */; };
		5E7C78F1D29280E3FF4EAF5E /* RoundedBackground.swift in Sources */ = {isa = PBXBuildFile; fileRef = 5E7C75918317E13AD540DCA7 /* RoundedBackground.swift */; };
		5E7C790F42EAB5BC9CC9FFFE /* AssetAttributeTests.swift in Sources */ = {isa = PBXBuildFile; fileRef = 5E7C759D3BBDDFB39AD262AA /* AssetAttributeTests.swift */; };
		5E7C793F7E346402CDAF771F /* AssetDefinitionStoreTests.swift in Sources */ = {isa = PBXBuildFile; fileRef = 5E7C7FE30D58E4022AF04E48 /* AssetDefinitionStoreTests.swift */; };
		5E7C797BE2C8DB7EF6F217B3 /* OnboardingPage.swift in Sources */ = {isa = PBXBuildFile; fileRef = 5E7C7103135DCCCAB96EE5FC /* OnboardingPage.swift */; };
		5E7C798E5F5EE00D405B91AE /* TicketRowView.swift in Sources */ = {isa = PBXBuildFile; fileRef = 5E7C7ACB94CEE493AC37487F /* TicketRowView.swift */; };
		5E7C79D78AA5E774119BE49B /* TextField.swift in Sources */ = {isa = PBXBuildFile; fileRef = 5E7C7CFDE7DEA8C06C4100AF /* TextField.swift */; };
		5E7C79DE8864702C51C0A7CC /* ResultResult.swift in Sources */ = {isa = PBXBuildFile; fileRef = 5E7C79FE0C70AC4198F2AEB7 /* ResultResult.swift */; };
		5E7C79F30A324D75DF42DDDE /* SellTicketsViewModel.swift in Sources */ = {isa = PBXBuildFile; fileRef = 5E7C7EB14E787BC019660389 /* SellTicketsViewModel.swift */; };
		5E7C7A242DDFB1F1C77DCBBF /* StringExtensionTests.swift in Sources */ = {isa = PBXBuildFile; fileRef = 5E7C7393B08745287A266000 /* StringExtensionTests.swift */; };
		5E7C7A4384A8E3F22D3F8249 /* SetSellTicketsExpiryDateViewControllerViewModel.swift in Sources */ = {isa = PBXBuildFile; fileRef = 5E7C700CD3E43689E88FBE9B /* SetSellTicketsExpiryDateViewControllerViewModel.swift */; };
		5E7C7A91D0F6CBDA3C89DEAC /* LocaleViewCell.swift in Sources */ = {isa = PBXBuildFile; fileRef = 5E7C79E3BC4CACB123840A42 /* LocaleViewCell.swift */; };
		5E7C7AB2ECFB589632F2A26C /* WalletFilter.swift in Sources */ = {isa = PBXBuildFile; fileRef = 5E7C7E2DCCE0D775ECF83088 /* WalletFilter.swift */; };
		5E7C7AB6950E43BD6E8D0CBE /* TokensViewController.swift in Sources */ = {isa = PBXBuildFile; fileRef = 5E7C7B3302309706CA0F972A /* TokensViewController.swift */; };
		5E7C7AE1389D3179239249F0 /* ImportWalletTabBar.swift in Sources */ = {isa = PBXBuildFile; fileRef = 5E7C743172FCBDCD362C03A6 /* ImportWalletTabBar.swift */; };
		5E7C7AE2EF04A23EC7C5ADFD /* ImportTicketViewController.swift in Sources */ = {isa = PBXBuildFile; fileRef = 5E7C7535095323B035CA47C0 /* ImportTicketViewController.swift */; };
		5E7C7B0367CFB413C6885474 /* GenerateSellMagicLinkViewControllerViewModel.swift in Sources */ = {isa = PBXBuildFile; fileRef = 5E7C7624D6F7EA55F6F167B3 /* GenerateSellMagicLinkViewControllerViewModel.swift */; };
		5E7C7B3E08EEA63C5B68B9C4 /* TicketRedemptionInfoViewController.swift in Sources */ = {isa = PBXBuildFile; fileRef = 5E7C778F20D32B70D7FF2135 /* TicketRedemptionInfoViewController.swift */; };
		5E7C7B4E3DEA90147A5A9E0A /* TokensDataStoreTest.swift in Sources */ = {isa = PBXBuildFile; fileRef = 5E7C71E355BD14E975AF7491 /* TokensDataStoreTest.swift */; };
		5E7C7C0FAC500A6651E663FD /* TransferTicketsQuantitySelectionViewModel.swift in Sources */ = {isa = PBXBuildFile; fileRef = 5E7C703BA1D0E9ACB7399155 /* TransferTicketsQuantitySelectionViewModel.swift */; };
		5E7C7C21E5CAF122AA4F6617 /* HowDoIGetMyMoneyInfoViewController.swift in Sources */ = {isa = PBXBuildFile; fileRef = 5E7C78B001F9F95F404D5FEF /* HowDoIGetMyMoneyInfoViewController.swift */; };
		5E7C7C7142C4519873B2BB4E /* ImportWalletTabBarViewModel.swift in Sources */ = {isa = PBXBuildFile; fileRef = 5E7C7C2872E213BBB05D55BA /* ImportWalletTabBarViewModel.swift */; };
		5E7C7C98EAF40E8110241DBD /* TicketTokenViewCell.swift in Sources */ = {isa = PBXBuildFile; fileRef = 5E7C783E3ADA4CF9554A0E7D /* TicketTokenViewCell.swift */; };
		5E7C7C9E89056069C8FEFA76 /* AlphaWalletSettingsSwitchRow.swift in Sources */ = {isa = PBXBuildFile; fileRef = 5E7C7534FB6BF4D199643246 /* AlphaWalletSettingsSwitchRow.swift */; };
		5E7C7CBB48D096078A2B233E /* AssetDefinitionInMemoryBackingStore.swift in Sources */ = {isa = PBXBuildFile; fileRef = 5E7C7D07B7D0738A1832AB58 /* AssetDefinitionInMemoryBackingStore.swift */; };
		5E7C7CCA357CB7BF12E1F2B4 /* UIStackView+Array.swift in Sources */ = {isa = PBXBuildFile; fileRef = 5E7C73ED9226646D562B5A3C /* UIStackView+Array.swift */; };
		5E7C7CCC8D376C6E5C245715 /* EthCurrencyHelper.swift in Sources */ = {isa = PBXBuildFile; fileRef = 5E7C73DF5FBFE756097D32B1 /* EthCurrencyHelper.swift */; };
		5E7C7CDB837DCD57E0594CBA /* TicketsViewControllerTitleHeader.swift in Sources */ = {isa = PBXBuildFile; fileRef = 5E7C7821694C489D5114DB18 /* TicketsViewControllerTitleHeader.swift */; };
		5E7C7CE5CA19183FCED8C907 /* TokensViewModel.swift in Sources */ = {isa = PBXBuildFile; fileRef = 5E7C7EE467A7F5F2E5B1F660 /* TokensViewModel.swift */; };
		5E7C7CF06533EDACC8E220B3 /* StaticHTMLViewController.swift in Sources */ = {isa = PBXBuildFile; fileRef = 5E7C764B98F526271E4C2A6A /* StaticHTMLViewController.swift */; };
		5E7C7CF3BB38045FA40F38AE /* PrivacyPolicyViewController.swift in Sources */ = {isa = PBXBuildFile; fileRef = 5E7C72142D5817EF8FA8CADA /* PrivacyPolicyViewController.swift */; };
		5E7C7CF43176653FFCE86644 /* SettingsCoordinator.swift in Sources */ = {isa = PBXBuildFile; fileRef = 5E7C7B1FB2702A2A8A4EBD76 /* SettingsCoordinator.swift */; };
		5E7C7D03D745BF5C202A2CD1 /* TokensCoordinator.swift in Sources */ = {isa = PBXBuildFile; fileRef = 5E7C7F932B48011A24C26733 /* TokensCoordinator.swift */; };
		5E7C7D2948B4B9724F2E509E /* TimeEntryField.swift in Sources */ = {isa = PBXBuildFile; fileRef = 5E7C7E3022F835109AB71A00 /* TimeEntryField.swift */; };
		5E7C7D5843B705ACD26E9090 /* AssetDefinitionDiskBackingStoreWithOverridesTests.swift in Sources */ = {isa = PBXBuildFile; fileRef = 5E7C79EF9D2C12F396364B92 /* AssetDefinitionDiskBackingStoreWithOverridesTests.swift */; };
		5E7C7D71D3184F44C397FFE7 /* HelpViewController.swift in Sources */ = {isa = PBXBuildFile; fileRef = 5E7C715F395B973FB61056CF /* HelpViewController.swift */; };
		5E7C7D8173CB1089D622DA38 /* HelpViewCell.swift in Sources */ = {isa = PBXBuildFile; fileRef = 5E7C7646352F10C96B5FC6F6 /* HelpViewCell.swift */; };
		5E7C7D8AFC9BA1E8C1D05167 /* TicketSellInfoViewController.swift in Sources */ = {isa = PBXBuildFile; fileRef = 5E7C74A2C738BF2412D412A7 /* TicketSellInfoViewController.swift */; };
		5E7C7DD506747B6224C28721 /* TransferTicketsViewModel.swift in Sources */ = {isa = PBXBuildFile; fileRef = 5E7C7E2486CDE31871C98FC7 /* TransferTicketsViewModel.swift */; };
		5E7C7E04D4DDD7D8881A2AB1 /* UniversalLinkCoordinator.swift in Sources */ = {isa = PBXBuildFile; fileRef = 5E7C76AF81B8DFF605558499 /* UniversalLinkCoordinator.swift */; };
		5E7C7E1B18EC7F7FD6D64439 /* SellTicketsViewController.swift in Sources */ = {isa = PBXBuildFile; fileRef = 5E7C7FF84A4377FC395772C3 /* SellTicketsViewController.swift */; };
		5E7C7E26D26DF13249F1C0C9 /* XMLAccessorExtension.swift in Sources */ = {isa = PBXBuildFile; fileRef = 5E7C70D75A0BDB884B3E1EA3 /* XMLAccessorExtension.swift */; };
		5E7C7E2F558A1DFF078B61F9 /* TransferTicketsViewController.swift in Sources */ = {isa = PBXBuildFile; fileRef = 5E7C7011D8E5C9FFE0E59D55 /* TransferTicketsViewController.swift */; };
		5E7C7E47C3C412A52DED7380 /* TextView.swift in Sources */ = {isa = PBXBuildFile; fileRef = 5E7C7AC5A210D034DBC75FB0 /* TextView.swift */; };
		5E7C7E4B4054AAD41C5BE3EC /* SettingsAction.swift in Sources */ = {isa = PBXBuildFile; fileRef = 5E7C7564AF453BAB0BDAAA57 /* SettingsAction.swift */; };
		5E7C7E5C30EFDC70DF1E00C1 /* TicketsViewControllerHeaderViewModel.swift in Sources */ = {isa = PBXBuildFile; fileRef = 5E7C77316522DF2B256F1F92 /* TicketsViewControllerHeaderViewModel.swift */; };
		5E7C7E68425E20834B898D06 /* AppLocale.swift in Sources */ = {isa = PBXBuildFile; fileRef = 5E7C7B29A9E728402D144C05 /* AppLocale.swift */; };
		5E7C7EAEBB435F3909DA36FB /* TransferTicketsViaWalletAddressViewControllerViewModel.swift in Sources */ = {isa = PBXBuildFile; fileRef = 5E7C76D3CFA12C2236E73E10 /* TransferTicketsViaWalletAddressViewControllerViewModel.swift */; };
		5E7C7EAED92E4AE8B99217AB /* TransferTicketsQuantitySelectionViewControllerTests.swift in Sources */ = {isa = PBXBuildFile; fileRef = 5E7C7021EE19C4B81CAAF3C0 /* TransferTicketsQuantitySelectionViewControllerTests.swift */; };
		5E7C7EB845B0EE96CC8DCF43 /* ServerViewModel.swift in Sources */ = {isa = PBXBuildFile; fileRef = 5E7C7FCE2427A30ACD860DF8 /* ServerViewModel.swift */; };
		5E7C7EC61482FC780432A0FC /* AssetAttribute.swift in Sources */ = {isa = PBXBuildFile; fileRef = 5E7C7596408BA84E95C90ADA /* AssetAttribute.swift */; };
		5E7C7ECE164289A89734B4EF /* LocalesCoordinator.swift in Sources */ = {isa = PBXBuildFile; fileRef = 5E7C76C895E7BFA47233068C /* LocalesCoordinator.swift */; };
		5E7C7EDA1BB781A45C1C19CD /* ImportWalletTab.swift in Sources */ = {isa = PBXBuildFile; fileRef = 5E7C73D26F24C4AAE981E2F2 /* ImportWalletTab.swift */; };
		5E7C7EEE563D81793CB96FA0 /* TransferTicketsCoordinator.swift in Sources */ = {isa = PBXBuildFile; fileRef = 5E7C755132D9B6F95080A1BE /* TransferTicketsCoordinator.swift */; };
		5E7C7F287415575EDF33DDEB /* XMLHandler.swift in Sources */ = {isa = PBXBuildFile; fileRef = 5E7C7633741EA2029D541466 /* XMLHandler.swift */; };
		5E7C7F60056FDD6ACC390400 /* UniversalLinkInPasteboardCoordinator.swift in Sources */ = {isa = PBXBuildFile; fileRef = 5E7C7F3DD81D44A996789FC4 /* UniversalLinkInPasteboardCoordinator.swift */; };
		5E7C7FAF2A07E7AE21BF09AF /* AlphaWalletSettingsTextRow.swift in Sources */ = {isa = PBXBuildFile; fileRef = 5E7C71684B93F60206992E10 /* AlphaWalletSettingsTextRow.swift */; };
		5E7C7FC0770A411DB09F8C09 /* TokenViewCell.swift in Sources */ = {isa = PBXBuildFile; fileRef = 5E7C7C077372C3F2A4349FA1 /* TokenViewCell.swift */; };
		5E7C7FCC321493B41C1083C1 /* EnterSellTicketsPriceQuantityViewControllerViewModel.swift in Sources */ = {isa = PBXBuildFile; fileRef = 5E7C765E0DC0174E9788CCF9 /* EnterSellTicketsPriceQuantityViewControllerViewModel.swift */; };
		5E7C7FD0D4E0F77FEA2FCEC2 /* DateEntryField.swift in Sources */ = {isa = PBXBuildFile; fileRef = 5E7C7A65F6033318F7C8AEB0 /* DateEntryField.swift */; };
		5E7C7FDD73F658772181896B /* TermsOfServiceViewController.swift in Sources */ = {isa = PBXBuildFile; fileRef = 5E7C7607B0EF9B8F1BC41073 /* TermsOfServiceViewController.swift */; };
		5E7C7FE10C2FEA7316401F04 /* WelcomeViewModel.swift in Sources */ = {isa = PBXBuildFile; fileRef = 5E7C71CE10548877F1124BF2 /* WelcomeViewModel.swift */; };
		5E7C7FE8247F0E50BEF35D77 /* HowDoITransferETHIntoMyWalletInfoViewController.swift in Sources */ = {isa = PBXBuildFile; fileRef = 5E7C7D4F7C566EDD30EF1C19 /* HowDoITransferETHIntoMyWalletInfoViewController.swift */; };
		5E7C7FF4210029C482BCE4C0 /* AssetDefinitionStore.swift in Sources */ = {isa = PBXBuildFile; fileRef = 5E7C7982FA14CBFDFD93B3D0 /* AssetDefinitionStore.swift */; };
		613D04891FDE15F8008DE72E /* COMODO ECC Domain Validation Secure Server CA 2.cer in Resources */ = {isa = PBXBuildFile; fileRef = 613D04881FDE15F8008DE72E /* COMODO ECC Domain Validation Secure Server CA 2.cer */; };
		613D048B1FDE162B008DE72E /* TrustProvider.swift in Sources */ = {isa = PBXBuildFile; fileRef = 613D048A1FDE162B008DE72E /* TrustProvider.swift */; };
		61C359E02002AA5A0097B04D /* TransactionSigning.swift in Sources */ = {isa = PBXBuildFile; fileRef = 61C359DF2002AA590097B04D /* TransactionSigning.swift */; };
		61C359E22002AC9D0097B04D /* TransactionSigningTests.swift in Sources */ = {isa = PBXBuildFile; fileRef = 61C359E12002AC9D0097B04D /* TransactionSigningTests.swift */; };
		61DCE17B2001A6BE0053939F /* RLP.swift in Sources */ = {isa = PBXBuildFile; fileRef = 61DCE17A2001A6BE0053939F /* RLP.swift */; };
		61DCE17D2001A7A20053939F /* RLPTests.swift in Sources */ = {isa = PBXBuildFile; fileRef = 61DCE17C2001A7A20053939F /* RLPTests.swift */; };
		61FC5ECF1FCFBAE500CCB12A /* EtherNumberFormatter.swift in Sources */ = {isa = PBXBuildFile; fileRef = 61FC5ECE1FCFBAE500CCB12A /* EtherNumberFormatter.swift */; };
		61FC5ED11FCFBDEB00CCB12A /* EtherNumberFormatterTests.swift in Sources */ = {isa = PBXBuildFile; fileRef = 61FC5ED01FCFBDEB00CCB12A /* EtherNumberFormatterTests.swift */; };
		664D11A12007D59F0041A0B0 /* EstimateGasRequest.swift in Sources */ = {isa = PBXBuildFile; fileRef = 664D11A02007D59F0041A0B0 /* EstimateGasRequest.swift */; };
		732086B9201508690047F605 /* SplashCoordinator.swift in Sources */ = {isa = PBXBuildFile; fileRef = 732086B8201508690047F605 /* SplashCoordinator.swift */; };
		732E0F502022716700B39C1F /* LockEnterPasscodeCoordinatorTest.swift in Sources */ = {isa = PBXBuildFile; fileRef = 732E0F4F2022716700B39C1F /* LockEnterPasscodeCoordinatorTest.swift */; };
		732E0F522022754600B39C1F /* FakeLockProtocol.swift in Sources */ = {isa = PBXBuildFile; fileRef = 732E0F512022754600B39C1F /* FakeLockProtocol.swift */; };
		732E0F542022786400B39C1F /* LockCreatePasscodeCoordinatorTest.swift in Sources */ = {isa = PBXBuildFile; fileRef = 732E0F532022786400B39C1F /* LockCreatePasscodeCoordinatorTest.swift */; };
		737D1675202BDCB400B42DDE /* UINavigationController.swift in Sources */ = {isa = PBXBuildFile; fileRef = 737D1674202BDCB400B42DDE /* UINavigationController.swift */; };
		737EEDDA201BE3A8009D9D5D /* Lock.swift in Sources */ = {isa = PBXBuildFile; fileRef = 737EEDD9201BE3A8009D9D5D /* Lock.swift */; };
		739533971FEFF5FD0084AFAB /* Currency.swift in Sources */ = {isa = PBXBuildFile; fileRef = 739533961FEFF5FD0084AFAB /* Currency.swift */; };
		73958DC720263525000A40EB /* SplashCoordinatorTests.swift in Sources */ = {isa = PBXBuildFile; fileRef = 73958DC620263525000A40EB /* SplashCoordinatorTests.swift */; };
		73ACEF0120163ED4003DD71D /* LockViewModel.swift in Sources */ = {isa = PBXBuildFile; fileRef = 73ACEF0020163ED4003DD71D /* LockViewModel.swift */; };
		73C41C71201B46AD00243C6C /* LockEnterPasscodeViewModel.swift in Sources */ = {isa = PBXBuildFile; fileRef = 73C41C70201B46AD00243C6C /* LockEnterPasscodeViewModel.swift */; };
		73C41C73201B5EFF00243C6C /* LockCreatePasscodeViewModel.swift in Sources */ = {isa = PBXBuildFile; fileRef = 73C41C72201B5EFF00243C6C /* LockCreatePasscodeViewModel.swift */; };
		73CBC761202139FB00374666 /* FakeGetBalanceCoordinator(.swift in Sources */ = {isa = PBXBuildFile; fileRef = 73CBC760202139FB00374666 /* FakeGetBalanceCoordinator(.swift */; };
		73D26837202E827E009777A1 /* DecimalFormatter.swift in Sources */ = {isa = PBXBuildFile; fileRef = 73D26836202E827E009777A1 /* DecimalFormatter.swift */; };
		73D2683B202E8411009777A1 /* DecimalNumberFormatterTest.swift in Sources */ = {isa = PBXBuildFile; fileRef = 73D2683A202E8411009777A1 /* DecimalNumberFormatterTest.swift */; };
		73ED85A520349BE400593BF3 /* StringFormatter.swift in Sources */ = {isa = PBXBuildFile; fileRef = 73ED85A420349BE400593BF3 /* StringFormatter.swift */; };
		73ED85A72034BFEF00593BF3 /* UITextFieldAdditions.swift in Sources */ = {isa = PBXBuildFile; fileRef = 73ED85A62034BFEF00593BF3 /* UITextFieldAdditions.swift */; };
		73ED85A92034C42D00593BF3 /* StringFormatterTest.swift in Sources */ = {isa = PBXBuildFile; fileRef = 73ED85A82034C42D00593BF3 /* StringFormatterTest.swift */; };
		76F1D137B10D8309E513BBDD /* OrderSigningTests.swift in Sources */ = {isa = PBXBuildFile; fileRef = 76F1DE8ADA3176D0277EDF20 /* OrderSigningTests.swift */; };
		76F1D13FC8A41AD967C59947 /* ClaimOrderCoordinatorTests.swift in Sources */ = {isa = PBXBuildFile; fileRef = 76F1DACA9404AD6740BEADBB /* ClaimOrderCoordinatorTests.swift */; };
		76F1D439D545AA9B7E686DCC /* ContractERC721Transfer.swift in Sources */ = {isa = PBXBuildFile; fileRef = 76F1D6838F0069D06414009D /* ContractERC721Transfer.swift */; };
		76F1D51EFA6255E0D0381E06 /* GetERC721BalanceEncode.swift in Sources */ = {isa = PBXBuildFile; fileRef = 76F1DC947821847220DE2B97 /* GetERC721BalanceEncode.swift */; };
		76F1D5AF727A83205BBCF0EC /* OrderHandler.swift in Sources */ = {isa = PBXBuildFile; fileRef = 76F1DADFD07E2941897FD2E1 /* OrderHandler.swift */; };
		76F1D74912F5D8CDA72363BD /* GetContractInteractions.swift in Sources */ = {isa = PBXBuildFile; fileRef = 76F1DF5CF4A922E6FFCB7B2A /* GetContractInteractions.swift */; };
		76F1D76BF700FCC461B11CC0 /* ClaimERC875Order.swift in Sources */ = {isa = PBXBuildFile; fileRef = 76F1D1417613174D447DEE56 /* ClaimERC875Order.swift */; };
		76F1D7F08263A663C3A67926 /* GetIsERC721ContractCoordinator.swift in Sources */ = {isa = PBXBuildFile; fileRef = 76F1D4F77311FBF3A442E4B5 /* GetIsERC721ContractCoordinator.swift */; };
		76F1D850F4F2E968CF8D9C86 /* MonkeyTest.swift in Sources */ = {isa = PBXBuildFile; fileRef = B138ABCF208C2C93000FC28A /* MonkeyTest.swift */; };
		76F1D91659771C9EEA7B48DC /* CreateRedeem.swift in Sources */ = {isa = PBXBuildFile; fileRef = 76F1DF80932454E9F58B7830 /* CreateRedeem.swift */; };
		76F1DB9E1443DCFC36228B08 /* ClaimOrderCoordinator.swift in Sources */ = {isa = PBXBuildFile; fileRef = 76F1D419EE36261E50ABAFAE /* ClaimOrderCoordinator.swift */; };
		76F1DBCA8BAAA42BAEB14719 /* GetERC721BalanceCoordinator.swift in Sources */ = {isa = PBXBuildFile; fileRef = 76F1D473FF303828D93C95EB /* GetERC721BalanceCoordinator.swift */; };
		76F1DC92CDEB695115DBC47C /* UniversalLinkHandlerTests.swift in Sources */ = {isa = PBXBuildFile; fileRef = 76F1D96298E216CBFC3DD78B /* UniversalLinkHandlerTests.swift */; };
		76F1DD10DF9A6C844E5F57D6 /* CreateRedeemTests.swift in Sources */ = {isa = PBXBuildFile; fileRef = 76F1D8877226D5DD086B135D /* CreateRedeemTests.swift */; };
		76F1DEFF94F9A1F67BDF2735 /* UniversalLinkHandler.swift in Sources */ = {isa = PBXBuildFile; fileRef = 76F1DCD54618349AC91C6DF8 /* UniversalLinkHandler.swift */; };
		76F1DF0A4667F618D2BAE78C /* GetIsERC721Encode.swift in Sources */ = {isa = PBXBuildFile; fileRef = 76F1DC1E229431AA75EF94C3 /* GetIsERC721Encode.swift */; };
		771A847520322FD700528D28 /* PreferencesViewModel.swift in Sources */ = {isa = PBXBuildFile; fileRef = 771A847420322FD700528D28 /* PreferencesViewModel.swift */; };
		771A8485203242B400528D28 /* InCoordinatorViewModelTests.swift in Sources */ = {isa = PBXBuildFile; fileRef = 771A8484203242B400528D28 /* InCoordinatorViewModelTests.swift */; };
		771AA94E1FF971CD00D25403 /* DappAction.swift in Sources */ = {isa = PBXBuildFile; fileRef = 771AA94D1FF971CD00D25403 /* DappAction.swift */; };
		771AA960200D5E8800D25403 /* PassphraseView.swift in Sources */ = {isa = PBXBuildFile; fileRef = 771AA95F200D5E8800D25403 /* PassphraseView.swift */; };
		771AA962200D5EC700D25403 /* PassphraseViewModel.swift in Sources */ = {isa = PBXBuildFile; fileRef = 771AA961200D5EC700D25403 /* PassphraseViewModel.swift */; };
		771AA964200D5EDB00D25403 /* WordCollectionViewCell.swift in Sources */ = {isa = PBXBuildFile; fileRef = 771AA963200D5EDB00D25403 /* WordCollectionViewCell.swift */; };
		771AA966200D5F1900D25403 /* WordCollectionViewCell.xib in Resources */ = {isa = PBXBuildFile; fileRef = 771AA965200D5F1900D25403 /* WordCollectionViewCell.xib */; };
		7721A6BE202A5677004DB16C /* DecryptError.swift in Sources */ = {isa = PBXBuildFile; fileRef = 7721A6BD202A5677004DB16C /* DecryptError.swift */; };
		7721A6C4202D9520004DB16C /* trust-min.js in Resources */ = {isa = PBXBuildFile; fileRef = 7721A6C3202D9520004DB16C /* trust-min.js */; };
		7721A6C8202EF81B004DB16C /* CustomRPC.swift in Sources */ = {isa = PBXBuildFile; fileRef = 7721A6C7202EF81B004DB16C /* CustomRPC.swift */; };
		7721A6CC202EFBC5004DB16C /* AddCustomNetworkViewController.swift in Sources */ = {isa = PBXBuildFile; fileRef = 7721A6CB202EFBC5004DB16C /* AddCustomNetworkViewController.swift */; };
		7721A6CE202EFC21004DB16C /* AddCustomNetworkViewModel.swift in Sources */ = {isa = PBXBuildFile; fileRef = 7721A6CD202EFC21004DB16C /* AddCustomNetworkViewModel.swift */; };
		7721A6D0202EFD07004DB16C /* AddCustomNetworkCoordinator.swift in Sources */ = {isa = PBXBuildFile; fileRef = 7721A6CF202EFD07004DB16C /* AddCustomNetworkCoordinator.swift */; };
		775C00B520195BFB001B5EBC /* BrowserAction.swift in Sources */ = {isa = PBXBuildFile; fileRef = 775C00B420195BFB001B5EBC /* BrowserAction.swift */; };
		77872D232023F43B0032D687 /* TransactionsTracker.swift in Sources */ = {isa = PBXBuildFile; fileRef = 77872D222023F43B0032D687 /* TransactionsTracker.swift */; };
		77872D25202505B70032D687 /* EnterPasswordViewController.swift in Sources */ = {isa = PBXBuildFile; fileRef = 77872D24202505B70032D687 /* EnterPasswordViewController.swift */; };
		77872D27202505C00032D687 /* EnterPasswordViewModel.swift in Sources */ = {isa = PBXBuildFile; fileRef = 77872D26202505C00032D687 /* EnterPasswordViewModel.swift */; };
		77872D292025116E0032D687 /* EnterPasswordCoordinator.swift in Sources */ = {isa = PBXBuildFile; fileRef = 77872D282025116E0032D687 /* EnterPasswordCoordinator.swift */; };
		77872D2D202514AD0032D687 /* EnterPasswordCoordinatorTests.swift in Sources */ = {isa = PBXBuildFile; fileRef = 77872D2C202514AD0032D687 /* EnterPasswordCoordinatorTests.swift */; };
		77872D302026DC570032D687 /* SplashViewController.swift in Sources */ = {isa = PBXBuildFile; fileRef = 77872D2F2026DC570032D687 /* SplashViewController.swift */; };
		77872D322027AA4A0032D687 /* SliderTextFieldRow.swift in Sources */ = {isa = PBXBuildFile; fileRef = 77872D312027AA4A0032D687 /* SliderTextFieldRow.swift */; };
		778EAF7D1FF10AF400C8E2AB /* SettingsCoordinatorTests.swift in Sources */ = {isa = PBXBuildFile; fileRef = 778EAF7C1FF10AF400C8E2AB /* SettingsCoordinatorTests.swift */; };
		77B3BF352017D0D000EEC15A /* MarketplaceViewModel.swift in Sources */ = {isa = PBXBuildFile; fileRef = 77B3BF342017D0D000EEC15A /* MarketplaceViewModel.swift */; };
		77B3BF3C201908ED00EEC15A /* ConfirmCoordinator.swift in Sources */ = {isa = PBXBuildFile; fileRef = 77B3BF3B201908ED00EEC15A /* ConfirmCoordinator.swift */; };
		77B3BF4A2019247200EEC15A /* BrowserNavigationBar.swift in Sources */ = {isa = PBXBuildFile; fileRef = 77B3BF492019247200EEC15A /* BrowserNavigationBar.swift */; };
		77E0E773201FAD06009B4B31 /* BrowserURLParser.swift in Sources */ = {isa = PBXBuildFile; fileRef = 77E0E772201FAD05009B4B31 /* BrowserURLParser.swift */; };
		77E0E777201FAD36009B4B31 /* BrowserURLParserTests.swift in Sources */ = {isa = PBXBuildFile; fileRef = 77E0E776201FAD36009B4B31 /* BrowserURLParserTests.swift */; };
		9B2444900035A62AD4FA2D55 /* Pods_AlphaWalletUITests.framework in Frameworks */ = {isa = PBXBuildFile; fileRef = B2CF9CDF557F98DECE6D0AF6 /* Pods_AlphaWalletUITests.framework */; };
		AA26C61F20412A1E00318B9B /* TicketsViewController.swift in Sources */ = {isa = PBXBuildFile; fileRef = AA26C61D20412A1D00318B9B /* TicketsViewController.swift */; };
		AA26C62320412A4100318B9B /* UIViewInspectableEnhancements.swift in Sources */ = {isa = PBXBuildFile; fileRef = AA26C62120412A4100318B9B /* UIViewInspectableEnhancements.swift */; };
		AA26C62420412A4100318B9B /* Double.swift in Sources */ = {isa = PBXBuildFile; fileRef = AA26C62220412A4100318B9B /* Double.swift */; };
		AA26C62620412C9A00318B9B /* ContractERC875Transfer.swift in Sources */ = {isa = PBXBuildFile; fileRef = AA26C62520412C9A00318B9B /* ContractERC875Transfer.swift */; };
		AA26C628204134C500318B9B /* TicketTableViewCellWithoutCheckbox.swift in Sources */ = {isa = PBXBuildFile; fileRef = AA26C627204134C500318B9B /* TicketTableViewCellWithoutCheckbox.swift */; };
		AA4E531820425A9500143A09 /* Date.swift in Sources */ = {isa = PBXBuildFile; fileRef = AA4E531720425A9500143A09 /* Date.swift */; };
		AA574E632054ECA400F4B3AF /* RestClient.swift in Sources */ = {isa = PBXBuildFile; fileRef = AA574E622054ECA400F4B3AF /* RestClient.swift */; };
		AA893ED12037E93000CDCED1 /* GetERC20Name.swift in Sources */ = {isa = PBXBuildFile; fileRef = AA893ED02037E93000CDCED1 /* GetERC20Name.swift */; };
		AA893ED5203C3E5400CDCED1 /* TokenBalance.swift in Sources */ = {isa = PBXBuildFile; fileRef = AA893ED4203C3E5400CDCED1 /* TokenBalance.swift */; };
		AAEB8DA2204BC7B700CB0B2C /* RedeemTicketsViewController.swift in Sources */ = {isa = PBXBuildFile; fileRef = AAEB8DA1204BC7B700CB0B2C /* RedeemTicketsViewController.swift */; };
		AAEF2CAB2050A68A0038BE0D /* SignatureHelper.swift in Sources */ = {isa = PBXBuildFile; fileRef = AAEF2CAA2050A68A0038BE0D /* SignatureHelper.swift */; };
		B138ABD0208C2C93000FC28A /* MonkeyTest.swift in Sources */ = {isa = PBXBuildFile; fileRef = B138ABCF208C2C93000FC28A /* MonkeyTest.swift */; };
		B1DC375D203AEAE200C9756D /* MarketQueueHandler.swift in Sources */ = {isa = PBXBuildFile; fileRef = B1DC375C203AEAE100C9756D /* MarketQueueHandler.swift */; };
		B1DC375F203AEB4800C9756D /* MarketQueueHandlerTests.swift in Sources */ = {isa = PBXBuildFile; fileRef = B1DC375E203AEB4800C9756D /* MarketQueueHandlerTests.swift */; };
		BB5D6A9E20232EE8000FC5AB /* CurrencyRate+Fee.swift in Sources */ = {isa = PBXBuildFile; fileRef = BB5D6A9D20232EE8000FC5AB /* CurrencyRate+Fee.swift */; };
		BBF4F9B72029D0B3009E04C0 /* GasViewModel.swift in Sources */ = {isa = PBXBuildFile; fileRef = BBF4F9B62029D0B2009E04C0 /* GasViewModel.swift */; };
		C868C5292053BDE00059672B /* LaunchScreen.storyboard in Resources */ = {isa = PBXBuildFile; fileRef = C868C5282053BDE00059672B /* LaunchScreen.storyboard */; };
		C868C536205409160059672B /* redeemInfo.html in Resources */ = {isa = PBXBuildFile; fileRef = C868C534205409160059672B /* redeemInfo.html */; };
		C876FF79204A79D300B7D0EA /* README.md in Resources */ = {isa = PBXBuildFile; fileRef = C876FF6B204A79D300B7D0EA /* README.md */; };
		C876FF7A204A79D300B7D0EA /* SIL Open Font License.txt in Resources */ = {isa = PBXBuildFile; fileRef = C876FF6C204A79D300B7D0EA /* SIL Open Font License.txt */; };
		C876FF7D204A79D300B7D0EA /* SourceSansPro-Bold.otf in Resources */ = {isa = PBXBuildFile; fileRef = C876FF6F204A79D300B7D0EA /* SourceSansPro-Bold.otf */; };
		C876FF82204A79D300B7D0EA /* SourceSansPro-Light.otf in Resources */ = {isa = PBXBuildFile; fileRef = C876FF74204A79D300B7D0EA /* SourceSansPro-Light.otf */; };
		C876FF84204A79D300B7D0EA /* SourceSansPro-Regular.otf in Resources */ = {isa = PBXBuildFile; fileRef = C876FF76204A79D300B7D0EA /* SourceSansPro-Regular.otf */; };
		C876FF85204A79D300B7D0EA /* SourceSansPro-Semibold.otf in Resources */ = {isa = PBXBuildFile; fileRef = C876FF77204A79D300B7D0EA /* SourceSansPro-Semibold.otf */; };
		C880330C2054371500D73D6F /* non_asset_catalog_redemption_location.png in Resources */ = {isa = PBXBuildFile; fileRef = C88033092054371500D73D6F /* non_asset_catalog_redemption_location.png */; };
		C880330D2054371500D73D6F /* non_asset_catalog_redemption_location@2x.png in Resources */ = {isa = PBXBuildFile; fileRef = C880330A2054371500D73D6F /* non_asset_catalog_redemption_location@2x.png */; };
		C880330E2054371500D73D6F /* non_asset_catalog_redemption_location@3x.png in Resources */ = {isa = PBXBuildFile; fileRef = C880330B2054371500D73D6F /* non_asset_catalog_redemption_location@3x.png */; };
		C88033122055034E00D73D6F /* sellInfo.html in Resources */ = {isa = PBXBuildFile; fileRef = C88033102055034E00D73D6F /* sellInfo.html */; };
		C880331F20551DF800D73D6F /* howDoITransferETHIntoMyWalletInfo.html in Resources */ = {isa = PBXBuildFile; fileRef = C880331620551DF700D73D6F /* howDoITransferETHIntoMyWalletInfo.html */; };
		C880332020551DF800D73D6F /* howDoIGetMyMoneyInfo.html in Resources */ = {isa = PBXBuildFile; fileRef = C880331820551DF700D73D6F /* howDoIGetMyMoneyInfo.html */; };
		C880332220551DF800D73D6F /* whatIsEthereumInfo.html in Resources */ = {isa = PBXBuildFile; fileRef = C880331C20551DF700D73D6F /* whatIsEthereumInfo.html */; };
		C887C5392057B703005ACF81 /* privacyPolicy.html in Resources */ = {isa = PBXBuildFile; fileRef = C887C5352057B703005ACF81 /* privacyPolicy.html */; };
		C887C53A2057B703005ACF81 /* termsOfService.html in Resources */ = {isa = PBXBuildFile; fileRef = C887C5372057B703005ACF81 /* termsOfService.html */; };
		CCA4FE331FD3655900749AE4 /* CheckDeviceCoordinatorTests.swift in Sources */ = {isa = PBXBuildFile; fileRef = CCA4FE321FD3655900749AE4 /* CheckDeviceCoordinatorTests.swift */; };
		CCA4FE361FD4282400749AE4 /* DeviceChecker.swift in Sources */ = {isa = PBXBuildFile; fileRef = CCA4FE351FD4282400749AE4 /* DeviceChecker.swift */; };
		CCA4FE381FD428B300749AE4 /* JailbreakChecker.swift in Sources */ = {isa = PBXBuildFile; fileRef = CCA4FE371FD428B300749AE4 /* JailbreakChecker.swift */; };
		CCA4FE3A1FD42B4100749AE4 /* FakeJailbreakChecker.swift in Sources */ = {isa = PBXBuildFile; fileRef = CCA4FE391FD42B4100749AE4 /* FakeJailbreakChecker.swift */; };
		CCCD74FD1FD2D38D004A087D /* CheckDeviceCoordinator.swift in Sources */ = {isa = PBXBuildFile; fileRef = CCCD74FC1FD2D38D004A087D /* CheckDeviceCoordinator.swift */; };
/* End PBXBuildFile section */

/* Begin PBXContainerItemProxy section */
		2912CD0C1F6A830700C6CBE3 /* PBXContainerItemProxy */ = {
			isa = PBXContainerItemProxy;
			containerPortal = 2912CCED1F6A830700C6CBE3 /* Project object */;
			proxyType = 1;
			remoteGlobalIDString = 2912CCF41F6A830700C6CBE3;
			remoteInfo = etherwallet;
		};
		2912CD171F6A830700C6CBE3 /* PBXContainerItemProxy */ = {
			isa = PBXContainerItemProxy;
			containerPortal = 2912CCED1F6A830700C6CBE3 /* Project object */;
			proxyType = 1;
			remoteGlobalIDString = 2912CCF41F6A830700C6CBE3;
			remoteInfo = etherwallet;
		};
/* End PBXContainerItemProxy section */

/* Begin PBXFileReference section */
		0AEE09E815DB68F6634F89AA /* Pods_TrustUITests.framework */ = {isa = PBXFileReference; explicitFileType = wrapper.framework; includeInIndex = 0; path = Pods_TrustUITests.framework; sourceTree = BUILT_PRODUCTS_DIR; };
		290B2B551F8F50030053C83E /* en */ = {isa = PBXFileReference; lastKnownFileType = text.plist.strings; name = en; path = en.lproj/Localizable.strings; sourceTree = "<group>"; };
		290B2B5E1F9177860053C83E /* UIImage.swift */ = {isa = PBXFileReference; lastKnownFileType = sourcecode.swift; path = UIImage.swift; sourceTree = "<group>"; };
		290B2B601F9179880053C83E /* AccountViewModel.swift */ = {isa = PBXFileReference; lastKnownFileType = sourcecode.swift; path = AccountViewModel.swift; sourceTree = "<group>"; };
		290B2B641F91A4880053C83E /* TransactionsFooterView.swift */ = {isa = PBXFileReference; lastKnownFileType = sourcecode.swift; path = TransactionsFooterView.swift; sourceTree = "<group>"; };
		290B2B691F92C0440053C83E /* ConfigTests.swift */ = {isa = PBXFileReference; lastKnownFileType = sourcecode.swift; path = ConfigTests.swift; sourceTree = "<group>"; };
		290B2B6B1F92C35B0053C83E /* RPCServerTests.swift */ = {isa = PBXFileReference; lastKnownFileType = sourcecode.swift; path = RPCServerTests.swift; sourceTree = "<group>"; };
		290B2B6D1F92C3980053C83E /* UserDefaults.swift */ = {isa = PBXFileReference; lastKnownFileType = sourcecode.swift; path = UserDefaults.swift; sourceTree = "<group>"; };
		2912CCF51F6A830700C6CBE3 /* AlphaWallet.app */ = {isa = PBXFileReference; explicitFileType = wrapper.application; includeInIndex = 0; path = AlphaWallet.app; sourceTree = BUILT_PRODUCTS_DIR; };
		2912CCF81F6A830700C6CBE3 /* AppDelegate.swift */ = {isa = PBXFileReference; lastKnownFileType = sourcecode.swift; path = AppDelegate.swift; sourceTree = "<group>"; };
		2912CD011F6A830700C6CBE3 /* Assets.xcassets */ = {isa = PBXFileReference; lastKnownFileType = folder.assetcatalog; path = Assets.xcassets; sourceTree = "<group>"; };
		2912CD061F6A830700C6CBE3 /* Info.plist */ = {isa = PBXFileReference; lastKnownFileType = text.plist.info; path = Info.plist; sourceTree = "<group>"; };
		2912CD0B1F6A830700C6CBE3 /* AlphaWalletTests.xctest */ = {isa = PBXFileReference; explicitFileType = wrapper.cfbundle; includeInIndex = 0; path = AlphaWalletTests.xctest; sourceTree = BUILT_PRODUCTS_DIR; };
		2912CD111F6A830700C6CBE3 /* Info.plist */ = {isa = PBXFileReference; lastKnownFileType = text.plist.info; path = Info.plist; sourceTree = "<group>"; };
		2912CD161F6A830700C6CBE3 /* AlphaWalletUITests.xctest */ = {isa = PBXFileReference; explicitFileType = wrapper.cfbundle; includeInIndex = 0; path = AlphaWalletUITests.xctest; sourceTree = BUILT_PRODUCTS_DIR; };
		2912CD1A1F6A830700C6CBE3 /* TrustUITests.swift */ = {isa = PBXFileReference; lastKnownFileType = sourcecode.swift; path = TrustUITests.swift; sourceTree = "<group>"; };
		2912CD1C1F6A830700C6CBE3 /* Info.plist */ = {isa = PBXFileReference; lastKnownFileType = text.plist.info; path = Info.plist; sourceTree = "<group>"; };
		2912CD2A1F6A833E00C6CBE3 /* TransactionsViewController.swift */ = {isa = PBXFileReference; lastKnownFileType = sourcecode.swift; path = TransactionsViewController.swift; sourceTree = "<group>"; };
		2912CD2E1F6A83A100C6CBE3 /* ImportWalletViewController.swift */ = {isa = PBXFileReference; lastKnownFileType = sourcecode.swift; path = ImportWalletViewController.swift; sourceTree = "<group>"; };
		291794F71F95DC0200539A30 /* index.html */ = {isa = PBXFileReference; lastKnownFileType = text.html; name = index.html; path = AlphaWallet/Vendors/Web3Swift/html/index.html; sourceTree = SOURCE_ROOT; };
		291794FA1F95DC2200539A30 /* Web3Swift.swift */ = {isa = PBXFileReference; lastKnownFileType = sourcecode.swift; path = Web3Swift.swift; sourceTree = "<group>"; };
		291794FE1F95F5CE00539A30 /* Web3Request.swift */ = {isa = PBXFileReference; lastKnownFileType = sourcecode.swift; path = Web3Request.swift; sourceTree = "<group>"; };
		291795001F95F5E200539A30 /* GetBalance.swift */ = {isa = PBXFileReference; lastKnownFileType = sourcecode.swift; path = GetBalance.swift; sourceTree = "<group>"; };
		291795041F95F60100539A30 /* Web3RequestType.swift */ = {isa = PBXFileReference; lastKnownFileType = sourcecode.swift; path = Web3RequestType.swift; sourceTree = "<group>"; };
		291A1B641F974E8600ADEC80 /* WalletEntryPoint.swift */ = {isa = PBXFileReference; lastKnownFileType = sourcecode.swift; path = WalletEntryPoint.swift; sourceTree = "<group>"; };
		291A1B661F98092F00ADEC80 /* ConfirmPaymentViewController.swift */ = {isa = PBXFileReference; lastKnownFileType = sourcecode.swift; path = ConfirmPaymentViewController.swift; sourceTree = "<group>"; };
		291A1B681F980E3400ADEC80 /* StackViewController.swift */ = {isa = PBXFileReference; lastKnownFileType = sourcecode.swift; path = StackViewController.swift; sourceTree = "<group>"; };
		291D73C51F7F500D00A8AB56 /* TransactionItemState.swift */ = {isa = PBXFileReference; lastKnownFileType = sourcecode.swift; path = TransactionItemState.swift; sourceTree = "<group>"; };
		291E8FBE1F7DEA85003F0ECF /* EtherKeystoreTests.swift */ = {isa = PBXFileReference; lastKnownFileType = sourcecode.swift; path = EtherKeystoreTests.swift; sourceTree = "<group>"; };
		291EC9DE1F7053C50004EDD0 /* NavigationController.swift */ = {isa = PBXFileReference; lastKnownFileType = sourcecode.swift; path = NavigationController.swift; sourceTree = "<group>"; };
		291ED08A1F6F5D2100E7E93A /* Bundle.swift */ = {isa = PBXFileReference; lastKnownFileType = sourcecode.swift; path = Bundle.swift; sourceTree = "<group>"; };
		291ED08C1F6F5F0A00E7E93A /* KeyStoreError.swift */ = {isa = PBXFileReference; lastKnownFileType = sourcecode.swift; path = KeyStoreError.swift; sourceTree = "<group>"; };
		291ED08E1F6F613200E7E93A /* GetTransactionRequest.swift */ = {isa = PBXFileReference; lastKnownFileType = sourcecode.swift; path = GetTransactionRequest.swift; sourceTree = "<group>"; };
		291F52A11F6B6DCF00B369AB /* EtherClient.swift */ = {isa = PBXFileReference; lastKnownFileType = sourcecode.swift; path = EtherClient.swift; sourceTree = "<group>"; };
		291F52A41F6B762300B369AB /* EtherServiceRequest.swift */ = {isa = PBXFileReference; lastKnownFileType = sourcecode.swift; path = EtherServiceRequest.swift; sourceTree = "<group>"; };
		291F52A61F6B766100B369AB /* BalanceRequest.swift */ = {isa = PBXFileReference; lastKnownFileType = sourcecode.swift; path = BalanceRequest.swift; sourceTree = "<group>"; };
		291F52A81F6B7BE100B369AB /* BlockNumber.swift */ = {isa = PBXFileReference; lastKnownFileType = sourcecode.swift; path = BlockNumber.swift; sourceTree = "<group>"; };
		291F52B61F6B870400B369AB /* CastError.swift */ = {isa = PBXFileReference; lastKnownFileType = sourcecode.swift; path = CastError.swift; sourceTree = "<group>"; };
		291F52B81F6B880F00B369AB /* EtherKeystore.swift */ = {isa = PBXFileReference; lastKnownFileType = sourcecode.swift; path = EtherKeystore.swift; sourceTree = "<group>"; };
		291F52BE1F6C874E00B369AB /* AccountsViewController.swift */ = {isa = PBXFileReference; lastKnownFileType = sourcecode.swift; path = AccountsViewController.swift; sourceTree = "<group>"; };
		291F52C01F6C8A1F00B369AB /* AccountsViewModel.swift */ = {isa = PBXFileReference; lastKnownFileType = sourcecode.swift; path = AccountsViewModel.swift; sourceTree = "<group>"; };
		2923D9B01FDA49D8000CF3F8 /* Initializer.swift */ = {isa = PBXFileReference; lastKnownFileType = sourcecode.swift; path = Initializer.swift; sourceTree = "<group>"; };
		2923D9B21FDA49F8000CF3F8 /* SkipBackupFilesInitializer.swift */ = {isa = PBXFileReference; lastKnownFileType = sourcecode.swift; path = SkipBackupFilesInitializer.swift; sourceTree = "<group>"; };
		2923D9B41FDA4E07000CF3F8 /* PasswordGenerator.swift */ = {isa = PBXFileReference; lastKnownFileType = sourcecode.swift; path = PasswordGenerator.swift; sourceTree = "<group>"; };
		2923D9B61FDA5E51000CF3F8 /* PasswordGeneratorTests.swift */ = {isa = PBXFileReference; lastKnownFileType = sourcecode.swift; path = PasswordGeneratorTests.swift; sourceTree = "<group>"; };
		29282B521F7630970067F88D /* Token.swift */ = {isa = PBXFileReference; lastKnownFileType = sourcecode.swift; path = Token.swift; sourceTree = "<group>"; };
		2931120F1FC4ADCB00966EEA /* InCoordinatorViewModel.swift */ = {isa = PBXFileReference; lastKnownFileType = sourcecode.swift; path = InCoordinatorViewModel.swift; sourceTree = "<group>"; };
		293112111FC4F48400966EEA /* ServiceProvider.swift */ = {isa = PBXFileReference; lastKnownFileType = sourcecode.swift; path = ServiceProvider.swift; sourceTree = "<group>"; };
		2931122D1FC94E4200966EEA /* SettingsError.swift */ = {isa = PBXFileReference; lastKnownFileType = sourcecode.swift; path = SettingsError.swift; sourceTree = "<group>"; };
		293112341FC9A0D500966EEA /* CallRequest.swift */ = {isa = PBXFileReference; lastKnownFileType = sourcecode.swift; path = CallRequest.swift; sourceTree = "<group>"; };
		293112361FC9A24600966EEA /* UIGestureRecognizer+Closure.swift */ = {isa = PBXFileReference; lastKnownFileType = sourcecode.swift; path = "UIGestureRecognizer+Closure.swift"; sourceTree = "<group>"; };
		2932045B1F8DCD6E0095B7C1 /* CurrencyRate.swift */ = {isa = PBXFileReference; lastKnownFileType = sourcecode.swift; path = CurrencyRate.swift; sourceTree = "<group>"; };
		2932045D1F8EEE760095B7C1 /* BalanceCoordinator.swift */ = {isa = PBXFileReference; lastKnownFileType = sourcecode.swift; path = BalanceCoordinator.swift; sourceTree = "<group>"; };
		29358D981F78D1E400925D61 /* SnapshotHelper.swift */ = {isa = PBXFileReference; lastKnownFileType = sourcecode.swift; name = SnapshotHelper.swift; path = fastlane/SnapshotHelper.swift; sourceTree = SOURCE_ROOT; };
		29358D9E1F78D5B700925D61 /* Screenshots.swift */ = {isa = PBXFileReference; lastKnownFileType = sourcecode.swift; path = Screenshots.swift; sourceTree = "<group>"; };
		29358DA81F79FD1C00925D61 /* CALayer.swift */ = {isa = PBXFileReference; lastKnownFileType = sourcecode.swift; path = CALayer.swift; sourceTree = "<group>"; };
		293B8B401F707F4600356286 /* TransactionViewModel.swift */ = {isa = PBXFileReference; lastKnownFileType = sourcecode.swift; path = TransactionViewModel.swift; sourceTree = "<group>"; };
		293B8B421F70815900356286 /* BalanceTitleView.swift */ = {isa = PBXFileReference; lastKnownFileType = sourcecode.swift; path = BalanceTitleView.swift; sourceTree = "<group>"; };
		293B8B441F70A20200356286 /* TransactionViewCell.swift */ = {isa = PBXFileReference; lastKnownFileType = sourcecode.swift; path = TransactionViewCell.swift; sourceTree = "<group>"; };
		293E626E1FA2ED1400CB0A66 /* InCoordinator.swift */ = {isa = PBXFileReference; lastKnownFileType = sourcecode.swift; path = InCoordinator.swift; sourceTree = "<group>"; };
		293E62701FA2F63500CB0A66 /* InitialWalletCreationCoordinator.swift */ = {isa = PBXFileReference; lastKnownFileType = sourcecode.swift; path = InitialWalletCreationCoordinator.swift; sourceTree = "<group>"; };
		293E62721FA3165C00CB0A66 /* InitialWalletCreationCoordinatorTests.swift */ = {isa = PBXFileReference; lastKnownFileType = sourcecode.swift; path = InitialWalletCreationCoordinatorTests.swift; sourceTree = "<group>"; };
		294DFB9D1FE0CA59004CEB56 /* TransactionsViewModel.swift */ = {isa = PBXFileReference; fileEncoding = 4; lastKnownFileType = sourcecode.swift; path = TransactionsViewModel.swift; sourceTree = "<group>"; };
		294DFB9F1FE0CADD004CEB56 /* TransactionDetailsViewModel.swift */ = {isa = PBXFileReference; fileEncoding = 4; lastKnownFileType = sourcecode.swift; path = TransactionDetailsViewModel.swift; sourceTree = "<group>"; };
		294DFBA21FE0E2EA004CEB56 /* TransactionValue.swift */ = {isa = PBXFileReference; lastKnownFileType = sourcecode.swift; path = TransactionValue.swift; sourceTree = "<group>"; };
		294DFBA41FE0F437004CEB56 /* es */ = {isa = PBXFileReference; lastKnownFileType = text.plist.strings; name = es; path = es.lproj/Localizable.strings; sourceTree = "<group>"; };
		294DFBA81FE6EBFB004CEB56 /* NewTokenViewController.swift */ = {isa = PBXFileReference; lastKnownFileType = sourcecode.swift; path = NewTokenViewController.swift; sourceTree = "<group>"; };
		294DFBAD1FE6F254004CEB56 /* TokenObject.swift */ = {isa = PBXFileReference; lastKnownFileType = sourcecode.swift; path = TokenObject.swift; sourceTree = "<group>"; };
		294EC1D71FD7FBAB0065EB20 /* BiometryAuthenticationType.swift */ = {isa = PBXFileReference; lastKnownFileType = sourcecode.swift; path = BiometryAuthenticationType.swift; sourceTree = "<group>"; };
		294EC1D91FD8E4E60065EB20 /* GasPriceRequest.swift */ = {isa = PBXFileReference; lastKnownFileType = sourcecode.swift; path = GasPriceRequest.swift; sourceTree = "<group>"; };
		295247DE1F8326EF007FDC31 /* AccountViewCell.swift */ = {isa = PBXFileReference; lastKnownFileType = sourcecode.swift; path = AccountViewCell.swift; sourceTree = "<group>"; };
		295247E61F835BA0007FDC31 /* InfoHeaderView.swift */ = {isa = PBXFileReference; lastKnownFileType = sourcecode.swift; path = InfoHeaderView.swift; sourceTree = "<group>"; };
		295996021FAA865800DB66A8 /* TokensCoordinatorTests.swift */ = {isa = PBXFileReference; lastKnownFileType = sourcecode.swift; path = TokensCoordinatorTests.swift; sourceTree = "<group>"; };
		2959960B1FAB03EC00DB66A8 /* CoinbaseBuyWidget.swift */ = {isa = PBXFileReference; lastKnownFileType = sourcecode.swift; path = CoinbaseBuyWidget.swift; sourceTree = "<group>"; };
		2959960D1FAB05C100DB66A8 /* TransactionsEmptyView.swift */ = {isa = PBXFileReference; fileEncoding = 4; lastKnownFileType = sourcecode.swift; path = TransactionsEmptyView.swift; sourceTree = "<group>"; };
		295996111FAB067600DB66A8 /* DepositCoordinator.swift */ = {isa = PBXFileReference; lastKnownFileType = sourcecode.swift; path = DepositCoordinator.swift; sourceTree = "<group>"; };
		295996131FAB09A200DB66A8 /* DepositCoordinatorTests.swift */ = {isa = PBXFileReference; lastKnownFileType = sourcecode.swift; path = DepositCoordinatorTests.swift; sourceTree = "<group>"; };
		295996191FADB79300DB66A8 /* TokenTransfer.swift */ = {isa = PBXFileReference; lastKnownFileType = sourcecode.swift; path = TokenTransfer.swift; sourceTree = "<group>"; };
		2959961B1FAE3EDF00DB66A8 /* TrustClient.swift */ = {isa = PBXFileReference; lastKnownFileType = sourcecode.swift; path = TrustClient.swift; sourceTree = "<group>"; };
		2959961E1FAE759700DB66A8 /* RawTransaction.swift */ = {isa = PBXFileReference; lastKnownFileType = sourcecode.swift; path = RawTransaction.swift; sourceTree = "<group>"; };
		295A59371F71C1B90092F0FC /* AccountsCoordinator.swift */ = {isa = PBXFileReference; lastKnownFileType = sourcecode.swift; path = AccountsCoordinator.swift; sourceTree = "<group>"; };
		295B61D01FE7B20400642E60 /* TokensHeaderView.swift */ = {isa = PBXFileReference; lastKnownFileType = sourcecode.swift; path = TokensHeaderView.swift; sourceTree = "<group>"; };
		295B61D31FE7D5B500642E60 /* CurrencyFormatter.swift */ = {isa = PBXFileReference; lastKnownFileType = sourcecode.swift; path = CurrencyFormatter.swift; sourceTree = "<group>"; };
		295B61D51FE7FC8300642E60 /* FakeTokensDataStore.swift */ = {isa = PBXFileReference; lastKnownFileType = sourcecode.swift; path = FakeTokensDataStore.swift; sourceTree = "<group>"; };
		296105921FA2AA2100292494 /* SignTransaction.swift */ = {isa = PBXFileReference; lastKnownFileType = sourcecode.swift; path = SignTransaction.swift; sourceTree = "<group>"; };
		296105941FA2DEF000292494 /* TransactionDirection.swift */ = {isa = PBXFileReference; lastKnownFileType = sourcecode.swift; path = TransactionDirection.swift; sourceTree = "<group>"; };
		296106CB1F776FD00006164B /* WalletCoordinatorTests.swift */ = {isa = PBXFileReference; lastKnownFileType = sourcecode.swift; path = WalletCoordinatorTests.swift; sourceTree = "<group>"; };
		296106CF1F778A8D0006164B /* TransferType.swift */ = {isa = PBXFileReference; lastKnownFileType = sourcecode.swift; path = TransferType.swift; sourceTree = "<group>"; };
		2961BD061FB146EB00C4B840 /* ChainState.swift */ = {isa = PBXFileReference; lastKnownFileType = sourcecode.swift; path = ChainState.swift; sourceTree = "<group>"; };
		2961BD081FB14B6D00C4B840 /* Config.swift */ = {isa = PBXFileReference; lastKnownFileType = sourcecode.swift; path = Config.swift; sourceTree = "<group>"; };
		2963A2871FC401490095447D /* LocalizedOperation.swift */ = {isa = PBXFileReference; lastKnownFileType = sourcecode.swift; path = LocalizedOperation.swift; sourceTree = "<group>"; };
		2963A2891FC402940095447D /* LocalizedOperationObject.swift */ = {isa = PBXFileReference; lastKnownFileType = sourcecode.swift; path = LocalizedOperationObject.swift; sourceTree = "<group>"; };
		2963B6AC1F981A96003063C1 /* TransactionAppearance.swift */ = {isa = PBXFileReference; lastKnownFileType = sourcecode.swift; path = TransactionAppearance.swift; sourceTree = "<group>"; };
		2963B6AE1F9823E6003063C1 /* UnconfirmedTransaction.swift */ = {isa = PBXFileReference; lastKnownFileType = sourcecode.swift; path = UnconfirmedTransaction.swift; sourceTree = "<group>"; };
		2963B6B01F9891F5003063C1 /* UIButton.swift */ = {isa = PBXFileReference; lastKnownFileType = sourcecode.swift; path = UIButton.swift; sourceTree = "<group>"; };
		2963B6B81F9A7EEA003063C1 /* CoinTicker.swift */ = {isa = PBXFileReference; lastKnownFileType = sourcecode.swift; path = CoinTicker.swift; sourceTree = "<group>"; };
		2963B6BE1F9AB9A2003063C1 /* ContractERC20Transfer.swift */ = {isa = PBXFileReference; lastKnownFileType = sourcecode.swift; path = ContractERC20Transfer.swift; sourceTree = "<group>"; };
		2963B6C01F9AE0E4003063C1 /* Data.swift */ = {isa = PBXFileReference; lastKnownFileType = sourcecode.swift; path = Data.swift; sourceTree = "<group>"; };
		296421941F70C1EC00EB363B /* LoadingView.swift */ = {isa = PBXFileReference; lastKnownFileType = sourcecode.swift; path = LoadingView.swift; sourceTree = "<group>"; };
		296421961F70C1F200EB363B /* ErrorView.swift */ = {isa = PBXFileReference; lastKnownFileType = sourcecode.swift; path = ErrorView.swift; sourceTree = "<group>"; };
		296421981F70C1F900EB363B /* EmptyView.swift */ = {isa = PBXFileReference; lastKnownFileType = sourcecode.swift; path = EmptyView.swift; sourceTree = "<group>"; };
		296AF9A21F733AB30058AF78 /* WalletCoordinator.swift */ = {isa = PBXFileReference; lastKnownFileType = sourcecode.swift; path = WalletCoordinator.swift; sourceTree = "<group>"; };
		296AF9A41F736BA20058AF78 /* Config.swift */ = {isa = PBXFileReference; lastKnownFileType = sourcecode.swift; path = Config.swift; sourceTree = "<group>"; };
		296AF9A61F736EC70058AF78 /* RPCServers.swift */ = {isa = PBXFileReference; lastKnownFileType = sourcecode.swift; path = RPCServers.swift; sourceTree = "<group>"; };
		296AF9A81F737F6F0058AF78 /* SendRawTransactionRequest.swift */ = {isa = PBXFileReference; lastKnownFileType = sourcecode.swift; path = SendRawTransactionRequest.swift; sourceTree = "<group>"; };
		296AF9AA1F7380920058AF78 /* GetTransactionCountRequest.swift */ = {isa = PBXFileReference; lastKnownFileType = sourcecode.swift; path = GetTransactionCountRequest.swift; sourceTree = "<group>"; };
		2977CADF1F7DEEB0009682A0 /* FakeEtherKeystore.swift */ = {isa = PBXFileReference; lastKnownFileType = sourcecode.swift; path = FakeEtherKeystore.swift; sourceTree = "<group>"; };
		297800511F71FDCF003185C1 /* FormAppearance.swift */ = {isa = PBXFileReference; lastKnownFileType = sourcecode.swift; path = FormAppearance.swift; sourceTree = "<group>"; };
		2981C29B1FC18F7700537E43 /* ChangellyBuyWidget.swift */ = {isa = PBXFileReference; lastKnownFileType = sourcecode.swift; path = ChangellyBuyWidget.swift; sourceTree = "<group>"; };
		2981F4721F8303E600CA6590 /* TransactionCoordinatorTests.swift */ = {isa = PBXFileReference; lastKnownFileType = sourcecode.swift; path = TransactionCoordinatorTests.swift; sourceTree = "<group>"; };
		29850D241F6B27A800791A49 /* R.generated.swift */ = {isa = PBXFileReference; lastKnownFileType = sourcecode.swift; path = R.generated.swift; sourceTree = "<group>"; };
		29850D2A1F6B30FF00791A49 /* TransactionViewController.swift */ = {isa = PBXFileReference; lastKnownFileType = sourcecode.swift; path = TransactionViewController.swift; sourceTree = "<group>"; };
		298542E21FBA722F00CB5081 /* ContainerView.swift */ = {isa = PBXFileReference; lastKnownFileType = sourcecode.swift; path = ContainerView.swift; sourceTree = "<group>"; };
		298542E41FBA9B0700CB5081 /* ShapeShift.swift */ = {isa = PBXFileReference; lastKnownFileType = sourcecode.swift; path = ShapeShift.swift; sourceTree = "<group>"; };
		298542E71FBAD0B200CB5081 /* OperationType.swift */ = {isa = PBXFileReference; lastKnownFileType = sourcecode.swift; path = OperationType.swift; sourceTree = "<group>"; };
		298542F21FBD594D00CB5081 /* SettingsViewModel.swift */ = {isa = PBXFileReference; lastKnownFileType = sourcecode.swift; path = SettingsViewModel.swift; sourceTree = "<group>"; };
		298542F41FBD8E6A00CB5081 /* ConfigExplorer.swift */ = {isa = PBXFileReference; lastKnownFileType = sourcecode.swift; path = ConfigExplorer.swift; sourceTree = "<group>"; };
		298542F81FBE9A0100CB5081 /* CryptoAddressValidator.swift */ = {isa = PBXFileReference; lastKnownFileType = sourcecode.swift; path = CryptoAddressValidator.swift; sourceTree = "<group>"; };
		298542FA1FBEA03300CB5081 /* SendInputErrors.swift */ = {isa = PBXFileReference; lastKnownFileType = sourcecode.swift; path = SendInputErrors.swift; sourceTree = "<group>"; };
		298542FD1FBEADEF00CB5081 /* TransactionViewModelTests.swift */ = {isa = PBXFileReference; lastKnownFileType = sourcecode.swift; path = TransactionViewModelTests.swift; sourceTree = "<group>"; };
		298542FF1FBEAE2F00CB5081 /* ChainState.swift */ = {isa = PBXFileReference; lastKnownFileType = sourcecode.swift; path = ChainState.swift; sourceTree = "<group>"; };
		2995739E1FA1F294006F17FD /* QRURLParser.swift */ = {isa = PBXFileReference; lastKnownFileType = sourcecode.swift; path = QRURLParser.swift; sourceTree = "<group>"; };
		299573A11FA1F369006F17FD /* QRURLParserTests.swift */ = {isa = PBXFileReference; lastKnownFileType = sourcecode.swift; path = QRURLParserTests.swift; sourceTree = "<group>"; };
		299573A31FA27A15006F17FD /* TestKeyStore.swift */ = {isa = PBXFileReference; lastKnownFileType = sourcecode.swift; path = TestKeyStore.swift; sourceTree = "<group>"; };
		2996F1421F6C96FF005C33AE /* ImportWalletViewModel.swift */ = {isa = PBXFileReference; lastKnownFileType = sourcecode.swift; path = ImportWalletViewModel.swift; sourceTree = "<group>"; };
		2996F14C1F6CA742005C33AE /* UIViewController.swift */ = {isa = PBXFileReference; lastKnownFileType = sourcecode.swift; path = UIViewController.swift; sourceTree = "<group>"; };
		299B5E281FCA8F040051361C /* GetERC20Balance.swift */ = {isa = PBXFileReference; lastKnownFileType = sourcecode.swift; path = GetERC20Balance.swift; sourceTree = "<group>"; };
		299B5E2A1FCA9A640051361C /* ApproveERC20.swift */ = {isa = PBXFileReference; lastKnownFileType = sourcecode.swift; path = ApproveERC20.swift; sourceTree = "<group>"; };
		299B5E2C1FCBC0660051361C /* BalanceProtocol.swift */ = {isa = PBXFileReference; lastKnownFileType = sourcecode.swift; path = BalanceProtocol.swift; sourceTree = "<group>"; };
		299B5E331FCBC5180051361C /* ConfirmPaymentViewModel.swift */ = {isa = PBXFileReference; lastKnownFileType = sourcecode.swift; path = ConfirmPaymentViewModel.swift; sourceTree = "<group>"; };
		299B5E371FCBCDF70051361C /* RequestViewModelTests.swift */ = {isa = PBXFileReference; lastKnownFileType = sourcecode.swift; path = RequestViewModelTests.swift; sourceTree = "<group>"; };
		299B5E3A1FD141B70051361C /* BackupViewModel.swift */ = {isa = PBXFileReference; lastKnownFileType = sourcecode.swift; path = BackupViewModel.swift; sourceTree = "<group>"; };
		299B5E3E1FD143400051361C /* BackupViewModelTests.swift */ = {isa = PBXFileReference; lastKnownFileType = sourcecode.swift; path = BackupViewModelTests.swift; sourceTree = "<group>"; };
		299B5E411FD2298E0051361C /* ConfigureTransactionViewController.swift */ = {isa = PBXFileReference; lastKnownFileType = sourcecode.swift; path = ConfigureTransactionViewController.swift; sourceTree = "<group>"; };
		299B5E441FD22FB40051361C /* ConfigureTransactionViewModel.swift */ = {isa = PBXFileReference; lastKnownFileType = sourcecode.swift; path = ConfigureTransactionViewModel.swift; sourceTree = "<group>"; };
		299B5E461FD2C87F0051361C /* ConfigureTransactionError.swift */ = {isa = PBXFileReference; lastKnownFileType = sourcecode.swift; path = ConfigureTransactionError.swift; sourceTree = "<group>"; };
		299B5E481FD2C8900051361C /* ConfigureTransaction.swift */ = {isa = PBXFileReference; lastKnownFileType = sourcecode.swift; path = ConfigureTransaction.swift; sourceTree = "<group>"; };
		29A0E1841F706B8C00BAAAED /* String.swift */ = {isa = PBXFileReference; lastKnownFileType = sourcecode.swift; path = String.swift; sourceTree = "<group>"; };
		29A13E271F6A903500E432A2 /* WelcomeViewModelTests.swift */ = {isa = PBXFileReference; lastKnownFileType = sourcecode.swift; path = WelcomeViewModelTests.swift; sourceTree = "<group>"; };
		29A13E321F6B1B7A00E432A2 /* AppStyle.swift */ = {isa = PBXFileReference; lastKnownFileType = sourcecode.swift; path = AppStyle.swift; sourceTree = "<group>"; };
		29AD8A031F93D6CD008E10E7 /* Constants.swift */ = {isa = PBXFileReference; lastKnownFileType = sourcecode.swift; path = Constants.swift; sourceTree = "<group>"; };
		29AD8A051F93DC8C008E10E7 /* PushDevice.swift */ = {isa = PBXFileReference; lastKnownFileType = sourcecode.swift; path = PushDevice.swift; sourceTree = "<group>"; };
		29AD8A071F93E1F0008E10E7 /* AlphaWallet.entitlements */ = {isa = PBXFileReference; lastKnownFileType = text.plist.entitlements; path = AlphaWallet.entitlements; sourceTree = "<group>"; };
		29AD8A081F93F8B2008E10E7 /* Session.swift */ = {isa = PBXFileReference; lastKnownFileType = sourcecode.swift; path = Session.swift; sourceTree = "<group>"; };
		29AD8A0B1F93FBBF008E10E7 /* Subscribable.swift */ = {isa = PBXFileReference; lastKnownFileType = sourcecode.swift; path = Subscribable.swift; sourceTree = "<group>"; };
		29AD8A0D1F93FF28008E10E7 /* WalletSession.swift */ = {isa = PBXFileReference; lastKnownFileType = sourcecode.swift; path = WalletSession.swift; sourceTree = "<group>"; };
		29B6AECA1F7C5FA900EC6DE3 /* PaymentCoordinator.swift */ = {isa = PBXFileReference; lastKnownFileType = sourcecode.swift; path = PaymentCoordinator.swift; sourceTree = "<group>"; };
		29B6AED51F7CA4A700EC6DE3 /* TransactionConfiguration.swift */ = {isa = PBXFileReference; lastKnownFileType = sourcecode.swift; path = TransactionConfiguration.swift; sourceTree = "<group>"; };
		29B933F41F860074009FCABB /* SendTransactionCoordinator.swift */ = {isa = PBXFileReference; lastKnownFileType = sourcecode.swift; path = SendTransactionCoordinator.swift; sourceTree = "<group>"; };
		29B933F71F8609FF009FCABB /* PaymentFlow.swift */ = {isa = PBXFileReference; lastKnownFileType = sourcecode.swift; path = PaymentFlow.swift; sourceTree = "<group>"; };
		29B9345C1F88459C009FCABB /* SplashView.swift */ = {isa = PBXFileReference; lastKnownFileType = sourcecode.swift; path = SplashView.swift; sourceTree = "<group>"; };
		29BB94921F6FC380009B09CC /* BalanceViewModel.swift */ = {isa = PBXFileReference; lastKnownFileType = sourcecode.swift; path = BalanceViewModel.swift; sourceTree = "<group>"; };
		29BB94941F6FC54C009B09CC /* EthereumUnit.swift */ = {isa = PBXFileReference; lastKnownFileType = sourcecode.swift; path = EthereumUnit.swift; sourceTree = "<group>"; };
		29BB94961F6FCD60009B09CC /* SendViewModel.swift */ = {isa = PBXFileReference; lastKnownFileType = sourcecode.swift; path = SendViewModel.swift; sourceTree = "<group>"; };
		29BDF1931FEE43AA0023A45F /* TransactionConfiguratorTests.swift */ = {isa = PBXFileReference; lastKnownFileType = sourcecode.swift; path = TransactionConfiguratorTests.swift; sourceTree = "<group>"; };
		29BDF1951FEE43F40023A45F /* UnconfirmedTransaction.swift */ = {isa = PBXFileReference; lastKnownFileType = sourcecode.swift; path = UnconfirmedTransaction.swift; sourceTree = "<group>"; };
		29BDF1971FEE4DB00023A45F /* GasPriceConfiguration.swift */ = {isa = PBXFileReference; lastKnownFileType = sourcecode.swift; path = GasPriceConfiguration.swift; sourceTree = "<group>"; };
		29BDF19C1FEE50E90023A45F /* GasPriceConfigurationTests.swift */ = {isa = PBXFileReference; lastKnownFileType = sourcecode.swift; path = GasPriceConfigurationTests.swift; sourceTree = "<group>"; };
		29BDF19E1FEE51650023A45F /* GasLimitConfigurationTests.swift */ = {isa = PBXFileReference; lastKnownFileType = sourcecode.swift; path = GasLimitConfigurationTests.swift; sourceTree = "<group>"; };
		29BDF1A01FEE51A80023A45F /* GasLimitConfiguration.swift */ = {isa = PBXFileReference; lastKnownFileType = sourcecode.swift; path = GasLimitConfiguration.swift; sourceTree = "<group>"; };
		29BE3FCF1F7071A200F6BFC2 /* UIColor.swift */ = {isa = PBXFileReference; lastKnownFileType = sourcecode.swift; path = UIColor.swift; sourceTree = "<group>"; };
		29BE3FD11F707DC300F6BFC2 /* TransactionDataCoordinator.swift */ = {isa = PBXFileReference; lastKnownFileType = sourcecode.swift; path = TransactionDataCoordinator.swift; sourceTree = "<group>"; };
		29C0FCE0200DA94A004A13CB /* SignMessageCoordinator.swift */ = {isa = PBXFileReference; lastKnownFileType = sourcecode.swift; path = SignMessageCoordinator.swift; sourceTree = "<group>"; };
		29C0FCE4200EBAF6004A13CB /* TokenType.swift */ = {isa = PBXFileReference; lastKnownFileType = sourcecode.swift; path = TokenType.swift; sourceTree = "<group>"; };
		29C70C702016C7780072E454 /* SentTransaction.swift */ = {isa = PBXFileReference; lastKnownFileType = sourcecode.swift; path = SentTransaction.swift; sourceTree = "<group>"; };
		29C70C7B201990540072E454 /* SendTransaction.swift */ = {isa = PBXFileReference; lastKnownFileType = sourcecode.swift; path = SendTransaction.swift; sourceTree = "<group>"; };
		29C70C7E20199AEB0072E454 /* WKWebViewConfiguration.swift */ = {isa = PBXFileReference; lastKnownFileType = sourcecode.swift; path = WKWebViewConfiguration.swift; sourceTree = "<group>"; };
		29C80D361FB2CD230037B1E0 /* PendingTransaction.swift */ = {isa = PBXFileReference; lastKnownFileType = sourcecode.swift; path = PendingTransaction.swift; sourceTree = "<group>"; };
		29C80D481FB51C380037B1E0 /* Dictionary.swift */ = {isa = PBXFileReference; lastKnownFileType = sourcecode.swift; path = Dictionary.swift; sourceTree = "<group>"; };
		29C80D4A1FB51C460037B1E0 /* Decimal.swift */ = {isa = PBXFileReference; lastKnownFileType = sourcecode.swift; path = Decimal.swift; sourceTree = "<group>"; };
		29C80D4C1FB5202C0037B1E0 /* BalanceBaseViewModel.swift */ = {isa = PBXFileReference; lastKnownFileType = sourcecode.swift; path = BalanceBaseViewModel.swift; sourceTree = "<group>"; };
		29C80D4E1FB520AF0037B1E0 /* BalanceTokenViewModel.swift */ = {isa = PBXFileReference; lastKnownFileType = sourcecode.swift; path = BalanceTokenViewModel.swift; sourceTree = "<group>"; };
		29C80D501FB67A110037B1E0 /* ArrayResponse.swift */ = {isa = PBXFileReference; lastKnownFileType = sourcecode.swift; path = ArrayResponse.swift; sourceTree = "<group>"; };
		29C9F5F81F720BD30025C494 /* FloatLabelCell.swift */ = {isa = PBXFileReference; lastKnownFileType = sourcecode.swift; path = FloatLabelCell.swift; sourceTree = "<group>"; };
		29C9F5FA1F720C050025C494 /* FloatLabelTextField.swift */ = {isa = PBXFileReference; lastKnownFileType = sourcecode.swift; path = FloatLabelTextField.swift; sourceTree = "<group>"; };
		29CA4B781F6FBFD50032313D /* Balance.swift */ = {isa = PBXFileReference; lastKnownFileType = sourcecode.swift; path = Balance.swift; sourceTree = "<group>"; };
		29CAEB8D1F70A2FB00F7357D /* TransactionCellViewModel.swift */ = {isa = PBXFileReference; lastKnownFileType = sourcecode.swift; path = TransactionCellViewModel.swift; sourceTree = "<group>"; };
		29D03F1C1F712183006E548C /* Button.swift */ = {isa = PBXFileReference; lastKnownFileType = sourcecode.swift; path = Button.swift; sourceTree = "<group>"; };
		29D72A291F6A8D1500CE9209 /* AppCoordinator.swift */ = {isa = PBXFileReference; lastKnownFileType = sourcecode.swift; path = AppCoordinator.swift; sourceTree = "<group>"; };
		29DBF2A01F9DA6EF00327C60 /* BackupViewController.swift */ = {isa = PBXFileReference; lastKnownFileType = sourcecode.swift; path = BackupViewController.swift; sourceTree = "<group>"; };
		29DBF2A21F9DBFF400327C60 /* BackupCoordinator.swift */ = {isa = PBXFileReference; lastKnownFileType = sourcecode.swift; path = BackupCoordinator.swift; sourceTree = "<group>"; };
		29DBF2A41F9EB75E00327C60 /* BackupCoordinatorTests.swift */ = {isa = PBXFileReference; lastKnownFileType = sourcecode.swift; path = BackupCoordinatorTests.swift; sourceTree = "<group>"; };
		29DBF2A61F9F145900327C60 /* StateViewModel.swift */ = {isa = PBXFileReference; lastKnownFileType = sourcecode.swift; path = StateViewModel.swift; sourceTree = "<group>"; };
		29DF40091FD3E80A000077CA /* TabBarController.swift */ = {isa = PBXFileReference; lastKnownFileType = sourcecode.swift; path = TabBarController.swift; sourceTree = "<group>"; };
		29E14FD01F7F457D00185568 /* TransactionsStorage.swift */ = {isa = PBXFileReference; lastKnownFileType = sourcecode.swift; path = TransactionsStorage.swift; sourceTree = "<group>"; };
		29E14FD41F7F470C00185568 /* TransactionsStorageTests.swift */ = {isa = PBXFileReference; lastKnownFileType = sourcecode.swift; path = TransactionsStorageTests.swift; sourceTree = "<group>"; };
		29E14FD61F7F490000185568 /* Transaction.swift */ = {isa = PBXFileReference; lastKnownFileType = sourcecode.swift; path = Transaction.swift; sourceTree = "<group>"; };
		29E14FD81F7F4D4E00185568 /* FakeTransactionsStorage.swift */ = {isa = PBXFileReference; lastKnownFileType = sourcecode.swift; path = FakeTransactionsStorage.swift; sourceTree = "<group>"; };
		29E14FDA1F7F4F3D00185568 /* Transaction.swift */ = {isa = PBXFileReference; lastKnownFileType = sourcecode.swift; path = Transaction.swift; sourceTree = "<group>"; };
		29E2E3391F7A008C000CF94A /* UIView.swift */ = {isa = PBXFileReference; lastKnownFileType = sourcecode.swift; path = UIView.swift; sourceTree = "<group>"; };
		29E2E33D1F7A2423000CF94A /* TransactionHeaderView.swift */ = {isa = PBXFileReference; lastKnownFileType = sourcecode.swift; path = TransactionHeaderView.swift; sourceTree = "<group>"; };
		29E6E06B1FE897D90079265A /* BrowserCoordinator.swift */ = {isa = PBXFileReference; lastKnownFileType = sourcecode.swift; path = BrowserCoordinator.swift; sourceTree = "<group>"; };
		29E6E06D1FE897EE0079265A /* BrowserViewController.swift */ = {isa = PBXFileReference; lastKnownFileType = sourcecode.swift; path = BrowserViewController.swift; sourceTree = "<group>"; };
		29E6E06F1FEA12910079265A /* TransactionConfigurator.swift */ = {isa = PBXFileReference; lastKnownFileType = sourcecode.swift; path = TransactionConfigurator.swift; sourceTree = "<group>"; };
		29E6E0711FEA200D0079265A /* ConfirmPaymentDetailsViewModel.swift */ = {isa = PBXFileReference; lastKnownFileType = sourcecode.swift; path = ConfirmPaymentDetailsViewModel.swift; sourceTree = "<group>"; };
		29E9CFCA1FE70D5B00017744 /* GetBalanceCoordinator.swift */ = {isa = PBXFileReference; lastKnownFileType = sourcecode.swift; path = GetBalanceCoordinator.swift; sourceTree = "<group>"; };
		29E9CFCC1FE7343C00017744 /* NewTokenViewModel.swift */ = {isa = PBXFileReference; lastKnownFileType = sourcecode.swift; path = NewTokenViewModel.swift; sourceTree = "<group>"; };
		29E9CFCE1FE7347200017744 /* ERCToken.swift */ = {isa = PBXFileReference; lastKnownFileType = sourcecode.swift; path = ERCToken.swift; sourceTree = "<group>"; };
		29E9CFD11FE737FE00017744 /* TrustRealmConfiguration.swift */ = {isa = PBXFileReference; lastKnownFileType = sourcecode.swift; path = TrustRealmConfiguration.swift; sourceTree = "<group>"; };
		29EB10291F6CBD23000907A4 /* UIAlertController.swift */ = {isa = PBXFileReference; lastKnownFileType = sourcecode.swift; path = UIAlertController.swift; sourceTree = "<group>"; };
		29F114E81FA3EC9E00114A29 /* InCoordinatorTests.swift */ = {isa = PBXFileReference; lastKnownFileType = sourcecode.swift; path = InCoordinatorTests.swift; sourceTree = "<group>"; };
		29F114ED1FA65DEF00114A29 /* ImportType.swift */ = {isa = PBXFileReference; lastKnownFileType = sourcecode.swift; path = ImportType.swift; sourceTree = "<group>"; };
		29F114EF1FA6D53700114A29 /* ImportSelectionType.swift */ = {isa = PBXFileReference; lastKnownFileType = sourcecode.swift; path = ImportSelectionType.swift; sourceTree = "<group>"; };
		29F114F11FA7966300114A29 /* PrivateKeyRule.swift */ = {isa = PBXFileReference; lastKnownFileType = sourcecode.swift; path = PrivateKeyRule.swift; sourceTree = "<group>"; };
		29F114F31FA8117C00114A29 /* SendCoordinator.swift */ = {isa = PBXFileReference; lastKnownFileType = sourcecode.swift; path = SendCoordinator.swift; sourceTree = "<group>"; };
		29F114F51FA8147300114A29 /* RequestCoordinator.swift */ = {isa = PBXFileReference; lastKnownFileType = sourcecode.swift; path = RequestCoordinator.swift; sourceTree = "<group>"; };
		29F114F71FA8165200114A29 /* SendCoordinatorTests.swift */ = {isa = PBXFileReference; lastKnownFileType = sourcecode.swift; path = SendCoordinatorTests.swift; sourceTree = "<group>"; };
		29F114F91FA817A800114A29 /* RequestCoordinatorTests.swift */ = {isa = PBXFileReference; lastKnownFileType = sourcecode.swift; path = RequestCoordinatorTests.swift; sourceTree = "<group>"; };
		29F1C83D1FEB5C91003780D8 /* EditTokensViewController.swift */ = {isa = PBXFileReference; lastKnownFileType = sourcecode.swift; path = EditTokensViewController.swift; sourceTree = "<group>"; };
		29F1C8411FEB62ED003780D8 /* EditTokenTableCellViewModel.swift */ = {isa = PBXFileReference; lastKnownFileType = sourcecode.swift; path = EditTokenTableCellViewModel.swift; sourceTree = "<group>"; };
		29F1C8451FEB6664003780D8 /* EditTokenTableViewCell.swift */ = {isa = PBXFileReference; lastKnownFileType = sourcecode.swift; path = EditTokenTableViewCell.swift; sourceTree = "<group>"; };
		29F1C8461FEB6664003780D8 /* EditTokenTableViewCell.xib */ = {isa = PBXFileReference; lastKnownFileType = file.xib; path = EditTokenTableViewCell.xib; sourceTree = "<group>"; };
		29F1C8491FEB6D6B003780D8 /* EditTokenViewModel.swift */ = {isa = PBXFileReference; lastKnownFileType = sourcecode.swift; path = EditTokenViewModel.swift; sourceTree = "<group>"; };
		29F1C84B1FEC4F6F003780D8 /* TokensFooterView.swift */ = {isa = PBXFileReference; lastKnownFileType = sourcecode.swift; path = TokensFooterView.swift; sourceTree = "<group>"; };
		29F1C85020032688003780D8 /* Address.swift */ = {isa = PBXFileReference; lastKnownFileType = sourcecode.swift; path = Address.swift; sourceTree = "<group>"; };
		29F1C852200363B2003780D8 /* PassphraseViewController.swift */ = {isa = PBXFileReference; lastKnownFileType = sourcecode.swift; path = PassphraseViewController.swift; sourceTree = "<group>"; };
		29F1C85520036887003780D8 /* AppTrackerTests.swift */ = {isa = PBXFileReference; lastKnownFileType = sourcecode.swift; path = AppTrackerTests.swift; sourceTree = "<group>"; };
		29F1C85720036926003780D8 /* AppTracker.swift */ = {isa = PBXFileReference; lastKnownFileType = sourcecode.swift; path = AppTracker.swift; sourceTree = "<group>"; };
		29F1C85920036968003780D8 /* HelpUsCoordinator.swift */ = {isa = PBXFileReference; lastKnownFileType = sourcecode.swift; path = HelpUsCoordinator.swift; sourceTree = "<group>"; };
		29F1C85C2003698A003780D8 /* WellDoneViewController.swift */ = {isa = PBXFileReference; lastKnownFileType = sourcecode.swift; path = WellDoneViewController.swift; sourceTree = "<group>"; };
		29F1C85E200369BA003780D8 /* HelpUsViewModel.swift */ = {isa = PBXFileReference; lastKnownFileType = sourcecode.swift; path = HelpUsViewModel.swift; sourceTree = "<group>"; };
		29F1C862200375D2003780D8 /* Wallet.swift */ = {isa = PBXFileReference; lastKnownFileType = sourcecode.swift; path = Wallet.swift; sourceTree = "<group>"; };
		29F1C864200384FE003780D8 /* Wallet.swift */ = {isa = PBXFileReference; lastKnownFileType = sourcecode.swift; path = Wallet.swift; sourceTree = "<group>"; };
		29FA00CB201CA63C002F7DC5 /* Method.swift */ = {isa = PBXFileReference; lastKnownFileType = sourcecode.swift; path = Method.swift; sourceTree = "<group>"; };
		29FA00CD201CA64E002F7DC5 /* DappCommand.swift */ = {isa = PBXFileReference; lastKnownFileType = sourcecode.swift; path = DappCommand.swift; sourceTree = "<group>"; };
		29FA00CF201CA66A002F7DC5 /* DAppError.swift */ = {isa = PBXFileReference; lastKnownFileType = sourcecode.swift; path = DAppError.swift; sourceTree = "<group>"; };
		29FA00D1201CA79F002F7DC5 /* web3.min.js */ = {isa = PBXFileReference; fileEncoding = 4; lastKnownFileType = sourcecode.javascript; name = web3.min.js; path = AlphaWallet/Vendors/Web3Swift/html/web3.min.js; sourceTree = SOURCE_ROOT; };
		29FA00D3201EC662002F7DC5 /* NSObject.swift */ = {isa = PBXFileReference; lastKnownFileType = sourcecode.swift; path = NSObject.swift; sourceTree = "<group>"; };
		29FC0CB51F8298820036089F /* TransactionCoordinator.swift */ = {isa = PBXFileReference; lastKnownFileType = sourcecode.swift; path = TransactionCoordinator.swift; sourceTree = "<group>"; };
		29FC0CB71F8299510036089F /* Coordinator.swift */ = {isa = PBXFileReference; lastKnownFileType = sourcecode.swift; path = Coordinator.swift; sourceTree = "<group>"; };
		29FC9BC51F830880000209CD /* MigrationInitializer.swift */ = {isa = PBXFileReference; lastKnownFileType = sourcecode.swift; path = MigrationInitializer.swift; sourceTree = "<group>"; };
		29FC9BCB1F831860000209CD /* PaymentCoordinator.swift */ = {isa = PBXFileReference; lastKnownFileType = sourcecode.swift; path = PaymentCoordinator.swift; sourceTree = "<group>"; };
		29FF12F51F74799D00AFD326 /* NSAttributedString.swift */ = {isa = PBXFileReference; lastKnownFileType = sourcecode.swift; path = NSAttributedString.swift; sourceTree = "<group>"; };
		29FF12F71F747D6C00AFD326 /* Error.swift */ = {isa = PBXFileReference; lastKnownFileType = sourcecode.swift; path = Error.swift; sourceTree = "<group>"; };
		29FF12FA1F74CC8200AFD326 /* EthereumAddressRule.swift */ = {isa = PBXFileReference; lastKnownFileType = sourcecode.swift; path = EthereumAddressRule.swift; sourceTree = "<group>"; };
		29FF12FD1F75EA3F00AFD326 /* Keystore.swift */ = {isa = PBXFileReference; lastKnownFileType = sourcecode.swift; path = Keystore.swift; sourceTree = "<group>"; };
		29FF13001F75EAD900AFD326 /* FakeKeystore.swift */ = {isa = PBXFileReference; lastKnownFileType = sourcecode.swift; path = FakeKeystore.swift; sourceTree = "<group>"; };
		29FF13021F75EB7500AFD326 /* Account.swift */ = {isa = PBXFileReference; lastKnownFileType = sourcecode.swift; path = Account.swift; sourceTree = "<group>"; };
		29FF13071F75F0AE00AFD326 /* AppCoordinatorTests.swift */ = {isa = PBXFileReference; lastKnownFileType = sourcecode.swift; path = AppCoordinatorTests.swift; sourceTree = "<group>"; };
		29FF13091F75F67200AFD326 /* Address.swift */ = {isa = PBXFileReference; lastKnownFileType = sourcecode.swift; path = Address.swift; sourceTree = "<group>"; };
		29FF130C1F7626E800AFD326 /* FakeNavigationController.swift */ = {isa = PBXFileReference; lastKnownFileType = sourcecode.swift; path = FakeNavigationController.swift; sourceTree = "<group>"; };
		29FF6D6A2011D2AF00A3011C /* InCoordinatorError.swift */ = {isa = PBXFileReference; lastKnownFileType = sourcecode.swift; path = InCoordinatorError.swift; sourceTree = "<group>"; };
		29FF6D72201200D500A3011C /* FieldAppereance.swift */ = {isa = PBXFileReference; lastKnownFileType = sourcecode.swift; path = FieldAppereance.swift; sourceTree = "<group>"; };
		442FC002CDEA792B8ECD3E13 /* GetERC875BalanceCoordinator.swift */ = {isa = PBXFileReference; fileEncoding = 4; lastKnownFileType = sourcecode.swift; path = GetERC875BalanceCoordinator.swift; sourceTree = "<group>"; };
		442FC084706C14853B4A7B31 /* Event.swift */ = {isa = PBXFileReference; fileEncoding = 4; lastKnownFileType = sourcecode.swift; path = Event.swift; sourceTree = "<group>"; };
		442FC0F2E3BB3EE420BC2C16 /* GetDecimalsCoordinator.swift */ = {isa = PBXFileReference; fileEncoding = 4; lastKnownFileType = sourcecode.swift; path = GetDecimalsCoordinator.swift; sourceTree = "<group>"; };
		442FC203B8266AB92D8F4032 /* EndPoints.swift */ = {isa = PBXFileReference; fileEncoding = 4; lastKnownFileType = sourcecode.swift; path = EndPoints.swift; sourceTree = "<group>"; };
		442FC20E6470B92A46479342 /* TokenAdaptor.swift */ = {isa = PBXFileReference; fileEncoding = 4; lastKnownFileType = sourcecode.swift; path = TokenAdaptor.swift; sourceTree = "<group>"; };
		442FC54DA900FA2F9BB73A63 /* RedeemTicketsQuantitySelectionViewModel.swift */ = {isa = PBXFileReference; fileEncoding = 4; lastKnownFileType = sourcecode.swift; path = RedeemTicketsQuantitySelectionViewModel.swift; sourceTree = "<group>"; };
		442FC575B6A4A50B0555E1B0 /* NumberStepper.swift */ = {isa = PBXFileReference; fileEncoding = 4; lastKnownFileType = sourcecode.swift; path = NumberStepper.swift; sourceTree = "<group>"; };
		442FC57AD0C04FAB66FB834D /* RedeemEventListener.swift */ = {isa = PBXFileReference; fileEncoding = 4; lastKnownFileType = sourcecode.swift; path = RedeemEventListener.swift; sourceTree = "<group>"; };
		442FC630874D29159799EEB6 /* GetNameCoordinator.swift */ = {isa = PBXFileReference; fileEncoding = 4; lastKnownFileType = sourcecode.swift; path = GetNameCoordinator.swift; sourceTree = "<group>"; };
		442FC72F9D22CC36AC015274 /* GetERC20Decimals.swift */ = {isa = PBXFileReference; fileEncoding = 4; lastKnownFileType = sourcecode.swift; path = GetERC20Decimals.swift; sourceTree = "<group>"; };
		442FC8B1D5B4317DE7D68325 /* GetERC875Balance.swift */ = {isa = PBXFileReference; fileEncoding = 4; lastKnownFileType = sourcecode.swift; path = GetERC875Balance.swift; sourceTree = "<group>"; };
		442FC90F0768C43EF903465B /* Ticket.swift */ = {isa = PBXFileReference; fileEncoding = 4; lastKnownFileType = sourcecode.swift; path = Ticket.swift; sourceTree = "<group>"; };
		442FC94DC1CA79FE4F3360E2 /* EventsRest.swift */ = {isa = PBXFileReference; fileEncoding = 4; lastKnownFileType = sourcecode.swift; path = EventsRest.swift; sourceTree = "<group>"; };
		442FCA1F19B6293FE5FAD494 /* GetIsERC875Encode.swift */ = {isa = PBXFileReference; fileEncoding = 4; lastKnownFileType = sourcecode.swift; path = GetIsERC875Encode.swift; sourceTree = "<group>"; };
		442FCACD2BF4DD90BD9C6DBC /* TicketRedemptionViewController.swift */ = {isa = PBXFileReference; fileEncoding = 4; lastKnownFileType = sourcecode.swift; path = TicketRedemptionViewController.swift; sourceTree = "<group>"; };
		442FCB182F854B307761CD82 /* TicketsViewModel.swift */ = {isa = PBXFileReference; fileEncoding = 4; lastKnownFileType = sourcecode.swift; path = TicketsViewModel.swift; sourceTree = "<group>"; };
		442FCB2726DB345481C1FDA1 /* GetSymbolCoordinator.swift */ = {isa = PBXFileReference; fileEncoding = 4; lastKnownFileType = sourcecode.swift; path = GetSymbolCoordinator.swift; sourceTree = "<group>"; };
		442FCB2915417EB871E40D6C /* RedeemTicketsViewModel.swift */ = {isa = PBXFileReference; fileEncoding = 4; lastKnownFileType = sourcecode.swift; path = RedeemTicketsViewModel.swift; sourceTree = "<group>"; };
		442FCBCF749F0FDA53FB88A3 /* EventsRestTest.swift */ = {isa = PBXFileReference; fileEncoding = 4; lastKnownFileType = sourcecode.swift; path = EventsRestTest.swift; sourceTree = "<group>"; };
		442FCBDB86579889BC773540 /* TicketRedemptionViewModel.swift */ = {isa = PBXFileReference; fileEncoding = 4; lastKnownFileType = sourcecode.swift; path = TicketRedemptionViewModel.swift; sourceTree = "<group>"; };
		442FCBDD3A69DF75551B10AC /* GetERC20Symbol.swift */ = {isa = PBXFileReference; fileEncoding = 4; lastKnownFileType = sourcecode.swift; path = GetERC20Symbol.swift; sourceTree = "<group>"; };
		442FCC17EAB857C58732831E /* RedeemTicketsQuantitySelectionViewController.swift */ = {isa = PBXFileReference; fileEncoding = 4; lastKnownFileType = sourcecode.swift; path = RedeemTicketsQuantitySelectionViewController.swift; sourceTree = "<group>"; };
		442FCC7DC5A13C023F7F2C26 /* Arguments.swift */ = {isa = PBXFileReference; fileEncoding = 4; lastKnownFileType = sourcecode.swift; path = Arguments.swift; sourceTree = "<group>"; };
		442FCC8150042FE9179D574A /* TicketsCoordinator.swift */ = {isa = PBXFileReference; fileEncoding = 4; lastKnownFileType = sourcecode.swift; path = TicketsCoordinator.swift; sourceTree = "<group>"; };
		442FCCAC6A172506637A2FF6 /* Int.swift */ = {isa = PBXFileReference; fileEncoding = 4; lastKnownFileType = sourcecode.swift; path = Int.swift; sourceTree = "<group>"; };
		442FCD4311FCAFE6FB288A5E /* TicketTableViewCellWithCheckbox.swift */ = {isa = PBXFileReference; fileEncoding = 4; lastKnownFileType = sourcecode.swift; path = TicketTableViewCellWithCheckbox.swift; sourceTree = "<group>"; };
		442FCE526E2089CAE88D5602 /* FakeClaimOrderCoordinator.swift */ = {isa = PBXFileReference; fileEncoding = 4; lastKnownFileType = sourcecode.swift; path = FakeClaimOrderCoordinator.swift; sourceTree = "<group>"; };
		442FCEBC98D0A367D258D2C3 /* GetIsERC875ContractCoordinator.swift */ = {isa = PBXFileReference; fileEncoding = 4; lastKnownFileType = sourcecode.swift; path = GetIsERC875ContractCoordinator.swift; sourceTree = "<group>"; };
		442FCFEB2D7443C4E0B889B0 /* TokenHolder.swift */ = {isa = PBXFileReference; fileEncoding = 4; lastKnownFileType = sourcecode.swift; path = TokenHolder.swift; sourceTree = "<group>"; };
		477899BEAA4489DA423E8857 /* Pods-TrustUITests.debug.xcconfig */ = {isa = PBXFileReference; includeInIndex = 1; lastKnownFileType = text.xcconfig; name = "Pods-TrustUITests.debug.xcconfig"; path = "Pods/Target Support Files/Pods-TrustUITests/Pods-TrustUITests.debug.xcconfig"; sourceTree = "<group>"; };
		4DB8204016307EAFC079EA48 /* Pods-Trust.debug.xcconfig */ = {isa = PBXFileReference; includeInIndex = 1; lastKnownFileType = text.xcconfig; name = "Pods-Trust.debug.xcconfig"; path = "Pods/Target Support Files/Pods-AlphaWallet/Pods-Trust.debug.xcconfig"; sourceTree = "<group>"; };
		5E7C70088832B2D161EB4AAB /* SendViewController.swift */ = {isa = PBXFileReference; fileEncoding = 4; lastKnownFileType = sourcecode.swift; path = SendViewController.swift; sourceTree = "<group>"; };
		5E7C700CD3E43689E88FBE9B /* SetSellTicketsExpiryDateViewControllerViewModel.swift */ = {isa = PBXFileReference; fileEncoding = 4; lastKnownFileType = sourcecode.swift; path = SetSellTicketsExpiryDateViewControllerViewModel.swift; sourceTree = "<group>"; };
		5E7C7011D8E5C9FFE0E59D55 /* TransferTicketsViewController.swift */ = {isa = PBXFileReference; fileEncoding = 4; lastKnownFileType = sourcecode.swift; path = TransferTicketsViewController.swift; sourceTree = "<group>"; };
		5E7C7021EE19C4B81CAAF3C0 /* TransferTicketsQuantitySelectionViewControllerTests.swift */ = {isa = PBXFileReference; fileEncoding = 4; lastKnownFileType = sourcecode.swift; path = TransferTicketsQuantitySelectionViewControllerTests.swift; sourceTree = "<group>"; };
		5E7C702300BB7DB0FD7788EF /* XMLHandlerTest.swift */ = {isa = PBXFileReference; fileEncoding = 4; lastKnownFileType = sourcecode.swift; path = XMLHandlerTest.swift; sourceTree = "<group>"; };
		5E7C702A684DF27DC8ED4E42 /* TokenObjectTest.swift */ = {isa = PBXFileReference; fileEncoding = 4; lastKnownFileType = sourcecode.swift; path = TokenObjectTest.swift; sourceTree = "<group>"; };
		5E7C703BA1D0E9ACB7399155 /* TransferTicketsQuantitySelectionViewModel.swift */ = {isa = PBXFileReference; fileEncoding = 4; lastKnownFileType = sourcecode.swift; path = TransferTicketsQuantitySelectionViewModel.swift; sourceTree = "<group>"; };
		5E7C70B7E1F621657184ABD0 /* DirectoryContentsWatcher.swift */ = {isa = PBXFileReference; fileEncoding = 4; lastKnownFileType = sourcecode.swift; path = DirectoryContentsWatcher.swift; sourceTree = "<group>"; };
		5E7C70CC85B337061151724E /* ImportWalletHelpBubbleView.swift */ = {isa = PBXFileReference; fileEncoding = 4; lastKnownFileType = sourcecode.swift; path = ImportWalletHelpBubbleView.swift; sourceTree = "<group>"; };
		5E7C70D75A0BDB884B3E1EA3 /* XMLAccessorExtension.swift */ = {isa = PBXFileReference; fileEncoding = 4; lastKnownFileType = sourcecode.swift; path = XMLAccessorExtension.swift; sourceTree = "<group>"; };
		5E7C70FB40612BB02594EC00 /* ChooseTicketTransferModeViewController.swift */ = {isa = PBXFileReference; fileEncoding = 4; lastKnownFileType = sourcecode.swift; path = ChooseTicketTransferModeViewController.swift; sourceTree = "<group>"; };
		5E7C7103135DCCCAB96EE5FC /* OnboardingPage.swift */ = {isa = PBXFileReference; fileEncoding = 4; lastKnownFileType = sourcecode.swift; path = OnboardingPage.swift; sourceTree = "<group>"; };
		5E7C7142F1598ECC93F3A673 /* GeneralisedTime.swift */ = {isa = PBXFileReference; fileEncoding = 4; lastKnownFileType = sourcecode.swift; path = GeneralisedTime.swift; sourceTree = "<group>"; };
		5E7C715F395B973FB61056CF /* HelpViewController.swift */ = {isa = PBXFileReference; fileEncoding = 4; lastKnownFileType = sourcecode.swift; path = HelpViewController.swift; sourceTree = "<group>"; };
		5E7C71684B93F60206992E10 /* AlphaWalletSettingsTextRow.swift */ = {isa = PBXFileReference; fileEncoding = 4; lastKnownFileType = sourcecode.swift; name = AlphaWalletSettingsTextRow.swift; path = Views/AlphaWalletSettingsTextRow.swift; sourceTree = "<group>"; };
		5E7C71CE10548877F1124BF2 /* WelcomeViewModel.swift */ = {isa = PBXFileReference; fileEncoding = 4; lastKnownFileType = sourcecode.swift; path = WelcomeViewModel.swift; sourceTree = "<group>"; };
		5E7C71E355BD14E975AF7491 /* TokensDataStoreTest.swift */ = {isa = PBXFileReference; fileEncoding = 4; lastKnownFileType = sourcecode.swift; path = TokensDataStoreTest.swift; sourceTree = "<group>"; };
		5E7C71EBD4C95AD4E11F3352 /* AlphaWalletSettingsButtonRow.swift */ = {isa = PBXFileReference; fileEncoding = 4; lastKnownFileType = sourcecode.swift; name = AlphaWalletSettingsButtonRow.swift; path = Views/AlphaWalletSettingsButtonRow.swift; sourceTree = "<group>"; };
		5E7C72142D5817EF8FA8CADA /* PrivacyPolicyViewController.swift */ = {isa = PBXFileReference; fileEncoding = 4; lastKnownFileType = sourcecode.swift; path = PrivacyPolicyViewController.swift; sourceTree = "<group>"; };
		5E7C727433F7B8E322B3C68A /* SetTransferTicketsExpiryDateViewController.swift */ = {isa = PBXFileReference; fileEncoding = 4; lastKnownFileType = sourcecode.swift; path = SetTransferTicketsExpiryDateViewController.swift; sourceTree = "<group>"; };
		5E7C72BEB789700C49FF64A6 /* DeletedContract.swift */ = {isa = PBXFileReference; fileEncoding = 4; lastKnownFileType = sourcecode.swift; path = DeletedContract.swift; sourceTree = "<group>"; };
		5E7C72D0E7CA03ADE5CFAE7A /* ImportTicketViewControllerViewModel.swift */ = {isa = PBXFileReference; fileEncoding = 4; lastKnownFileType = sourcecode.swift; path = ImportTicketViewControllerViewModel.swift; sourceTree = "<group>"; };
		5E7C731B6F01534683227123 /* TicketTokenViewCellViewModel.swift */ = {isa = PBXFileReference; fileEncoding = 4; lastKnownFileType = sourcecode.swift; path = TicketTokenViewCellViewModel.swift; sourceTree = "<group>"; };
		5E7C73495E0C0A207152EC25 /* LockEnterPasscodeViewController.swift */ = {isa = PBXFileReference; fileEncoding = 4; lastKnownFileType = sourcecode.swift; name = LockEnterPasscodeViewController.swift; path = AlphaWallet/AlphaWalletLock/ViewControllers/LockEnterPasscodeViewController.swift; sourceTree = SOURCE_ROOT; };
		5E7C73617E3A4C0B9A90A5F8 /* AmountTextField.swift */ = {isa = PBXFileReference; fileEncoding = 4; lastKnownFileType = sourcecode.swift; path = AmountTextField.swift; sourceTree = "<group>"; };
		5E7C7393B08745287A266000 /* StringExtensionTests.swift */ = {isa = PBXFileReference; fileEncoding = 4; lastKnownFileType = sourcecode.swift; name = StringExtensionTests.swift; path = Extensions/StringExtensionTests.swift; sourceTree = "<group>"; };
		5E7C73D26F24C4AAE981E2F2 /* ImportWalletTab.swift */ = {isa = PBXFileReference; fileEncoding = 4; lastKnownFileType = sourcecode.swift; path = ImportWalletTab.swift; sourceTree = "<group>"; };
		5E7C73DF5FBFE756097D32B1 /* EthCurrencyHelper.swift */ = {isa = PBXFileReference; fileEncoding = 4; lastKnownFileType = sourcecode.swift; path = EthCurrencyHelper.swift; sourceTree = "<group>"; };
		5E7C73ED9226646D562B5A3C /* UIStackView+Array.swift */ = {isa = PBXFileReference; fileEncoding = 4; lastKnownFileType = sourcecode.swift; path = "UIStackView+Array.swift"; sourceTree = "<group>"; };
		5E7C741196D9D9C9C3EE5E30 /* LockCreatePasscodeViewController.swift */ = {isa = PBXFileReference; fileEncoding = 4; lastKnownFileType = sourcecode.swift; path = LockCreatePasscodeViewController.swift; sourceTree = "<group>"; };
		5E7C7419F47CC8B2996AA8F9 /* TransferTicketsQuantitySelectionViewController.swift */ = {isa = PBXFileReference; fileEncoding = 4; lastKnownFileType = sourcecode.swift; path = TransferTicketsQuantitySelectionViewController.swift; sourceTree = "<group>"; };
		5E7C743172FCBDCD362C03A6 /* ImportWalletTabBar.swift */ = {isa = PBXFileReference; fileEncoding = 4; lastKnownFileType = sourcecode.swift; path = ImportWalletTabBar.swift; sourceTree = "<group>"; };
		5E7C7487BDF72352446E1266 /* ImportTicketViewControllerTests.swift */ = {isa = PBXFileReference; fileEncoding = 4; lastKnownFileType = sourcecode.swift; path = ImportTicketViewControllerTests.swift; sourceTree = "<group>"; };
		5E7C74A2C738BF2412D412A7 /* TicketSellInfoViewController.swift */ = {isa = PBXFileReference; fileEncoding = 4; lastKnownFileType = sourcecode.swift; path = TicketSellInfoViewController.swift; sourceTree = "<group>"; };
		5E7C74B82783A94091A43470 /* EthTokenViewCellViewModel.swift */ = {isa = PBXFileReference; fileEncoding = 4; lastKnownFileType = sourcecode.swift; path = EthTokenViewCellViewModel.swift; sourceTree = "<group>"; };
		5E7C74B9EB81C51E956566E7 /* TokensDataStore.swift */ = {isa = PBXFileReference; fileEncoding = 4; lastKnownFileType = sourcecode.swift; path = TokensDataStore.swift; sourceTree = "<group>"; };
		5E7C74BEC095303B66FB4B1E /* ProtectionCoordinator.swift */ = {isa = PBXFileReference; fileEncoding = 4; lastKnownFileType = sourcecode.swift; path = ProtectionCoordinator.swift; sourceTree = "<group>"; };
		5E7C74C0C1803DD17FE9EBA7 /* ServersViewController.swift */ = {isa = PBXFileReference; fileEncoding = 4; lastKnownFileType = sourcecode.swift; path = ServersViewController.swift; sourceTree = "<group>"; };
		5E7C74DCC21272EC231A20E2 /* RequestViewController.swift */ = {isa = PBXFileReference; fileEncoding = 4; lastKnownFileType = sourcecode.swift; path = RequestViewController.swift; sourceTree = "<group>"; };
		5E7C7534FB6BF4D199643246 /* AlphaWalletSettingsSwitchRow.swift */ = {isa = PBXFileReference; fileEncoding = 4; lastKnownFileType = sourcecode.swift; name = AlphaWalletSettingsSwitchRow.swift; path = Views/AlphaWalletSettingsSwitchRow.swift; sourceTree = "<group>"; };
		5E7C7535095323B035CA47C0 /* ImportTicketViewController.swift */ = {isa = PBXFileReference; fileEncoding = 4; lastKnownFileType = sourcecode.swift; path = ImportTicketViewController.swift; sourceTree = "<group>"; };
		5E7C754C0E2E57F32A61F9A3 /* SetTransferTicketsExpiryDateViewControllerViewModel.swift */ = {isa = PBXFileReference; fileEncoding = 4; lastKnownFileType = sourcecode.swift; path = SetTransferTicketsExpiryDateViewControllerViewModel.swift; sourceTree = "<group>"; };
		5E7C755132D9B6F95080A1BE /* TransferTicketsCoordinator.swift */ = {isa = PBXFileReference; fileEncoding = 4; lastKnownFileType = sourcecode.swift; path = TransferTicketsCoordinator.swift; sourceTree = "<group>"; };
		5E7C7564AF453BAB0BDAAA57 /* SettingsAction.swift */ = {isa = PBXFileReference; fileEncoding = 4; lastKnownFileType = sourcecode.swift; path = SettingsAction.swift; sourceTree = "<group>"; };
		5E7C75918317E13AD540DCA7 /* RoundedBackground.swift */ = {isa = PBXFileReference; fileEncoding = 4; lastKnownFileType = sourcecode.swift; path = RoundedBackground.swift; sourceTree = "<group>"; };
		5E7C7596408BA84E95C90ADA /* AssetAttribute.swift */ = {isa = PBXFileReference; fileEncoding = 4; lastKnownFileType = sourcecode.swift; path = AssetAttribute.swift; sourceTree = "<group>"; };
		5E7C759D3BBDDFB39AD262AA /* AssetAttributeTests.swift */ = {isa = PBXFileReference; fileEncoding = 4; lastKnownFileType = sourcecode.swift; path = AssetAttributeTests.swift; sourceTree = "<group>"; };
		5E7C75B5AF76279A71395FC7 /* AddressTextField.swift */ = {isa = PBXFileReference; fileEncoding = 4; lastKnownFileType = sourcecode.swift; path = AddressTextField.swift; sourceTree = "<group>"; };
		5E7C75CC640BAFFE0E789F44 /* WalletFilterViewModel.swift */ = {isa = PBXFileReference; fileEncoding = 4; lastKnownFileType = sourcecode.swift; path = WalletFilterViewModel.swift; sourceTree = "<group>"; };
		5E7C75CE3F1D6B7993E7A840 /* OnboardingCollectionViewController.swift */ = {isa = PBXFileReference; fileEncoding = 4; lastKnownFileType = sourcecode.swift; path = OnboardingCollectionViewController.swift; sourceTree = "<group>"; };
		5E7C75F877B2F2E24C7EF258 /* TicketTableViewCellViewModel.swift */ = {isa = PBXFileReference; fileEncoding = 4; lastKnownFileType = sourcecode.swift; path = TicketTableViewCellViewModel.swift; sourceTree = "<group>"; };
		5E7C7607B0EF9B8F1BC41073 /* TermsOfServiceViewController.swift */ = {isa = PBXFileReference; fileEncoding = 4; lastKnownFileType = sourcecode.swift; path = TermsOfServiceViewController.swift; sourceTree = "<group>"; };
		5E7C7624D6F7EA55F6F167B3 /* GenerateSellMagicLinkViewControllerViewModel.swift */ = {isa = PBXFileReference; fileEncoding = 4; lastKnownFileType = sourcecode.swift; path = GenerateSellMagicLinkViewControllerViewModel.swift; sourceTree = "<group>"; };
		5E7C7633741EA2029D541466 /* XMLHandler.swift */ = {isa = PBXFileReference; fileEncoding = 4; lastKnownFileType = sourcecode.swift; path = XMLHandler.swift; sourceTree = "<group>"; };
		5E7C7646352F10C96B5FC6F6 /* HelpViewCell.swift */ = {isa = PBXFileReference; fileEncoding = 4; lastKnownFileType = sourcecode.swift; path = HelpViewCell.swift; sourceTree = "<group>"; };
		5E7C764B98F526271E4C2A6A /* StaticHTMLViewController.swift */ = {isa = PBXFileReference; fileEncoding = 4; lastKnownFileType = sourcecode.swift; path = StaticHTMLViewController.swift; sourceTree = "<group>"; };
		5E7C764DD34226D5639672B7 /* FetchAssetDefinitionsCoordinator.swift */ = {isa = PBXFileReference; fileEncoding = 4; lastKnownFileType = sourcecode.swift; path = FetchAssetDefinitionsCoordinator.swift; sourceTree = "<group>"; };
		5E7C765E0DC0174E9788CCF9 /* EnterSellTicketsPriceQuantityViewControllerViewModel.swift */ = {isa = PBXFileReference; fileEncoding = 4; lastKnownFileType = sourcecode.swift; path = EnterSellTicketsPriceQuantityViewControllerViewModel.swift; sourceTree = "<group>"; };
		5E7C767497AD8DEE83F384D7 /* RequestViewModel.swift */ = {isa = PBXFileReference; fileEncoding = 4; lastKnownFileType = sourcecode.swift; path = RequestViewModel.swift; sourceTree = "<group>"; };
		5E7C76AF81B8DFF605558499 /* UniversalLinkCoordinator.swift */ = {isa = PBXFileReference; fileEncoding = 4; lastKnownFileType = sourcecode.swift; path = UniversalLinkCoordinator.swift; sourceTree = "<group>"; };
		5E7C76C895E7BFA47233068C /* LocalesCoordinator.swift */ = {isa = PBXFileReference; fileEncoding = 4; lastKnownFileType = sourcecode.swift; path = LocalesCoordinator.swift; sourceTree = "<group>"; };
		5E7C76D3CFA12C2236E73E10 /* TransferTicketsViaWalletAddressViewControllerViewModel.swift */ = {isa = PBXFileReference; fileEncoding = 4; lastKnownFileType = sourcecode.swift; path = TransferTicketsViaWalletAddressViewControllerViewModel.swift; sourceTree = "<group>"; };
		5E7C77061BEF269BCE358086 /* BaseTicketTableViewCellViewModel.swift */ = {isa = PBXFileReference; fileEncoding = 4; lastKnownFileType = sourcecode.swift; path = BaseTicketTableViewCellViewModel.swift; sourceTree = "<group>"; };
		5E7C77316522DF2B256F1F92 /* TicketsViewControllerHeaderViewModel.swift */ = {isa = PBXFileReference; fileEncoding = 4; lastKnownFileType = sourcecode.swift; path = TicketsViewControllerHeaderViewModel.swift; sourceTree = "<group>"; };
		5E7C7742709724B3BD0C2A0D /* TicketRowViewModel.swift */ = {isa = PBXFileReference; fileEncoding = 4; lastKnownFileType = sourcecode.swift; path = TicketRowViewModel.swift; sourceTree = "<group>"; };
		5E7C774BCA281E4B077DBBFA /* WhatIsEthereumInfoViewController.swift */ = {isa = PBXFileReference; fileEncoding = 4; lastKnownFileType = sourcecode.swift; path = WhatIsEthereumInfoViewController.swift; sourceTree = "<group>"; };
		5E7C775FD95FE80B0F1CEA33 /* TicketAdaptorTest.swift */ = {isa = PBXFileReference; fileEncoding = 4; lastKnownFileType = sourcecode.swift; path = TicketAdaptorTest.swift; sourceTree = "<group>"; };
		5E7C778F20D32B70D7FF2135 /* TicketRedemptionInfoViewController.swift */ = {isa = PBXFileReference; fileEncoding = 4; lastKnownFileType = sourcecode.swift; path = TicketRedemptionInfoViewController.swift; sourceTree = "<group>"; };
		5E7C77E1E6194F5A1DC8D645 /* ScreenChecker.swift */ = {isa = PBXFileReference; fileEncoding = 4; lastKnownFileType = sourcecode.swift; path = ScreenChecker.swift; sourceTree = "<group>"; };
		5E7C7821694C489D5114DB18 /* TicketsViewControllerTitleHeader.swift */ = {isa = PBXFileReference; fileEncoding = 4; lastKnownFileType = sourcecode.swift; path = TicketsViewControllerTitleHeader.swift; sourceTree = "<group>"; };
		5E7C7828BD821B6F04B71C00 /* SendHeaderView.swift */ = {isa = PBXFileReference; fileEncoding = 4; lastKnownFileType = sourcecode.swift; path = SendHeaderView.swift; sourceTree = "<group>"; };
		5E7C783E3ADA4CF9554A0E7D /* TicketTokenViewCell.swift */ = {isa = PBXFileReference; fileEncoding = 4; lastKnownFileType = sourcecode.swift; path = TicketTokenViewCell.swift; sourceTree = "<group>"; };
		5E7C78B001F9F95F404D5FEF /* HowDoIGetMyMoneyInfoViewController.swift */ = {isa = PBXFileReference; fileEncoding = 4; lastKnownFileType = sourcecode.swift; path = HowDoIGetMyMoneyInfoViewController.swift; sourceTree = "<group>"; };
		5E7C78B63FDE2FAF25389260 /* TransferTicketsViaWalletAddressViewController.swift */ = {isa = PBXFileReference; fileEncoding = 4; lastKnownFileType = sourcecode.swift; path = TransferTicketsViaWalletAddressViewController.swift; sourceTree = "<group>"; };
		5E7C793E23E2364B73C4D813 /* WelcomeViewController.swift */ = {isa = PBXFileReference; fileEncoding = 4; lastKnownFileType = sourcecode.swift; path = WelcomeViewController.swift; sourceTree = "<group>"; };
		5E7C794F8EBAEE5E8F2821C2 /* MarketplaceViewController.swift */ = {isa = PBXFileReference; fileEncoding = 4; lastKnownFileType = sourcecode.swift; path = MarketplaceViewController.swift; sourceTree = "<group>"; };
		5E7C796039C0F47CDCA236C0 /* TicketsViewControllerHeader.swift */ = {isa = PBXFileReference; fileEncoding = 4; lastKnownFileType = sourcecode.swift; path = TicketsViewControllerHeader.swift; sourceTree = "<group>"; };
		5E7C7962AE417E12F13FF58E /* SetSellTicketsExpiryDateViewController.swift */ = {isa = PBXFileReference; fileEncoding = 4; lastKnownFileType = sourcecode.swift; path = SetSellTicketsExpiryDateViewController.swift; sourceTree = "<group>"; };
		5E7C79778E4BFE1322711EA6 /* LocaleViewModel.swift */ = {isa = PBXFileReference; fileEncoding = 4; lastKnownFileType = sourcecode.swift; path = LocaleViewModel.swift; sourceTree = "<group>"; };
		5E7C7981AB6584B25C72D46B /* LockEnterPasscodeCoordinator.swift */ = {isa = PBXFileReference; fileEncoding = 4; lastKnownFileType = sourcecode.swift; path = LockEnterPasscodeCoordinator.swift; sourceTree = "<group>"; };
		5E7C7982FA14CBFDFD93B3D0 /* AssetDefinitionStore.swift */ = {isa = PBXFileReference; fileEncoding = 4; lastKnownFileType = sourcecode.swift; path = AssetDefinitionStore.swift; sourceTree = "<group>"; };
		5E7C79CF6150E4CD4A276FC0 /* GenerateSellMagicLinkViewController.swift */ = {isa = PBXFileReference; fileEncoding = 4; lastKnownFileType = sourcecode.swift; path = GenerateSellMagicLinkViewController.swift; sourceTree = "<group>"; };
		5E7C79D674D45A07E694CE31 /* LockView.swift */ = {isa = PBXFileReference; fileEncoding = 4; lastKnownFileType = sourcecode.swift; path = LockView.swift; sourceTree = "<group>"; };
		5E7C79E3BC4CACB123840A42 /* LocaleViewCell.swift */ = {isa = PBXFileReference; fileEncoding = 4; lastKnownFileType = sourcecode.swift; path = LocaleViewCell.swift; sourceTree = "<group>"; };
		5E7C79ED9F842D3FC102AC54 /* TokenViewCellViewModel.swift */ = {isa = PBXFileReference; fileEncoding = 4; lastKnownFileType = sourcecode.swift; path = TokenViewCellViewModel.swift; sourceTree = "<group>"; };
		5E7C79EF9D2C12F396364B92 /* AssetDefinitionDiskBackingStoreWithOverridesTests.swift */ = {isa = PBXFileReference; fileEncoding = 4; lastKnownFileType = sourcecode.swift; path = AssetDefinitionDiskBackingStoreWithOverridesTests.swift; sourceTree = "<group>"; };
		5E7C79FE0C70AC4198F2AEB7 /* ResultResult.swift */ = {isa = PBXFileReference; fileEncoding = 4; lastKnownFileType = sourcecode.swift; path = ResultResult.swift; sourceTree = "<group>"; };
		5E7C7A16ABC8BD5D508AA641 /* ImportWalletHelpBubbleViewViewModel.swift */ = {isa = PBXFileReference; fileEncoding = 4; lastKnownFileType = sourcecode.swift; path = ImportWalletHelpBubbleViewViewModel.swift; sourceTree = "<group>"; };
		5E7C7A65F6033318F7C8AEB0 /* DateEntryField.swift */ = {isa = PBXFileReference; fileEncoding = 4; lastKnownFileType = sourcecode.swift; path = DateEntryField.swift; sourceTree = "<group>"; };
		5E7C7AB3440C01136DF4F3E9 /* LockCreatePasscodeCoordinator.swift */ = {isa = PBXFileReference; fileEncoding = 4; lastKnownFileType = sourcecode.swift; path = LockCreatePasscodeCoordinator.swift; sourceTree = "<group>"; };
		5E7C7AC5A210D034DBC75FB0 /* TextView.swift */ = {isa = PBXFileReference; fileEncoding = 4; lastKnownFileType = sourcecode.swift; name = TextView.swift; path = Views/TextView.swift; sourceTree = "<group>"; };
		5E7C7ACB94CEE493AC37487F /* TicketRowView.swift */ = {isa = PBXFileReference; fileEncoding = 4; lastKnownFileType = sourcecode.swift; path = TicketRowView.swift; sourceTree = "<group>"; };
		5E7C7ADD0FBE8708A6E98AF8 /* PromptBackupCoordinator.swift */ = {isa = PBXFileReference; fileEncoding = 4; lastKnownFileType = sourcecode.swift; path = PromptBackupCoordinator.swift; sourceTree = "<group>"; };
		5E7C7AE6FAE0DF969B4F52E9 /* ContactUsBannerView.swift */ = {isa = PBXFileReference; fileEncoding = 4; lastKnownFileType = sourcecode.swift; path = ContactUsBannerView.swift; sourceTree = "<group>"; };
		5E7C7AF9A592D7224ED58016 /* OnboardingPageStyle.swift */ = {isa = PBXFileReference; fileEncoding = 4; lastKnownFileType = sourcecode.swift; path = OnboardingPageStyle.swift; sourceTree = "<group>"; };
		5E7C7AFE9AF9FE6B58C925D4 /* SettingsViewController.swift */ = {isa = PBXFileReference; fileEncoding = 4; lastKnownFileType = sourcecode.swift; path = SettingsViewController.swift; sourceTree = "<group>"; };
		5E7C7B089FD4C96810DD10FD /* HelpContentsViewController.swift */ = {isa = PBXFileReference; fileEncoding = 4; lastKnownFileType = sourcecode.swift; path = HelpContentsViewController.swift; sourceTree = "<group>"; };
		5E7C7B1FB2702A2A8A4EBD76 /* SettingsCoordinator.swift */ = {isa = PBXFileReference; fileEncoding = 4; lastKnownFileType = sourcecode.swift; path = SettingsCoordinator.swift; sourceTree = "<group>"; };
		5E7C7B29A9E728402D144C05 /* AppLocale.swift */ = {isa = PBXFileReference; fileEncoding = 4; lastKnownFileType = sourcecode.swift; path = AppLocale.swift; sourceTree = "<group>"; };
		5E7C7B3302309706CA0F972A /* TokensViewController.swift */ = {isa = PBXFileReference; fileEncoding = 4; lastKnownFileType = sourcecode.swift; path = TokensViewController.swift; sourceTree = "<group>"; };
		5E7C7B7A45EDFA8ED1E25863 /* SendHeaderViewViewModel.swift */ = {isa = PBXFileReference; fileEncoding = 4; lastKnownFileType = sourcecode.swift; path = SendHeaderViewViewModel.swift; sourceTree = "<group>"; };
		5E7C7B82CC07F290B9CAA4E4 /* StatusViewController.swift */ = {isa = PBXFileReference; fileEncoding = 4; lastKnownFileType = sourcecode.swift; path = StatusViewController.swift; sourceTree = "<group>"; };
		5E7C7B8FD1E2BCC325DF4EE4 /* ServersCoordinator.swift */ = {isa = PBXFileReference; fileEncoding = 4; lastKnownFileType = sourcecode.swift; path = ServersCoordinator.swift; sourceTree = "<group>"; };
		5E7C7B9220E616F82EDA956F /* PasscodeCharacterView.swift */ = {isa = PBXFileReference; fileEncoding = 4; lastKnownFileType = sourcecode.swift; path = PasscodeCharacterView.swift; sourceTree = "<group>"; };
		5E7C7BA578BE5FB0E613A6D6 /* ChooseTicketTransferModeViewControllerViewModel.swift */ = {isa = PBXFileReference; fileEncoding = 4; lastKnownFileType = sourcecode.swift; path = ChooseTicketTransferModeViewControllerViewModel.swift; sourceTree = "<group>"; };
		5E7C7BD9B4BDAFC2D9EBD741 /* StatusViewControllerViewModel.swift */ = {isa = PBXFileReference; fileEncoding = 4; lastKnownFileType = sourcecode.swift; path = StatusViewControllerViewModel.swift; sourceTree = "<group>"; };
		5E7C7BF09AD68C113D58344C /* LocalesViewController.swift */ = {isa = PBXFileReference; fileEncoding = 4; lastKnownFileType = sourcecode.swift; path = LocalesViewController.swift; sourceTree = "<group>"; };
		5E7C7BF5551BF64D2AE8AD66 /* AssetDefinitionDiskBackingStore.swift */ = {isa = PBXFileReference; fileEncoding = 4; lastKnownFileType = sourcecode.swift; path = AssetDefinitionDiskBackingStore.swift; sourceTree = "<group>"; };
		5E7C7C017A044087BEA30CC0 /* AssetDefinitionDiskBackingStoreWithOverrides.swift */ = {isa = PBXFileReference; fileEncoding = 4; lastKnownFileType = sourcecode.swift; path = AssetDefinitionDiskBackingStoreWithOverrides.swift; sourceTree = "<group>"; };
		5E7C7C01F8C42D7A43792C26 /* HiddenContract.swift */ = {isa = PBXFileReference; fileEncoding = 4; lastKnownFileType = sourcecode.swift; path = HiddenContract.swift; sourceTree = "<group>"; };
		5E7C7C077372C3F2A4349FA1 /* TokenViewCell.swift */ = {isa = PBXFileReference; fileEncoding = 4; lastKnownFileType = sourcecode.swift; path = TokenViewCell.swift; sourceTree = "<group>"; };
		5E7C7C2872E213BBB05D55BA /* ImportWalletTabBarViewModel.swift */ = {isa = PBXFileReference; fileEncoding = 4; lastKnownFileType = sourcecode.swift; path = ImportWalletTabBarViewModel.swift; sourceTree = "<group>"; };
		5E7C7C58586099F082973073 /* WalletFilterView.swift */ = {isa = PBXFileReference; fileEncoding = 4; lastKnownFileType = sourcecode.swift; path = WalletFilterView.swift; sourceTree = "<group>"; };
		5E7C7C963C42DE81F82732E5 /* AssetDefinitionBackingStore.swift */ = {isa = PBXFileReference; fileEncoding = 4; lastKnownFileType = sourcecode.swift; path = AssetDefinitionBackingStore.swift; sourceTree = "<group>"; };
		5E7C7CBEBF984CFCA29D6866 /* ServersViewModel.swift */ = {isa = PBXFileReference; fileEncoding = 4; lastKnownFileType = sourcecode.swift; path = ServersViewModel.swift; sourceTree = "<group>"; };
		5E7C7CC48CA7A1EA7D539C87 /* VerifiableStatusViewController.swift */ = {isa = PBXFileReference; fileEncoding = 4; lastKnownFileType = sourcecode.swift; path = VerifiableStatusViewController.swift; sourceTree = "<group>"; };
		5E7C7CD7ABB18C1121D5776F /* LiveLocaleSwitcherBundle.swift */ = {isa = PBXFileReference; fileEncoding = 4; lastKnownFileType = sourcecode.swift; path = LiveLocaleSwitcherBundle.swift; sourceTree = "<group>"; };
		5E7C7CDB0BAD5D27D2F24F57 /* ServerViewCell.swift */ = {isa = PBXFileReference; fileEncoding = 4; lastKnownFileType = sourcecode.swift; path = ServerViewCell.swift; sourceTree = "<group>"; };
		5E7C7CFDE7DEA8C06C4100AF /* TextField.swift */ = {isa = PBXFileReference; fileEncoding = 4; lastKnownFileType = sourcecode.swift; path = TextField.swift; sourceTree = "<group>"; };
		5E7C7D07B7D0738A1832AB58 /* AssetDefinitionInMemoryBackingStore.swift */ = {isa = PBXFileReference; fileEncoding = 4; lastKnownFileType = sourcecode.swift; path = AssetDefinitionInMemoryBackingStore.swift; sourceTree = "<group>"; };
		5E7C7D2AAB777BF35B8B56BD /* AlphaWalletSettingPushRow.swift */ = {isa = PBXFileReference; fileEncoding = 4; lastKnownFileType = sourcecode.swift; name = AlphaWalletSettingPushRow.swift; path = Views/AlphaWalletSettingPushRow.swift; sourceTree = "<group>"; };
		5E7C7D46C7CABC31A7477F37 /* GenerateTransferMagicLinkViewController.swift */ = {isa = PBXFileReference; fileEncoding = 4; lastKnownFileType = sourcecode.swift; path = GenerateTransferMagicLinkViewController.swift; sourceTree = "<group>"; };
		5E7C7D4F7C566EDD30EF1C19 /* HowDoITransferETHIntoMyWalletInfoViewController.swift */ = {isa = PBXFileReference; fileEncoding = 4; lastKnownFileType = sourcecode.swift; path = HowDoITransferETHIntoMyWalletInfoViewController.swift; sourceTree = "<group>"; };
		5E7C7D5F3CAE69CF932AB236 /* LockPasscodeViewController.swift */ = {isa = PBXFileReference; fileEncoding = 4; lastKnownFileType = sourcecode.swift; path = LockPasscodeViewController.swift; sourceTree = "<group>"; };
		5E7C7E2486CDE31871C98FC7 /* TransferTicketsViewModel.swift */ = {isa = PBXFileReference; fileEncoding = 4; lastKnownFileType = sourcecode.swift; path = TransferTicketsViewModel.swift; sourceTree = "<group>"; };
		5E7C7E24936CC2190D2A16C2 /* OnboardingPageViewModel.swift */ = {isa = PBXFileReference; fileEncoding = 4; lastKnownFileType = sourcecode.swift; path = OnboardingPageViewModel.swift; sourceTree = "<group>"; };
		5E7C7E2DCCE0D775ECF83088 /* WalletFilter.swift */ = {isa = PBXFileReference; fileEncoding = 4; lastKnownFileType = sourcecode.swift; name = WalletFilter.swift; path = Models/WalletFilter.swift; sourceTree = "<group>"; };
		5E7C7E3022F835109AB71A00 /* TimeEntryField.swift */ = {isa = PBXFileReference; fileEncoding = 4; lastKnownFileType = sourcecode.swift; path = TimeEntryField.swift; sourceTree = "<group>"; };
		5E7C7EB14E787BC019660389 /* SellTicketsViewModel.swift */ = {isa = PBXFileReference; fileEncoding = 4; lastKnownFileType = sourcecode.swift; path = SellTicketsViewModel.swift; sourceTree = "<group>"; };
		5E7C7EE374A74F2B00013C18 /* EthTokenViewCell.swift */ = {isa = PBXFileReference; fileEncoding = 4; lastKnownFileType = sourcecode.swift; path = EthTokenViewCell.swift; sourceTree = "<group>"; };
		5E7C7EE467A7F5F2E5B1F660 /* TokensViewModel.swift */ = {isa = PBXFileReference; fileEncoding = 4; lastKnownFileType = sourcecode.swift; path = TokensViewModel.swift; sourceTree = "<group>"; };
		5E7C7EEAAE9C23B68419E9F5 /* GenerateTransferMagicLinkViewControllerViewModel.swift */ = {isa = PBXFileReference; fileEncoding = 4; lastKnownFileType = sourcecode.swift; path = GenerateTransferMagicLinkViewControllerViewModel.swift; sourceTree = "<group>"; };
		5E7C7F3DD81D44A996789FC4 /* UniversalLinkInPasteboardCoordinator.swift */ = {isa = PBXFileReference; fileEncoding = 4; lastKnownFileType = sourcecode.swift; path = UniversalLinkInPasteboardCoordinator.swift; sourceTree = "<group>"; };
		5E7C7F5C10E3895E805EA7E0 /* BaseTicketTableViewCell.swift */ = {isa = PBXFileReference; fileEncoding = 4; lastKnownFileType = sourcecode.swift; path = BaseTicketTableViewCell.swift; sourceTree = "<group>"; };
		5E7C7F610139D24D947B1625 /* EnterSellTicketsPriceQuantityViewController.swift */ = {isa = PBXFileReference; fileEncoding = 4; lastKnownFileType = sourcecode.swift; path = EnterSellTicketsPriceQuantityViewController.swift; sourceTree = "<group>"; };
		5E7C7F932B48011A24C26733 /* TokensCoordinator.swift */ = {isa = PBXFileReference; fileEncoding = 4; lastKnownFileType = sourcecode.swift; path = TokensCoordinator.swift; sourceTree = "<group>"; };
		5E7C7FB99843529061368DA1 /* LocalesViewModel.swift */ = {isa = PBXFileReference; fileEncoding = 4; lastKnownFileType = sourcecode.swift; path = LocalesViewModel.swift; sourceTree = "<group>"; };
		5E7C7FCE2427A30ACD860DF8 /* ServerViewModel.swift */ = {isa = PBXFileReference; fileEncoding = 4; lastKnownFileType = sourcecode.swift; path = ServerViewModel.swift; sourceTree = "<group>"; };
		5E7C7FE30D58E4022AF04E48 /* AssetDefinitionStoreTests.swift */ = {isa = PBXFileReference; fileEncoding = 4; lastKnownFileType = sourcecode.swift; path = AssetDefinitionStoreTests.swift; sourceTree = "<group>"; };
		5E7C7FF84A4377FC395772C3 /* SellTicketsViewController.swift */ = {isa = PBXFileReference; fileEncoding = 4; lastKnownFileType = sourcecode.swift; path = SellTicketsViewController.swift; sourceTree = "<group>"; };
		613D04881FDE15F8008DE72E /* COMODO ECC Domain Validation Secure Server CA 2.cer */ = {isa = PBXFileReference; lastKnownFileType = file.cer; path = "COMODO ECC Domain Validation Secure Server CA 2.cer"; sourceTree = "<group>"; };
		613D048A1FDE162B008DE72E /* TrustProvider.swift */ = {isa = PBXFileReference; lastKnownFileType = sourcecode.swift; path = TrustProvider.swift; sourceTree = "<group>"; };
		61621995A39B7730239E6112 /* Pods-AlphaWalletTests.debug.xcconfig */ = {isa = PBXFileReference; includeInIndex = 1; lastKnownFileType = text.xcconfig; name = "Pods-AlphaWalletTests.debug.xcconfig"; path = "Pods/Target Support Files/Pods-AlphaWalletTests/Pods-AlphaWalletTests.debug.xcconfig"; sourceTree = "<group>"; };
		61C359DF2002AA590097B04D /* TransactionSigning.swift */ = {isa = PBXFileReference; fileEncoding = 4; lastKnownFileType = sourcecode.swift; path = TransactionSigning.swift; sourceTree = "<group>"; };
		61C359E12002AC9D0097B04D /* TransactionSigningTests.swift */ = {isa = PBXFileReference; lastKnownFileType = sourcecode.swift; path = TransactionSigningTests.swift; sourceTree = "<group>"; };
		61DCE17A2001A6BE0053939F /* RLP.swift */ = {isa = PBXFileReference; lastKnownFileType = sourcecode.swift; path = RLP.swift; sourceTree = "<group>"; };
		61DCE17C2001A7A20053939F /* RLPTests.swift */ = {isa = PBXFileReference; lastKnownFileType = sourcecode.swift; path = RLPTests.swift; sourceTree = "<group>"; };
		61FC5ECE1FCFBAE500CCB12A /* EtherNumberFormatter.swift */ = {isa = PBXFileReference; lastKnownFileType = sourcecode.swift; path = EtherNumberFormatter.swift; sourceTree = "<group>"; };
		61FC5ED01FCFBDEB00CCB12A /* EtherNumberFormatterTests.swift */ = {isa = PBXFileReference; lastKnownFileType = sourcecode.swift; path = EtherNumberFormatterTests.swift; sourceTree = "<group>"; };
		646C8C822C986358D7388602 /* Pods_Trust.framework */ = {isa = PBXFileReference; explicitFileType = wrapper.framework; includeInIndex = 0; path = Pods_Trust.framework; sourceTree = BUILT_PRODUCTS_DIR; };
		664D11A02007D59F0041A0B0 /* EstimateGasRequest.swift */ = {isa = PBXFileReference; lastKnownFileType = sourcecode.swift; path = EstimateGasRequest.swift; sourceTree = "<group>"; };
		732086B8201508690047F605 /* SplashCoordinator.swift */ = {isa = PBXFileReference; lastKnownFileType = sourcecode.swift; path = SplashCoordinator.swift; sourceTree = "<group>"; };
		732E0F4F2022716700B39C1F /* LockEnterPasscodeCoordinatorTest.swift */ = {isa = PBXFileReference; lastKnownFileType = sourcecode.swift; path = LockEnterPasscodeCoordinatorTest.swift; sourceTree = "<group>"; };
		732E0F512022754600B39C1F /* FakeLockProtocol.swift */ = {isa = PBXFileReference; lastKnownFileType = sourcecode.swift; path = FakeLockProtocol.swift; sourceTree = "<group>"; };
		732E0F532022786400B39C1F /* LockCreatePasscodeCoordinatorTest.swift */ = {isa = PBXFileReference; lastKnownFileType = sourcecode.swift; path = LockCreatePasscodeCoordinatorTest.swift; sourceTree = "<group>"; };
		737D1674202BDCB400B42DDE /* UINavigationController.swift */ = {isa = PBXFileReference; lastKnownFileType = sourcecode.swift; path = UINavigationController.swift; sourceTree = "<group>"; };
		737EEDD9201BE3A8009D9D5D /* Lock.swift */ = {isa = PBXFileReference; lastKnownFileType = sourcecode.swift; path = Lock.swift; sourceTree = "<group>"; };
		739533961FEFF5FD0084AFAB /* Currency.swift */ = {isa = PBXFileReference; lastKnownFileType = sourcecode.swift; path = Currency.swift; sourceTree = "<group>"; };
		73958DC620263525000A40EB /* SplashCoordinatorTests.swift */ = {isa = PBXFileReference; fileEncoding = 4; lastKnownFileType = sourcecode.swift; path = SplashCoordinatorTests.swift; sourceTree = "<group>"; };
		73ACEF0020163ED4003DD71D /* LockViewModel.swift */ = {isa = PBXFileReference; lastKnownFileType = sourcecode.swift; path = LockViewModel.swift; sourceTree = "<group>"; };
		73C41C70201B46AD00243C6C /* LockEnterPasscodeViewModel.swift */ = {isa = PBXFileReference; lastKnownFileType = sourcecode.swift; path = LockEnterPasscodeViewModel.swift; sourceTree = "<group>"; };
		73C41C72201B5EFF00243C6C /* LockCreatePasscodeViewModel.swift */ = {isa = PBXFileReference; lastKnownFileType = sourcecode.swift; path = LockCreatePasscodeViewModel.swift; sourceTree = "<group>"; };
		73CBC760202139FB00374666 /* FakeGetBalanceCoordinator(.swift */ = {isa = PBXFileReference; lastKnownFileType = sourcecode.swift; path = "FakeGetBalanceCoordinator(.swift"; sourceTree = "<group>"; };
		73D26836202E827E009777A1 /* DecimalFormatter.swift */ = {isa = PBXFileReference; lastKnownFileType = sourcecode.swift; path = DecimalFormatter.swift; sourceTree = "<group>"; };
		73D2683A202E8411009777A1 /* DecimalNumberFormatterTest.swift */ = {isa = PBXFileReference; lastKnownFileType = sourcecode.swift; path = DecimalNumberFormatterTest.swift; sourceTree = "<group>"; };
		73ED85A420349BE400593BF3 /* StringFormatter.swift */ = {isa = PBXFileReference; lastKnownFileType = sourcecode.swift; path = StringFormatter.swift; sourceTree = "<group>"; };
		73ED85A62034BFEF00593BF3 /* UITextFieldAdditions.swift */ = {isa = PBXFileReference; lastKnownFileType = sourcecode.swift; path = UITextFieldAdditions.swift; sourceTree = "<group>"; };
		73ED85A82034C42D00593BF3 /* StringFormatterTest.swift */ = {isa = PBXFileReference; lastKnownFileType = sourcecode.swift; path = StringFormatterTest.swift; sourceTree = "<group>"; };
		76F1D1417613174D447DEE56 /* ClaimERC875Order.swift */ = {isa = PBXFileReference; fileEncoding = 4; lastKnownFileType = sourcecode.swift; path = ClaimERC875Order.swift; sourceTree = "<group>"; };
		76F1D419EE36261E50ABAFAE /* ClaimOrderCoordinator.swift */ = {isa = PBXFileReference; fileEncoding = 4; lastKnownFileType = sourcecode.swift; path = ClaimOrderCoordinator.swift; sourceTree = "<group>"; };
		76F1D473FF303828D93C95EB /* GetERC721BalanceCoordinator.swift */ = {isa = PBXFileReference; fileEncoding = 4; lastKnownFileType = sourcecode.swift; path = GetERC721BalanceCoordinator.swift; sourceTree = "<group>"; };
		76F1D4F77311FBF3A442E4B5 /* GetIsERC721ContractCoordinator.swift */ = {isa = PBXFileReference; fileEncoding = 4; lastKnownFileType = sourcecode.swift; path = GetIsERC721ContractCoordinator.swift; sourceTree = "<group>"; };
		76F1D6838F0069D06414009D /* ContractERC721Transfer.swift */ = {isa = PBXFileReference; fileEncoding = 4; lastKnownFileType = sourcecode.swift; path = ContractERC721Transfer.swift; sourceTree = "<group>"; };
		76F1D8877226D5DD086B135D /* CreateRedeemTests.swift */ = {isa = PBXFileReference; fileEncoding = 4; lastKnownFileType = sourcecode.swift; path = CreateRedeemTests.swift; sourceTree = "<group>"; };
		76F1D96298E216CBFC3DD78B /* UniversalLinkHandlerTests.swift */ = {isa = PBXFileReference; fileEncoding = 4; lastKnownFileType = sourcecode.swift; path = UniversalLinkHandlerTests.swift; sourceTree = "<group>"; };
		76F1DACA9404AD6740BEADBB /* ClaimOrderCoordinatorTests.swift */ = {isa = PBXFileReference; fileEncoding = 4; lastKnownFileType = sourcecode.swift; path = ClaimOrderCoordinatorTests.swift; sourceTree = "<group>"; };
		76F1DADFD07E2941897FD2E1 /* OrderHandler.swift */ = {isa = PBXFileReference; fileEncoding = 4; lastKnownFileType = sourcecode.swift; path = OrderHandler.swift; sourceTree = "<group>"; };
		76F1DC1E229431AA75EF94C3 /* GetIsERC721Encode.swift */ = {isa = PBXFileReference; fileEncoding = 4; lastKnownFileType = sourcecode.swift; path = GetIsERC721Encode.swift; sourceTree = "<group>"; };
		76F1DC947821847220DE2B97 /* GetERC721BalanceEncode.swift */ = {isa = PBXFileReference; fileEncoding = 4; lastKnownFileType = sourcecode.swift; path = GetERC721BalanceEncode.swift; sourceTree = "<group>"; };
		76F1DCD54618349AC91C6DF8 /* UniversalLinkHandler.swift */ = {isa = PBXFileReference; fileEncoding = 4; lastKnownFileType = sourcecode.swift; path = UniversalLinkHandler.swift; sourceTree = "<group>"; };
		76F1DE8ADA3176D0277EDF20 /* OrderSigningTests.swift */ = {isa = PBXFileReference; fileEncoding = 4; lastKnownFileType = sourcecode.swift; path = OrderSigningTests.swift; sourceTree = "<group>"; };
		76F1DF5CF4A922E6FFCB7B2A /* GetContractInteractions.swift */ = {isa = PBXFileReference; fileEncoding = 4; lastKnownFileType = sourcecode.swift; path = GetContractInteractions.swift; sourceTree = "<group>"; };
		76F1DF80932454E9F58B7830 /* CreateRedeem.swift */ = {isa = PBXFileReference; fileEncoding = 4; lastKnownFileType = sourcecode.swift; path = CreateRedeem.swift; sourceTree = "<group>"; };
		771A847420322FD700528D28 /* PreferencesViewModel.swift */ = {isa = PBXFileReference; lastKnownFileType = sourcecode.swift; path = PreferencesViewModel.swift; sourceTree = "<group>"; };
		771A8484203242B400528D28 /* InCoordinatorViewModelTests.swift */ = {isa = PBXFileReference; lastKnownFileType = sourcecode.swift; path = InCoordinatorViewModelTests.swift; sourceTree = "<group>"; };
		771AA94D1FF971CD00D25403 /* DappAction.swift */ = {isa = PBXFileReference; lastKnownFileType = sourcecode.swift; path = DappAction.swift; sourceTree = "<group>"; };
		771AA95F200D5E8800D25403 /* PassphraseView.swift */ = {isa = PBXFileReference; lastKnownFileType = sourcecode.swift; path = PassphraseView.swift; sourceTree = "<group>"; };
		771AA961200D5EC700D25403 /* PassphraseViewModel.swift */ = {isa = PBXFileReference; lastKnownFileType = sourcecode.swift; path = PassphraseViewModel.swift; sourceTree = "<group>"; };
		771AA963200D5EDB00D25403 /* WordCollectionViewCell.swift */ = {isa = PBXFileReference; lastKnownFileType = sourcecode.swift; path = WordCollectionViewCell.swift; sourceTree = "<group>"; };
		771AA965200D5F1900D25403 /* WordCollectionViewCell.xib */ = {isa = PBXFileReference; fileEncoding = 4; lastKnownFileType = file.xib; path = WordCollectionViewCell.xib; sourceTree = "<group>"; };
		7721A6BD202A5677004DB16C /* DecryptError.swift */ = {isa = PBXFileReference; lastKnownFileType = sourcecode.swift; path = DecryptError.swift; sourceTree = "<group>"; };
		7721A6BF202B1D3E004DB16C /* zh-Hans */ = {isa = PBXFileReference; lastKnownFileType = text.plist.strings; name = "zh-Hans"; path = "zh-Hans.lproj/Localizable.strings"; sourceTree = "<group>"; };
		7721A6C3202D9520004DB16C /* trust-min.js */ = {isa = PBXFileReference; fileEncoding = 4; lastKnownFileType = sourcecode.javascript; name = "trust-min.js"; path = "JS/dist/trust-min.js"; sourceTree = SOURCE_ROOT; };
		7721A6C7202EF81B004DB16C /* CustomRPC.swift */ = {isa = PBXFileReference; lastKnownFileType = sourcecode.swift; path = CustomRPC.swift; sourceTree = "<group>"; };
		7721A6CB202EFBC5004DB16C /* AddCustomNetworkViewController.swift */ = {isa = PBXFileReference; lastKnownFileType = sourcecode.swift; path = AddCustomNetworkViewController.swift; sourceTree = "<group>"; };
		7721A6CD202EFC21004DB16C /* AddCustomNetworkViewModel.swift */ = {isa = PBXFileReference; lastKnownFileType = sourcecode.swift; path = AddCustomNetworkViewModel.swift; sourceTree = "<group>"; };
		7721A6CF202EFD07004DB16C /* AddCustomNetworkCoordinator.swift */ = {isa = PBXFileReference; lastKnownFileType = sourcecode.swift; path = AddCustomNetworkCoordinator.swift; sourceTree = "<group>"; };
		775C00B420195BFB001B5EBC /* BrowserAction.swift */ = {isa = PBXFileReference; lastKnownFileType = sourcecode.swift; path = BrowserAction.swift; sourceTree = "<group>"; };
		77872D222023F43B0032D687 /* TransactionsTracker.swift */ = {isa = PBXFileReference; lastKnownFileType = sourcecode.swift; path = TransactionsTracker.swift; sourceTree = "<group>"; };
		77872D24202505B70032D687 /* EnterPasswordViewController.swift */ = {isa = PBXFileReference; fileEncoding = 4; lastKnownFileType = sourcecode.swift; path = EnterPasswordViewController.swift; sourceTree = "<group>"; };
		77872D26202505C00032D687 /* EnterPasswordViewModel.swift */ = {isa = PBXFileReference; fileEncoding = 4; lastKnownFileType = sourcecode.swift; path = EnterPasswordViewModel.swift; sourceTree = "<group>"; };
		77872D282025116E0032D687 /* EnterPasswordCoordinator.swift */ = {isa = PBXFileReference; lastKnownFileType = sourcecode.swift; path = EnterPasswordCoordinator.swift; sourceTree = "<group>"; };
		77872D2C202514AD0032D687 /* EnterPasswordCoordinatorTests.swift */ = {isa = PBXFileReference; lastKnownFileType = sourcecode.swift; path = EnterPasswordCoordinatorTests.swift; sourceTree = "<group>"; };
		77872D2F2026DC570032D687 /* SplashViewController.swift */ = {isa = PBXFileReference; lastKnownFileType = sourcecode.swift; path = SplashViewController.swift; sourceTree = "<group>"; };
		77872D312027AA4A0032D687 /* SliderTextFieldRow.swift */ = {isa = PBXFileReference; lastKnownFileType = sourcecode.swift; path = SliderTextFieldRow.swift; sourceTree = "<group>"; };
		778EAF7C1FF10AF400C8E2AB /* SettingsCoordinatorTests.swift */ = {isa = PBXFileReference; lastKnownFileType = sourcecode.swift; path = SettingsCoordinatorTests.swift; sourceTree = "<group>"; };
		77B3BF342017D0D000EEC15A /* MarketplaceViewModel.swift */ = {isa = PBXFileReference; lastKnownFileType = sourcecode.swift; path = MarketplaceViewModel.swift; sourceTree = "<group>"; };
		77B3BF3B201908ED00EEC15A /* ConfirmCoordinator.swift */ = {isa = PBXFileReference; lastKnownFileType = sourcecode.swift; path = ConfirmCoordinator.swift; sourceTree = "<group>"; };
		77B3BF492019247200EEC15A /* BrowserNavigationBar.swift */ = {isa = PBXFileReference; lastKnownFileType = sourcecode.swift; path = BrowserNavigationBar.swift; sourceTree = "<group>"; };
		77E0E772201FAD05009B4B31 /* BrowserURLParser.swift */ = {isa = PBXFileReference; fileEncoding = 4; lastKnownFileType = sourcecode.swift; path = BrowserURLParser.swift; sourceTree = "<group>"; };
		77E0E776201FAD36009B4B31 /* BrowserURLParserTests.swift */ = {isa = PBXFileReference; fileEncoding = 4; lastKnownFileType = sourcecode.swift; name = BrowserURLParserTests.swift; path = AlphaWalletTests/Browser/Types/BrowserURLParserTests.swift; sourceTree = SOURCE_ROOT; };
		7D173D659C678A9D41C02820 /* Pods-AlphaWalletTests.release.xcconfig */ = {isa = PBXFileReference; includeInIndex = 1; lastKnownFileType = text.xcconfig; name = "Pods-AlphaWalletTests.release.xcconfig"; path = "Pods/Target Support Files/Pods-AlphaWalletTests/Pods-AlphaWalletTests.release.xcconfig"; sourceTree = "<group>"; };
		87FA1153388F27F599C430B8 /* Pods-TrustTests.debug.xcconfig */ = {isa = PBXFileReference; includeInIndex = 1; lastKnownFileType = text.xcconfig; name = "Pods-TrustTests.debug.xcconfig"; path = "Pods/Target Support Files/Pods-TrustTests/Pods-TrustTests.debug.xcconfig"; sourceTree = "<group>"; };
		8878FA2A7E4E5AC421A7A814 /* Pods-AlphaWallet.debug.xcconfig */ = {isa = PBXFileReference; includeInIndex = 1; lastKnownFileType = text.xcconfig; name = "Pods-AlphaWallet.debug.xcconfig"; path = "Pods/Target Support Files/Pods-AlphaWallet/Pods-AlphaWallet.debug.xcconfig"; sourceTree = "<group>"; };
		8BB9C45338F697361B4D2BE8 /* Pods-AlphaWalletUITests.debug.xcconfig */ = {isa = PBXFileReference; includeInIndex = 1; lastKnownFileType = text.xcconfig; name = "Pods-AlphaWalletUITests.debug.xcconfig"; path = "Pods/Target Support Files/Pods-AlphaWalletUITests/Pods-AlphaWalletUITests.debug.xcconfig"; sourceTree = "<group>"; };
		8E0282B596A862A10ACB6686 /* Pods-AlphaWalletUITests.release.xcconfig */ = {isa = PBXFileReference; includeInIndex = 1; lastKnownFileType = text.xcconfig; name = "Pods-AlphaWalletUITests.release.xcconfig"; path = "Pods/Target Support Files/Pods-AlphaWalletUITests/Pods-AlphaWalletUITests.release.xcconfig"; sourceTree = "<group>"; };
		9BD60178B937124277D81CCD /* Pods_AlphaWallet.framework */ = {isa = PBXFileReference; explicitFileType = wrapper.framework; includeInIndex = 0; path = Pods_AlphaWallet.framework; sourceTree = BUILT_PRODUCTS_DIR; };
		A3B747245A27436E621E7E41 /* Pods-TrustUITests.release.xcconfig */ = {isa = PBXFileReference; includeInIndex = 1; lastKnownFileType = text.xcconfig; name = "Pods-TrustUITests.release.xcconfig"; path = "Pods/Target Support Files/Pods-TrustUITests/Pods-TrustUITests.release.xcconfig"; sourceTree = "<group>"; };
		A48A17FC2CC895AF2BB871D0 /* Pods_TrustTests.framework */ = {isa = PBXFileReference; explicitFileType = wrapper.framework; includeInIndex = 0; path = Pods_TrustTests.framework; sourceTree = BUILT_PRODUCTS_DIR; };
		AA26C61D20412A1D00318B9B /* TicketsViewController.swift */ = {isa = PBXFileReference; fileEncoding = 4; lastKnownFileType = sourcecode.swift; path = TicketsViewController.swift; sourceTree = "<group>"; };
		AA26C62120412A4100318B9B /* UIViewInspectableEnhancements.swift */ = {isa = PBXFileReference; fileEncoding = 4; lastKnownFileType = sourcecode.swift; path = UIViewInspectableEnhancements.swift; sourceTree = "<group>"; };
		AA26C62220412A4100318B9B /* Double.swift */ = {isa = PBXFileReference; fileEncoding = 4; lastKnownFileType = sourcecode.swift; path = Double.swift; sourceTree = "<group>"; };
		AA26C62520412C9A00318B9B /* ContractERC875Transfer.swift */ = {isa = PBXFileReference; fileEncoding = 4; lastKnownFileType = sourcecode.swift; path = ContractERC875Transfer.swift; sourceTree = "<group>"; };
		AA26C627204134C500318B9B /* TicketTableViewCellWithoutCheckbox.swift */ = {isa = PBXFileReference; fileEncoding = 4; lastKnownFileType = sourcecode.swift; path = TicketTableViewCellWithoutCheckbox.swift; sourceTree = "<group>"; };
		AA4E531720425A9500143A09 /* Date.swift */ = {isa = PBXFileReference; lastKnownFileType = sourcecode.swift; path = Date.swift; sourceTree = "<group>"; };
		AA574E622054ECA400F4B3AF /* RestClient.swift */ = {isa = PBXFileReference; lastKnownFileType = sourcecode.swift; path = RestClient.swift; sourceTree = "<group>"; };
		AA893ED02037E93000CDCED1 /* GetERC20Name.swift */ = {isa = PBXFileReference; lastKnownFileType = sourcecode.swift; path = GetERC20Name.swift; sourceTree = "<group>"; };
		AA893ED4203C3E5400CDCED1 /* TokenBalance.swift */ = {isa = PBXFileReference; lastKnownFileType = sourcecode.swift; path = TokenBalance.swift; sourceTree = "<group>"; };
		AAEB8DA1204BC7B700CB0B2C /* RedeemTicketsViewController.swift */ = {isa = PBXFileReference; lastKnownFileType = sourcecode.swift; path = RedeemTicketsViewController.swift; sourceTree = "<group>"; };
		AAEF2CAA2050A68A0038BE0D /* SignatureHelper.swift */ = {isa = PBXFileReference; lastKnownFileType = sourcecode.swift; path = SignatureHelper.swift; sourceTree = "<group>"; };
		B138ABCF208C2C93000FC28A /* MonkeyTest.swift */ = {isa = PBXFileReference; lastKnownFileType = sourcecode.swift; path = MonkeyTest.swift; sourceTree = "<group>"; };
		B13A87D3BA5167741E5D0801 /* Pods-Trust.release.xcconfig */ = {isa = PBXFileReference; includeInIndex = 1; lastKnownFileType = text.xcconfig; name = "Pods-Trust.release.xcconfig"; path = "Pods/Target Support Files/Pods-AlphaWallet/Pods-Trust.release.xcconfig"; sourceTree = "<group>"; };
		B1DC375C203AEAE100C9756D /* MarketQueueHandler.swift */ = {isa = PBXFileReference; lastKnownFileType = sourcecode.swift; path = MarketQueueHandler.swift; sourceTree = "<group>"; };
		B1DC375E203AEB4800C9756D /* MarketQueueHandlerTests.swift */ = {isa = PBXFileReference; lastKnownFileType = sourcecode.swift; path = MarketQueueHandlerTests.swift; sourceTree = "<group>"; };
		B2CF9CDF557F98DECE6D0AF6 /* Pods_AlphaWalletUITests.framework */ = {isa = PBXFileReference; explicitFileType = wrapper.framework; includeInIndex = 0; path = Pods_AlphaWalletUITests.framework; sourceTree = BUILT_PRODUCTS_DIR; };
		BB5D6A9D20232EE8000FC5AB /* CurrencyRate+Fee.swift */ = {isa = PBXFileReference; lastKnownFileType = sourcecode.swift; path = "CurrencyRate+Fee.swift"; sourceTree = "<group>"; };
		BBF4F9B62029D0B2009E04C0 /* GasViewModel.swift */ = {isa = PBXFileReference; fileEncoding = 4; lastKnownFileType = sourcecode.swift; path = GasViewModel.swift; sourceTree = "<group>"; };
		C868C5282053BDE00059672B /* LaunchScreen.storyboard */ = {isa = PBXFileReference; fileEncoding = 4; lastKnownFileType = file.storyboard; path = LaunchScreen.storyboard; sourceTree = "<group>"; };
		C868C535205409160059672B /* en */ = {isa = PBXFileReference; lastKnownFileType = text.html; name = en; path = en.lproj/redeemInfo.html; sourceTree = "<group>"; };
		C876FF6B204A79D300B7D0EA /* README.md */ = {isa = PBXFileReference; fileEncoding = 4; lastKnownFileType = net.daringfireball.markdown; path = README.md; sourceTree = "<group>"; };
		C876FF6C204A79D300B7D0EA /* SIL Open Font License.txt */ = {isa = PBXFileReference; fileEncoding = 4; lastKnownFileType = text; path = "SIL Open Font License.txt"; sourceTree = "<group>"; };
		C876FF6F204A79D300B7D0EA /* SourceSansPro-Bold.otf */ = {isa = PBXFileReference; lastKnownFileType = file.otf; path = "SourceSansPro-Bold.otf"; sourceTree = "<group>"; };
		C876FF74204A79D300B7D0EA /* SourceSansPro-Light.otf */ = {isa = PBXFileReference; lastKnownFileType = file.otf; path = "SourceSansPro-Light.otf"; sourceTree = "<group>"; };
		C876FF76204A79D300B7D0EA /* SourceSansPro-Regular.otf */ = {isa = PBXFileReference; lastKnownFileType = file.otf; path = "SourceSansPro-Regular.otf"; sourceTree = "<group>"; };
		C876FF77204A79D300B7D0EA /* SourceSansPro-Semibold.otf */ = {isa = PBXFileReference; lastKnownFileType = file.otf; path = "SourceSansPro-Semibold.otf"; sourceTree = "<group>"; };
		C88033092054371500D73D6F /* non_asset_catalog_redemption_location.png */ = {isa = PBXFileReference; lastKnownFileType = image.png; path = non_asset_catalog_redemption_location.png; sourceTree = "<group>"; };
		C880330A2054371500D73D6F /* non_asset_catalog_redemption_location@2x.png */ = {isa = PBXFileReference; lastKnownFileType = image.png; path = "non_asset_catalog_redemption_location@2x.png"; sourceTree = "<group>"; };
		C880330B2054371500D73D6F /* non_asset_catalog_redemption_location@3x.png */ = {isa = PBXFileReference; lastKnownFileType = image.png; path = "non_asset_catalog_redemption_location@3x.png"; sourceTree = "<group>"; };
		C880330F205500C300D73D6F /* zh-Hans */ = {isa = PBXFileReference; lastKnownFileType = text.html; name = "zh-Hans"; path = "zh-Hans.lproj/redeemInfo.html"; sourceTree = "<group>"; };
		C88033112055034E00D73D6F /* en */ = {isa = PBXFileReference; lastKnownFileType = text.html; name = en; path = en.lproj/sellInfo.html; sourceTree = "<group>"; };
		C88033132055035200D73D6F /* zh-Hans */ = {isa = PBXFileReference; lastKnownFileType = text.html; name = "zh-Hans"; path = "zh-Hans.lproj/sellInfo.html"; sourceTree = "<group>"; };
		C880331720551DF700D73D6F /* en */ = {isa = PBXFileReference; lastKnownFileType = text.html; name = en; path = en.lproj/howDoITransferETHIntoMyWalletInfo.html; sourceTree = "<group>"; };
		C880331920551DF700D73D6F /* en */ = {isa = PBXFileReference; lastKnownFileType = text.html; name = en; path = en.lproj/howDoIGetMyMoneyInfo.html; sourceTree = "<group>"; };
		C880331D20551DF700D73D6F /* en */ = {isa = PBXFileReference; lastKnownFileType = text.html; name = en; path = en.lproj/whatIsEthereumInfo.html; sourceTree = "<group>"; };
		C880332320552FED00D73D6F /* zh-Hans */ = {isa = PBXFileReference; lastKnownFileType = text.html; name = "zh-Hans"; path = "zh-Hans.lproj/howDoIGetMyMoneyInfo.html"; sourceTree = "<group>"; };
		C880332420552FF100D73D6F /* zh-Hans */ = {isa = PBXFileReference; lastKnownFileType = text.html; name = "zh-Hans"; path = "zh-Hans.lproj/howDoITransferETHIntoMyWalletInfo.html"; sourceTree = "<group>"; };
		C880332620552FF700D73D6F /* zh-Hans */ = {isa = PBXFileReference; lastKnownFileType = text.html; name = "zh-Hans"; path = "zh-Hans.lproj/whatIsEthereumInfo.html"; sourceTree = "<group>"; };
		C887C5362057B703005ACF81 /* en */ = {isa = PBXFileReference; lastKnownFileType = text.html; name = en; path = en.lproj/privacyPolicy.html; sourceTree = "<group>"; };
		C887C5382057B703005ACF81 /* en */ = {isa = PBXFileReference; lastKnownFileType = text.html; name = en; path = en.lproj/termsOfService.html; sourceTree = "<group>"; };
		C887C53B2057B707005ACF81 /* zh-Hans */ = {isa = PBXFileReference; lastKnownFileType = text.html; name = "zh-Hans"; path = "zh-Hans.lproj/privacyPolicy.html"; sourceTree = "<group>"; };
		C887C53C2057B70A005ACF81 /* zh-Hans */ = {isa = PBXFileReference; lastKnownFileType = text.html; name = "zh-Hans"; path = "zh-Hans.lproj/termsOfService.html"; sourceTree = "<group>"; };
		CCA4FE321FD3655900749AE4 /* CheckDeviceCoordinatorTests.swift */ = {isa = PBXFileReference; lastKnownFileType = sourcecode.swift; path = CheckDeviceCoordinatorTests.swift; sourceTree = "<group>"; };
		CCA4FE351FD4282400749AE4 /* DeviceChecker.swift */ = {isa = PBXFileReference; lastKnownFileType = sourcecode.swift; path = DeviceChecker.swift; sourceTree = "<group>"; };
		CCA4FE371FD428B300749AE4 /* JailbreakChecker.swift */ = {isa = PBXFileReference; lastKnownFileType = sourcecode.swift; path = JailbreakChecker.swift; sourceTree = "<group>"; };
		CCA4FE391FD42B4100749AE4 /* FakeJailbreakChecker.swift */ = {isa = PBXFileReference; lastKnownFileType = sourcecode.swift; path = FakeJailbreakChecker.swift; sourceTree = "<group>"; };
		CCCD74FC1FD2D38D004A087D /* CheckDeviceCoordinator.swift */ = {isa = PBXFileReference; lastKnownFileType = sourcecode.swift; path = CheckDeviceCoordinator.swift; sourceTree = "<group>"; };
		DDF643F2D99BCE8E6139C057 /* Pods-TrustTests.release.xcconfig */ = {isa = PBXFileReference; includeInIndex = 1; lastKnownFileType = text.xcconfig; name = "Pods-TrustTests.release.xcconfig"; path = "Pods/Target Support Files/Pods-TrustTests/Pods-TrustTests.release.xcconfig"; sourceTree = "<group>"; };
		F142C0A3ACCC936E43250187 /* Pods-AlphaWallet.release.xcconfig */ = {isa = PBXFileReference; includeInIndex = 1; lastKnownFileType = text.xcconfig; name = "Pods-AlphaWallet.release.xcconfig"; path = "Pods/Target Support Files/Pods-AlphaWallet/Pods-AlphaWallet.release.xcconfig"; sourceTree = "<group>"; };
		F18F1FBA3C66C15C047AF0B8 /* Pods_AlphaWalletTests.framework */ = {isa = PBXFileReference; explicitFileType = wrapper.framework; includeInIndex = 0; path = Pods_AlphaWalletTests.framework; sourceTree = BUILT_PRODUCTS_DIR; };
/* End PBXFileReference section */

/* Begin PBXFrameworksBuildPhase section */
		2912CCF21F6A830700C6CBE3 /* Frameworks */ = {
			isa = PBXFrameworksBuildPhase;
			buildActionMask = 2147483647;
			files = (
				4AEDE35A1DC3B1F4B885A073 /* Pods_AlphaWallet.framework in Frameworks */,
			);
			runOnlyForDeploymentPostprocessing = 0;
		};
		2912CD081F6A830700C6CBE3 /* Frameworks */ = {
			isa = PBXFrameworksBuildPhase;
			buildActionMask = 2147483647;
			files = (
				1699405F72849CC43A13D181 /* Pods_AlphaWalletTests.framework in Frameworks */,
			);
			runOnlyForDeploymentPostprocessing = 0;
		};
		2912CD131F6A830700C6CBE3 /* Frameworks */ = {
			isa = PBXFrameworksBuildPhase;
			buildActionMask = 2147483647;
			files = (
				9B2444900035A62AD4FA2D55 /* Pods_AlphaWalletUITests.framework in Frameworks */,
			);
			runOnlyForDeploymentPostprocessing = 0;
		};
/* End PBXFrameworksBuildPhase section */

/* Begin PBXGroup section */
		290B2B511F8F4F840053C83E /* Localization */ = {
			isa = PBXGroup;
			children = (
				C887C5352057B703005ACF81 /* privacyPolicy.html */,
				C887C5372057B703005ACF81 /* termsOfService.html */,
				C880331820551DF700D73D6F /* howDoIGetMyMoneyInfo.html */,
				C880331620551DF700D73D6F /* howDoITransferETHIntoMyWalletInfo.html */,
				C880331C20551DF700D73D6F /* whatIsEthereumInfo.html */,
				C88033102055034E00D73D6F /* sellInfo.html */,
				C868C534205409160059672B /* redeemInfo.html */,
				290B2B561F8F50030053C83E /* Localizable.strings */,
			);
			path = Localization;
			sourceTree = "<group>";
		};
		290B2B681F92C0300053C83E /* Settings */ = {
			isa = PBXGroup;
			children = (
				778EAF7B1FF10AE000C8E2AB /* Coordinators */,
				290B2B691F92C0440053C83E /* ConfigTests.swift */,
				290B2B6B1F92C35B0053C83E /* RPCServerTests.swift */,
			);
			path = Settings;
			sourceTree = "<group>";
		};
		2912CCEC1F6A830700C6CBE3 = {
			isa = PBXGroup;
			children = (
				2912CCF71F6A830700C6CBE3 /* AlphaWallet */,
				2912CD0E1F6A830700C6CBE3 /* AlphaWalletTests */,
				2912CD191F6A830700C6CBE3 /* AlphaWalletUITests */,
				2912CCF61F6A830700C6CBE3 /* Products */,
				9A0F00B2D545197C8F7691C2 /* Pods */,
				FAD3F374A5C639BD900944DB /* Frameworks */,
			);
			sourceTree = "<group>";
		};
		2912CCF61F6A830700C6CBE3 /* Products */ = {
			isa = PBXGroup;
			children = (
				2912CCF51F6A830700C6CBE3 /* AlphaWallet.app */,
				2912CD0B1F6A830700C6CBE3 /* AlphaWalletTests.xctest */,
				2912CD161F6A830700C6CBE3 /* AlphaWalletUITests.xctest */,
			);
			name = Products;
			sourceTree = "<group>";
		};
		2912CCF71F6A830700C6CBE3 /* AlphaWallet */ = {
			isa = PBXGroup;
			children = (
				AA574E612054EC8B00F4B3AF /* Rest */,
				C8803302205436EE00D73D6F /* ImagesOutsideAssetCatalog */,
				C876FF69204A77B400B7D0EA /* Fonts */,
				73ACEEF620163B4E003DD71D /* Lock */,
				732086B2201506AA0047F605 /* Protection */,
				29E6E0681FE897BB0079265A /* Browser */,
				2959960F1FAB065700DB66A8 /* Deposit */,
				29AD8A0A1F93FBB7008E10E7 /* Foundation */,
				290B2B511F8F4F840053C83E /* Localization */,
				29FC9BC31F830880000209CD /* Core */,
				291ED0901F6FA5C800E7E93A /* Transfer */,
				2996F14E1F6CA802005C33AE /* Export */,
				2996F1441F6C9875005C33AE /* Settings */,
				291F52BD1F6C873600B369AB /* Accounts */,
				291F52BA1F6B8CAF00B369AB /* Models */,
				2912CD301F6A83E100C6CBE3 /* Welcome */,
				296106C01F7640240006164B /* Tokens */,
				2912CD291F6A831D00C6CBE3 /* Transactions */,
				2912CD281F6A831700C6CBE3 /* Wallet */,
				291F52A01F6B6DBC00B369AB /* EtherClient */,
				291F52AA1F6B805400B369AB /* Vendors */,
				291EC9E01F7053C80004EDD0 /* UI */,
				29A13E311F6B1B6C00E432A2 /* Style */,
				2996F14B1F6CA725005C33AE /* Extensions */,
				2912CCF81F6A830700C6CBE3 /* AppDelegate.swift */,
				29D72A291F6A8D1500CE9209 /* AppCoordinator.swift */,
				293E626E1FA2ED1400CB0A66 /* InCoordinator.swift */,
				29850D241F6B27A800791A49 /* R.generated.swift */,
				2912CD011F6A830700C6CBE3 /* Assets.xcassets */,
				2912CD061F6A830700C6CBE3 /* Info.plist */,
				29AD8A071F93E1F0008E10E7 /* AlphaWallet.entitlements */,
				613D04881FDE15F8008DE72E /* COMODO ECC Domain Validation Secure Server CA 2.cer */,
				C868C5282053BDE00059672B /* LaunchScreen.storyboard */,
				76F1D1936604D6A022E9AE90 /* Market */,
				76F1D47A29573DA8BD3E4979 /* Redeem */,
				5E7C7ACB32FB112CD7D92977 /* AlphaWalletHelp */,
				5E7C7C37B4E80BA2E0DC7FA4 /* Marketplace */,
				5E7C71698FE1429F1AC0777D /* Sell */,
				5E7C764DD34226D5639672B7 /* FetchAssetDefinitionsCoordinator.swift */,
				5E7C7EFD61F536B335D5FD3F /* AssetDefinition */,
			);
			path = AlphaWallet;
			sourceTree = "<group>";
		};
		2912CD0E1F6A830700C6CBE3 /* AlphaWalletTests */ = {
			isa = PBXGroup;
			children = (
				77872D2A202514930032D687 /* Wallet */,
				77E0E774201FAD1C009B4B31 /* Browser */,
				CCA4FE301FD3652100749AE4 /* Core */,
				299B5E3C1FD143300051361C /* Export */,
				299B5E351FCBCDE10051361C /* Transfer */,
				299573A01FA1F35B006F17FD /* Foundation */,
				290B2B681F92C0300053C83E /* Settings */,
				29FC9BCA1F831849000209CD /* ViewControllers */,
				29E14FD21F7F46F700185568 /* Transactions */,
				291E8FBD1F7DEA72003F0ECF /* EtherClient */,
				29FF13041F75F08000AFD326 /* Coordinators */,
				29FF12FF1F75EAC800AFD326 /* Factories */,
				29A13E261F6A901600E432A2 /* Welcome */,
				2912CD111F6A830700C6CBE3 /* Info.plist */,
				76F1D6E06C9FA1261851B222 /* Market */,
				76F1D16C3A06F5B2041BCBB3 /* Redeem */,
				5E7C78E79A2C45A2124F259D /* Tokens */,
				5E7C7F50E8B41B876A07AD3A /* Extensions */,
				5E7C7393B08745287A266000 /* StringExtensionTests.swift */,
				5E7C7F74815AFC150C0AF14D /* AssetDefinition */,
			);
			path = AlphaWalletTests;
			sourceTree = "<group>";
		};
		2912CD191F6A830700C6CBE3 /* AlphaWalletUITests */ = {
			isa = PBXGroup;
			children = (
				2912CD1A1F6A830700C6CBE3 /* TrustUITests.swift */,
				29358D981F78D1E400925D61 /* SnapshotHelper.swift */,
				2912CD1C1F6A830700C6CBE3 /* Info.plist */,
				29358D9E1F78D5B700925D61 /* Screenshots.swift */,
			);
			path = AlphaWalletUITests;
			sourceTree = "<group>";
		};
		2912CD281F6A831700C6CBE3 /* Wallet */ = {
			isa = PBXGroup;
			children = (
				771AA95E200D5E7800D25403 /* Views */,
				293248881F88D586008A9818 /* Types */,
				2977CAEF1F7E0C14009682A0 /* ViewModels */,
				2977CAEE1F7E0C0D009682A0 /* ViewControllers */,
				2977CAE81F7E0B95009682A0 /* Coordinators */,
			);
			path = Wallet;
			sourceTree = "<group>";
		};
		2912CD291F6A831D00C6CBE3 /* Transactions */ = {
			isa = PBXGroup;
			children = (
				2977CAE31F7E0B3F009682A0 /* Coordinators */,
				29E14FCF1F7F456A00185568 /* Storage */,
				2977CAED1F7E0BEC009682A0 /* Views */,
				2977CAEC1F7E0BE2009682A0 /* ViewControllers */,
				2977CAEB1F7E0BC3009682A0 /* ViewModels */,
				29B6AECF1F7C881100EC6DE3 /* Types */,
			);
			path = Transactions;
			sourceTree = "<group>";
		};
		2912CD301F6A83E100C6CBE3 /* Welcome */ = {
			isa = PBXGroup;
			children = (
				615F10571FCBEF6A008A45AF /* Views */,
				2977CAEA1F7E0BB7009682A0 /* ViewModels */,
				2977CAE91F7E0BB0009682A0 /* ViewControllers */,
			);
			path = Welcome;
			sourceTree = "<group>";
		};
		291794F51F95DBE900539A30 /* Web3Swift */ = {
			isa = PBXGroup;
			children = (
				291795031F95F5F300539A30 /* Protocols */,
				291795021F95F5EB00539A30 /* Types */,
				291794FD1F95F5C000539A30 /* Commands */,
				291794F61F95DBFC00539A30 /* html */,
				291794FA1F95DC2200539A30 /* Web3Swift.swift */,
			);
			name = Web3Swift;
			path = "New Group";
			sourceTree = "<group>";
		};
		291794F61F95DBFC00539A30 /* html */ = {
			isa = PBXGroup;
			children = (
				29FA00D1201CA79F002F7DC5 /* web3.min.js */,
				291794F71F95DC0200539A30 /* index.html */,
			);
			path = html;
			sourceTree = "<group>";
		};
		291794FD1F95F5C000539A30 /* Commands */ = {
			isa = PBXGroup;
			children = (
				291795001F95F5E200539A30 /* GetBalance.swift */,
				2963B6BE1F9AB9A2003063C1 /* ContractERC20Transfer.swift */,
				AA26C62520412C9A00318B9B /* ContractERC875Transfer.swift */,
				299B5E281FCA8F040051361C /* GetERC20Balance.swift */,
				AA893ED02037E93000CDCED1 /* GetERC20Name.swift */,
				299B5E2A1FCA9A640051361C /* ApproveERC20.swift */,
				442FCBDD3A69DF75551B10AC /* GetERC20Symbol.swift */,
				442FC8B1D5B4317DE7D68325 /* GetERC875Balance.swift */,
				442FCA1F19B6293FE5FAD494 /* GetIsERC875Encode.swift */,
				442FC72F9D22CC36AC015274 /* GetERC20Decimals.swift */,
				76F1D1417613174D447DEE56 /* ClaimERC875Order.swift */,
				76F1DC947821847220DE2B97 /* GetERC721BalanceEncode.swift */,
				76F1DC1E229431AA75EF94C3 /* GetIsERC721Encode.swift */,
				76F1D6838F0069D06414009D /* ContractERC721Transfer.swift */,
			);
			path = Commands;
			sourceTree = "<group>";
		};
		291795021F95F5EB00539A30 /* Types */ = {
			isa = PBXGroup;
			children = (
				291795041F95F60100539A30 /* Web3RequestType.swift */,
			);
			path = Types;
			sourceTree = "<group>";
		};
		291795031F95F5F300539A30 /* Protocols */ = {
			isa = PBXGroup;
			children = (
				291794FE1F95F5CE00539A30 /* Web3Request.swift */,
			);
			path = Protocols;
			sourceTree = "<group>";
		};
		291E8FBD1F7DEA72003F0ECF /* EtherClient */ = {
			isa = PBXGroup;
			children = (
				291E8FBE1F7DEA85003F0ECF /* EtherKeystoreTests.swift */,
				2923D9B61FDA5E51000CF3F8 /* PasswordGeneratorTests.swift */,
				61DCE17C2001A7A20053939F /* RLPTests.swift */,
				61C359E12002AC9D0097B04D /* TransactionSigningTests.swift */,
			);
			path = EtherClient;
			sourceTree = "<group>";
		};
		291EC9E01F7053C80004EDD0 /* UI */ = {
			isa = PBXGroup;
			children = (
				29FF12F91F74CC6C00AFD326 /* Form */,
				291EC9DE1F7053C50004EDD0 /* NavigationController.swift */,
				293B8B421F70815900356286 /* BalanceTitleView.swift */,
				296421941F70C1EC00EB363B /* LoadingView.swift */,
				296421961F70C1F200EB363B /* ErrorView.swift */,
				296421981F70C1F900EB363B /* EmptyView.swift */,
				29D03F1C1F712183006E548C /* Button.swift */,
				297800511F71FDCF003185C1 /* FormAppearance.swift */,
				29C9F5F81F720BD30025C494 /* FloatLabelCell.swift */,
				29C9F5FA1F720C050025C494 /* FloatLabelTextField.swift */,
				29DBF2A61F9F145900327C60 /* StateViewModel.swift */,
				298542E21FBA722F00CB5081 /* ContainerView.swift */,
				29DF40091FD3E80A000077CA /* TabBarController.swift */,
				442FC575B6A4A50B0555E1B0 /* NumberStepper.swift */,
				5E7C75918317E13AD540DCA7 /* RoundedBackground.swift */,
				5E7C75B5AF76279A71395FC7 /* AddressTextField.swift */,
				5E7C7AC5A210D034DBC75FB0 /* TextView.swift */,
			);
			path = UI;
			sourceTree = "<group>";
		};
		291ED0901F6FA5C800E7E93A /* Transfer */ = {
			isa = PBXGroup;
			children = (
				299B5E301FCBC2B90051361C /* Controllers */,
				29B933F61F86073E009FCABB /* Coordinators */,
				29B6AECE1F7C880700EC6DE3 /* Types */,
				29B6AECD1F7C87F400EC6DE3 /* ViewModels */,
				29B6AECC1F7C87E700EC6DE3 /* ViewControllers */,
				5E7C7F64537949FBD3F77457 /* Views */,
			);
			path = Transfer;
			sourceTree = "<group>";
		};
		291F52A01F6B6DBC00B369AB /* EtherClient */ = {
			isa = PBXGroup;
			children = (
				2963B6B41F9A7E13003063C1 /* CoinMarket */,
				291F52A31F6B760A00B369AB /* Requests */,
				2959961D1FAE756400DB66A8 /* TrustClient */,
				291F52B61F6B870400B369AB /* CastError.swift */,
				2961BD061FB146EB00C4B840 /* ChainState.swift */,
				291F52A11F6B6DCF00B369AB /* EtherClient.swift */,
				291F52B81F6B880F00B369AB /* EtherKeystore.swift */,
				291F52A41F6B762300B369AB /* EtherServiceRequest.swift */,
				29F114ED1FA65DEF00114A29 /* ImportType.swift */,
				29FF12FD1F75EA3F00AFD326 /* Keystore.swift */,
				291ED08C1F6F5F0A00E7E93A /* KeyStoreError.swift */,
				2923D9B41FDA4E07000CF3F8 /* PasswordGenerator.swift */,
				61DCE17A2001A6BE0053939F /* RLP.swift */,
				61C359DF2002AA590097B04D /* TransactionSigning.swift */,
				29F1C862200375D2003780D8 /* Wallet.swift */,
			);
			path = EtherClient;
			sourceTree = "<group>";
		};
		291F52A31F6B760A00B369AB /* Requests */ = {
			isa = PBXGroup;
			children = (
				291F52A61F6B766100B369AB /* BalanceRequest.swift */,
				291F52A81F6B7BE100B369AB /* BlockNumber.swift */,
				291ED08E1F6F613200E7E93A /* GetTransactionRequest.swift */,
				296AF9A81F737F6F0058AF78 /* SendRawTransactionRequest.swift */,
				296AF9AA1F7380920058AF78 /* GetTransactionCountRequest.swift */,
				293112341FC9A0D500966EEA /* CallRequest.swift */,
				294EC1D91FD8E4E60065EB20 /* GasPriceRequest.swift */,
				664D11A02007D59F0041A0B0 /* EstimateGasRequest.swift */,
			);
			path = Requests;
			sourceTree = "<group>";
		};
		291F52AA1F6B805400B369AB /* Vendors */ = {
			isa = PBXGroup;
			children = (
				7721A6C2202D94FC004DB16C /* JSWeb3Provider */,
				2981C29A1FC18F6000537E43 /* Changelly */,
				298542E61FBA9BA900CB5081 /* ShapeShift */,
				295996041FAAFC9400DB66A8 /* Coinbase */,
				291794F51F95DBE900539A30 /* Web3Swift */,
			);
			path = Vendors;
			sourceTree = "<group>";
		};
		291F52BA1F6B8CAF00B369AB /* Models */ = {
			isa = PBXGroup;
			children = (
				29CA4B781F6FBFD50032313D /* Balance.swift */,
				29BB94941F6FC54C009B09CC /* EthereumUnit.swift */,
				29282B521F7630970067F88D /* Token.swift */,
				29AD8A051F93DC8C008E10E7 /* PushDevice.swift */,
				296105921FA2AA2100292494 /* SignTransaction.swift */,
				29C80D361FB2CD230037B1E0 /* PendingTransaction.swift */,
				299B5E2C1FCBC0660051361C /* BalanceProtocol.swift */,
			);
			path = Models;
			sourceTree = "<group>";
		};
		291F52BD1F6C873600B369AB /* Accounts */ = {
			isa = PBXGroup;
			children = (
				295247DB1F8326C8007FDC31 /* Views */,
				2977CAE71F7E0B87009682A0 /* ViewModels */,
				2977CAE51F7E0B73009682A0 /* Coordinators */,
			);
			path = Accounts;
			sourceTree = "<group>";
		};
		2931120E1FC4ADBE00966EEA /* ViewModels */ = {
			isa = PBXGroup;
			children = (
				BBF4F9B62029D0B2009E04C0 /* GasViewModel.swift */,
				2931120F1FC4ADCB00966EEA /* InCoordinatorViewModel.swift */,
			);
			path = ViewModels;
			sourceTree = "<group>";
		};
		293248881F88D586008A9818 /* Types */ = {
			isa = PBXGroup;
			children = (
				291A1B641F974E8600ADEC80 /* WalletEntryPoint.swift */,
				29F114EF1FA6D53700114A29 /* ImportSelectionType.swift */,
				5E7C73D26F24C4AAE981E2F2 /* ImportWalletTab.swift */,
			);
			path = Types;
			sourceTree = "<group>";
		};
		295247DB1F8326C8007FDC31 /* Views */ = {
			isa = PBXGroup;
			children = (
				295247DE1F8326EF007FDC31 /* AccountViewCell.swift */,
			);
			path = Views;
			sourceTree = "<group>";
		};
		295996041FAAFC9400DB66A8 /* Coinbase */ = {
			isa = PBXGroup;
			children = (
				2959960B1FAB03EC00DB66A8 /* CoinbaseBuyWidget.swift */,
			);
			path = Coinbase;
			sourceTree = "<group>";
		};
		2959960F1FAB065700DB66A8 /* Deposit */ = {
			isa = PBXGroup;
			children = (
				295996101FAB066500DB66A8 /* Coordinators */,
			);
			path = Deposit;
			sourceTree = "<group>";
		};
		295996101FAB066500DB66A8 /* Coordinators */ = {
			isa = PBXGroup;
			children = (
				295996111FAB067600DB66A8 /* DepositCoordinator.swift */,
			);
			path = Coordinators;
			sourceTree = "<group>";
		};
		2959961D1FAE756400DB66A8 /* TrustClient */ = {
			isa = PBXGroup;
			children = (
				29ED26EB1FB0069B00F7F8F9 /* Models */,
				2959961B1FAE3EDF00DB66A8 /* TrustClient.swift */,
			);
			path = TrustClient;
			sourceTree = "<group>";
		};
		295B61D21FE7D5AB00642E60 /* Formatters */ = {
			isa = PBXGroup;
			children = (
				295B61D31FE7D5B500642E60 /* CurrencyFormatter.swift */,
			);
			path = Formatters;
			sourceTree = "<group>";
		};
		296106C01F7640240006164B /* Tokens */ = {
			isa = PBXGroup;
			children = (
				29F114EA1FA448DE00114A29 /* Coordinators */,
				2977CAF31F7E0C5D009682A0 /* Types */,
				2977CAF21F7E0C3A009682A0 /* ViewModels */,
				2977CAF11F7E0C33009682A0 /* ViewControllers */,
				2977CAF01F7E0C2E009682A0 /* Views */,
				442FCB1A0F74A68425907AC9 /* Helpers */,
				5E7C7E2DCCE0D775ECF83088 /* WalletFilter.swift */,
			);
			path = Tokens;
			sourceTree = "<group>";
		};
		2963B6B41F9A7E13003063C1 /* CoinMarket */ = {
			isa = PBXGroup;
			children = (
				2963B6B71F9A7EDE003063C1 /* Types */,
			);
			path = CoinMarket;
			sourceTree = "<group>";
		};
		2963B6B71F9A7EDE003063C1 /* Types */ = {
			isa = PBXGroup;
			children = (
				2963B6B81F9A7EEA003063C1 /* CoinTicker.swift */,
			);
			path = Types;
			sourceTree = "<group>";
		};
		2977CAE11F7E0B17009682A0 /* Coordinators */ = {
			isa = PBXGroup;
			children = (
				29DBF2A21F9DBFF400327C60 /* BackupCoordinator.swift */,
				5E7C7ADD0FBE8708A6E98AF8 /* PromptBackupCoordinator.swift */,
			);
			path = Coordinators;
			sourceTree = "<group>";
		};
		2977CAE31F7E0B3F009682A0 /* Coordinators */ = {
			isa = PBXGroup;
			children = (
				29BE3FD11F707DC300F6BFC2 /* TransactionDataCoordinator.swift */,
				29FC0CB51F8298820036089F /* TransactionCoordinator.swift */,
				2932045D1F8EEE760095B7C1 /* BalanceCoordinator.swift */,
				613D048A1FDE162B008DE72E /* TrustProvider.swift */,
				442FCC8150042FE9179D574A /* TicketsCoordinator.swift */,
			);
			path = Coordinators;
			sourceTree = "<group>";
		};
		2977CAE41F7E0B69009682A0 /* Coordinators */ = {
			isa = PBXGroup;
			children = (
				29F1C85920036968003780D8 /* HelpUsCoordinator.swift */,
				7721A6CF202EFD07004DB16C /* AddCustomNetworkCoordinator.swift */,
				5E7C7B1FB2702A2A8A4EBD76 /* SettingsCoordinator.swift */,
				5E7C7B8FD1E2BCC325DF4EE4 /* ServersCoordinator.swift */,
				5E7C76C895E7BFA47233068C /* LocalesCoordinator.swift */,
			);
			path = Coordinators;
			sourceTree = "<group>";
		};
		2977CAE51F7E0B73009682A0 /* Coordinators */ = {
			isa = PBXGroup;
			children = (
				295A59371F71C1B90092F0FC /* AccountsCoordinator.swift */,
			);
			path = Coordinators;
			sourceTree = "<group>";
		};
		2977CAE71F7E0B87009682A0 /* ViewModels */ = {
			isa = PBXGroup;
			children = (
				291F52C01F6C8A1F00B369AB /* AccountsViewModel.swift */,
				290B2B601F9179880053C83E /* AccountViewModel.swift */,
				291F52BE1F6C874E00B369AB /* AccountsViewController.swift */,
			);
			path = ViewModels;
			sourceTree = "<group>";
		};
		2977CAE81F7E0B95009682A0 /* Coordinators */ = {
			isa = PBXGroup;
			children = (
				296AF9A21F733AB30058AF78 /* WalletCoordinator.swift */,
				293E62701FA2F63500CB0A66 /* InitialWalletCreationCoordinator.swift */,
			);
			path = Coordinators;
			sourceTree = "<group>";
		};
		2977CAE91F7E0BB0009682A0 /* ViewControllers */ = {
			isa = PBXGroup;
			children = (
				5E7C793E23E2364B73C4D813 /* WelcomeViewController.swift */,
				5E7C75CE3F1D6B7993E7A840 /* OnboardingCollectionViewController.swift */,
			);
			path = ViewControllers;
			sourceTree = "<group>";
		};
		2977CAEA1F7E0BB7009682A0 /* ViewModels */ = {
			isa = PBXGroup;
			children = (
				5E7C7E24936CC2190D2A16C2 /* OnboardingPageViewModel.swift */,
				5E7C71CE10548877F1124BF2 /* WelcomeViewModel.swift */,
				5E7C7AF9A592D7224ED58016 /* OnboardingPageStyle.swift */,
			);
			path = ViewModels;
			sourceTree = "<group>";
		};
		2977CAEB1F7E0BC3009682A0 /* ViewModels */ = {
			isa = PBXGroup;
			children = (
				29CAEB8D1F70A2FB00F7357D /* TransactionCellViewModel.swift */,
				294DFB9D1FE0CA59004CEB56 /* TransactionsViewModel.swift */,
				293B8B401F707F4600356286 /* TransactionViewModel.swift */,
				29C80D4C1FB5202C0037B1E0 /* BalanceBaseViewModel.swift */,
				29BB94921F6FC380009B09CC /* BalanceViewModel.swift */,
				29C80D4E1FB520AF0037B1E0 /* BalanceTokenViewModel.swift */,
				294DFB9F1FE0CADD004CEB56 /* TransactionDetailsViewModel.swift */,
			);
			path = ViewModels;
			sourceTree = "<group>";
		};
		2977CAEC1F7E0BE2009682A0 /* ViewControllers */ = {
			isa = PBXGroup;
			children = (
				2912CD2A1F6A833E00C6CBE3 /* TransactionsViewController.swift */,
				29850D2A1F6B30FF00791A49 /* TransactionViewController.swift */,
			);
			path = ViewControllers;
			sourceTree = "<group>";
		};
		2977CAED1F7E0BEC009682A0 /* Views */ = {
			isa = PBXGroup;
			children = (
				29E2E33D1F7A2423000CF94A /* TransactionHeaderView.swift */,
				293B8B441F70A20200356286 /* TransactionViewCell.swift */,
				290B2B641F91A4880053C83E /* TransactionsFooterView.swift */,
				2959960D1FAB05C100DB66A8 /* TransactionsEmptyView.swift */,
			);
			path = Views;
			sourceTree = "<group>";
		};
		2977CAEE1F7E0C0D009682A0 /* ViewControllers */ = {
			isa = PBXGroup;
			children = (
				2912CD2E1F6A83A100C6CBE3 /* ImportWalletViewController.swift */,
				29F1C852200363B2003780D8 /* PassphraseViewController.swift */,
				77872D24202505B70032D687 /* EnterPasswordViewController.swift */,
				77872D282025116E0032D687 /* EnterPasswordCoordinator.swift */,
			);
			path = ViewControllers;
			sourceTree = "<group>";
		};
		2977CAEF1F7E0C14009682A0 /* ViewModels */ = {
			isa = PBXGroup;
			children = (
				2996F1421F6C96FF005C33AE /* ImportWalletViewModel.swift */,
				771AA961200D5EC700D25403 /* PassphraseViewModel.swift */,
				77872D26202505C00032D687 /* EnterPasswordViewModel.swift */,
				5E7C7C2872E213BBB05D55BA /* ImportWalletTabBarViewModel.swift */,
			);
			path = ViewModels;
			sourceTree = "<group>";
		};
		2977CAF01F7E0C2E009682A0 /* Views */ = {
			isa = PBXGroup;
			children = (
				AA26C627204134C500318B9B /* TicketTableViewCellWithoutCheckbox.swift */,
				295B61D01FE7B20400642E60 /* TokensHeaderView.swift */,
				29F1C8451FEB6664003780D8 /* EditTokenTableViewCell.swift */,
				29F1C8461FEB6664003780D8 /* EditTokenTableViewCell.xib */,
				29F1C84B1FEC4F6F003780D8 /* TokensFooterView.swift */,
				5E7C796039C0F47CDCA236C0 /* TicketsViewControllerHeader.swift */,
				5E7C7C077372C3F2A4349FA1 /* TokenViewCell.swift */,
				5E7C7C58586099F082973073 /* WalletFilterView.swift */,
				5E7C783E3ADA4CF9554A0E7D /* TicketTokenViewCell.swift */,
				5E7C7EE374A74F2B00013C18 /* EthTokenViewCell.swift */,
				5E7C70CC85B337061151724E /* ImportWalletHelpBubbleView.swift */,
				5E7C7F5C10E3895E805EA7E0 /* BaseTicketTableViewCell.swift */,
				5E7C7CFDE7DEA8C06C4100AF /* TextField.swift */,
			);
			path = Views;
			sourceTree = "<group>";
		};
		2977CAF11F7E0C33009682A0 /* ViewControllers */ = {
			isa = PBXGroup;
			children = (
				AA26C61D20412A1D00318B9B /* TicketsViewController.swift */,
				294DFBA81FE6EBFB004CEB56 /* NewTokenViewController.swift */,
				29F1C83D1FEB5C91003780D8 /* EditTokensViewController.swift */,
				5E7C778F20D32B70D7FF2135 /* TicketRedemptionInfoViewController.swift */,
				5E7C764B98F526271E4C2A6A /* StaticHTMLViewController.swift */,
				5E7C74A2C738BF2412D412A7 /* TicketSellInfoViewController.swift */,
				5E7C7B3302309706CA0F972A /* TokensViewController.swift */,
				5E7C7CC48CA7A1EA7D539C87 /* VerifiableStatusViewController.swift */,
			);
			path = ViewControllers;
			sourceTree = "<group>";
		};
		2977CAF21F7E0C3A009682A0 /* ViewModels */ = {
			isa = PBXGroup;
			children = (
				29E9CFCC1FE7343C00017744 /* NewTokenViewModel.swift */,
				29F1C8411FEB62ED003780D8 /* EditTokenTableCellViewModel.swift */,
				29F1C8491FEB6D6B003780D8 /* EditTokenViewModel.swift */,
				442FCB182F854B307761CD82 /* TicketsViewModel.swift */,
				5E7C75F877B2F2E24C7EF258 /* TicketTableViewCellViewModel.swift */,
				5E7C77316522DF2B256F1F92 /* TicketsViewControllerHeaderViewModel.swift */,
				5E7C79ED9F842D3FC102AC54 /* TokenViewCellViewModel.swift */,
				5E7C731B6F01534683227123 /* TicketTokenViewCellViewModel.swift */,
				5E7C7EE467A7F5F2E5B1F660 /* TokensViewModel.swift */,
				5E7C75CC640BAFFE0E789F44 /* WalletFilterViewModel.swift */,
				5E7C74B82783A94091A43470 /* EthTokenViewCellViewModel.swift */,
				5E7C7A16ABC8BD5D508AA641 /* ImportWalletHelpBubbleViewViewModel.swift */,
				5E7C73DF5FBFE756097D32B1 /* EthCurrencyHelper.swift */,
				5E7C7C01F8C42D7A43792C26 /* HiddenContract.swift */,
			);
			path = ViewModels;
			sourceTree = "<group>";
		};
		2977CAF31F7E0C5D009682A0 /* Types */ = {
			isa = PBXGroup;
			children = (
				294DFBAD1FE6F254004CEB56 /* TokenObject.swift */,
				29E9CFCE1FE7347200017744 /* ERCToken.swift */,
				29C0FCE4200EBAF6004A13CB /* TokenType.swift */,
				AA893ED4203C3E5400CDCED1 /* TokenBalance.swift */,
				442FC90F0768C43EF903465B /* Ticket.swift */,
				442FCFEB2D7443C4E0B889B0 /* TokenHolder.swift */,
				5E7C74B9EB81C51E956566E7 /* TokensDataStore.swift */,
				5E7C72BEB789700C49FF64A6 /* DeletedContract.swift */,
			);
			path = Types;
			sourceTree = "<group>";
		};
		2981C29A1FC18F6000537E43 /* Changelly */ = {
			isa = PBXGroup;
			children = (
				2981C29B1FC18F7700537E43 /* ChangellyBuyWidget.swift */,
			);
			path = Changelly;
			sourceTree = "<group>";
		};
		298542E61FBA9BA900CB5081 /* ShapeShift */ = {
			isa = PBXGroup;
			children = (
				298542E41FBA9B0700CB5081 /* ShapeShift.swift */,
			);
			path = ShapeShift;
			sourceTree = "<group>";
		};
		298542F11FBD593900CB5081 /* ViewModels */ = {
			isa = PBXGroup;
			children = (
				29F1C85E200369BA003780D8 /* HelpUsViewModel.swift */,
				298542F21FBD594D00CB5081 /* SettingsViewModel.swift */,
				7721A6CD202EFC21004DB16C /* AddCustomNetworkViewModel.swift */,
				771A847420322FD700528D28 /* PreferencesViewModel.swift */,
				5E7C7FCE2427A30ACD860DF8 /* ServerViewModel.swift */,
				5E7C7CBEBF984CFCA29D6866 /* ServersViewModel.swift */,
				5E7C7FB99843529061368DA1 /* LocalesViewModel.swift */,
				5E7C79778E4BFE1322711EA6 /* LocaleViewModel.swift */,
			);
			path = ViewModels;
			sourceTree = "<group>";
		};
		298542FC1FBEADDF00CB5081 /* ViewModels */ = {
			isa = PBXGroup;
			children = (
				298542FD1FBEADEF00CB5081 /* TransactionViewModelTests.swift */,
			);
			name = ViewModels;
			path = "New Group";
			sourceTree = "<group>";
		};
		299573A01FA1F35B006F17FD /* Foundation */ = {
			isa = PBXGroup;
			children = (
				299573A11FA1F369006F17FD /* QRURLParserTests.swift */,
				61FC5ED01FCFBDEB00CCB12A /* EtherNumberFormatterTests.swift */,
				73D2683A202E8411009777A1 /* DecimalNumberFormatterTest.swift */,
				73ED85A82034C42D00593BF3 /* StringFormatterTest.swift */,
				B138ABCF208C2C93000FC28A /* MonkeyTest.swift */,
			);
			path = Foundation;
			sourceTree = "<group>";
		};
		2996F1441F6C9875005C33AE /* Settings */ = {
			isa = PBXGroup;
			children = (
				298542F11FBD593900CB5081 /* ViewModels */,
				2977CAE41F7E0B69009682A0 /* Coordinators */,
				29FC9BC71F83144D000209CD /* ViewControllers */,
				29FC9BC81F83145C000209CD /* Types */,
				5E7C7D2AAB777BF35B8B56BD /* AlphaWalletSettingPushRow.swift */,
				5E7C7534FB6BF4D199643246 /* AlphaWalletSettingsSwitchRow.swift */,
				5E7C71EBD4C95AD4E11F3352 /* AlphaWalletSettingsButtonRow.swift */,
				5E7C71684B93F60206992E10 /* AlphaWalletSettingsTextRow.swift */,
				5E7C76F2B5FAF0201C0A6BC7 /* Models */,
				5E7C7D3F20599F40EC05F8DF /* Views */,
			);
			path = Settings;
			sourceTree = "<group>";
		};
		2996F14B1F6CA725005C33AE /* Extensions */ = {
			isa = PBXGroup;
			children = (
				2996F14C1F6CA742005C33AE /* UIViewController.swift */,
				29EB10291F6CBD23000907A4 /* UIAlertController.swift */,
				291ED08A1F6F5D2100E7E93A /* Bundle.swift */,
				29A0E1841F706B8C00BAAAED /* String.swift */,
				29BE3FCF1F7071A200F6BFC2 /* UIColor.swift */,
				29FF12F51F74799D00AFD326 /* NSAttributedString.swift */,
				29FF12F71F747D6C00AFD326 /* Error.swift */,
				29358DA81F79FD1C00925D61 /* CALayer.swift */,
				29E2E3391F7A008C000CF94A /* UIView.swift */,
				290B2B5E1F9177860053C83E /* UIImage.swift */,
				291A1B681F980E3400ADEC80 /* StackViewController.swift */,
				2963B6B01F9891F5003063C1 /* UIButton.swift */,
				2963B6C01F9AE0E4003063C1 /* Data.swift */,
				29C80D481FB51C380037B1E0 /* Dictionary.swift */,
				29C80D4A1FB51C460037B1E0 /* Decimal.swift */,
				293112361FC9A24600966EEA /* UIGestureRecognizer+Closure.swift */,
				29F1C85020032688003780D8 /* Address.swift */,
				29FA00D3201EC662002F7DC5 /* NSObject.swift */,
				7721A6BD202A5677004DB16C /* DecryptError.swift */,
				737D1674202BDCB400B42DDE /* UINavigationController.swift */,
				73ED85A62034BFEF00593BF3 /* UITextFieldAdditions.swift */,
				442FCCAC6A172506637A2FF6 /* Int.swift */,
				AA26C62220412A4100318B9B /* Double.swift */,
				AA26C62120412A4100318B9B /* UIViewInspectableEnhancements.swift */,
				AA4E531720425A9500143A09 /* Date.swift */,
				5E7C73ED9226646D562B5A3C /* UIStackView+Array.swift */,
			);
			path = Extensions;
			sourceTree = "<group>";
		};
		2996F14E1F6CA802005C33AE /* Export */ = {
			isa = PBXGroup;
			children = (
				299B5E391FD141A40051361C /* ViewModels */,
				29DBF29F1F9DA6E200327C60 /* ViewControllers */,
				2977CAE11F7E0B17009682A0 /* Coordinators */,
			);
			path = Export;
			sourceTree = "<group>";
		};
		299B5E301FCBC2B90051361C /* Controllers */ = {
			isa = PBXGroup;
			children = (
				29E6E06F1FEA12910079265A /* TransactionConfigurator.swift */,
				5E7C7A5A98CE71365B6E80FF /* Views */,
			);
			path = Controllers;
			sourceTree = "<group>";
		};
		299B5E351FCBCDE10051361C /* Transfer */ = {
			isa = PBXGroup;
			children = (
				29BDF1991FEE50B60023A45F /* Types */,
				29BDF1921FEE437E0023A45F /* Controllers */,
				299B5E361FCBCDE90051361C /* ViewModels */,
				5E7C7DB8A228007C94CF94AF /* ViewControllers */,
			);
			path = Transfer;
			sourceTree = "<group>";
		};
		299B5E361FCBCDE90051361C /* ViewModels */ = {
			isa = PBXGroup;
			children = (
				299B5E371FCBCDF70051361C /* RequestViewModelTests.swift */,
			);
			path = ViewModels;
			sourceTree = "<group>";
		};
		299B5E391FD141A40051361C /* ViewModels */ = {
			isa = PBXGroup;
			children = (
				299B5E3A1FD141B70051361C /* BackupViewModel.swift */,
			);
			path = ViewModels;
			sourceTree = "<group>";
		};
		299B5E3C1FD143300051361C /* Export */ = {
			isa = PBXGroup;
			children = (
				299B5E3D1FD143350051361C /* ViewModels */,
			);
			path = Export;
			sourceTree = "<group>";
		};
		299B5E3D1FD143350051361C /* ViewModels */ = {
			isa = PBXGroup;
			children = (
				299B5E3E1FD143400051361C /* BackupViewModelTests.swift */,
			);
			path = ViewModels;
			sourceTree = "<group>";
		};
		29A13E261F6A901600E432A2 /* Welcome */ = {
			isa = PBXGroup;
			children = (
				29A13E271F6A903500E432A2 /* WelcomeViewModelTests.swift */,
			);
			path = Welcome;
			sourceTree = "<group>";
		};
		29A13E311F6B1B6C00E432A2 /* Style */ = {
			isa = PBXGroup;
			children = (
				29A13E321F6B1B7A00E432A2 /* AppStyle.swift */,
			);
			path = Style;
			sourceTree = "<group>";
		};
		29AD8A0A1F93FBB7008E10E7 /* Foundation */ = {
			isa = PBXGroup;
			children = (
				73D26836202E827E009777A1 /* DecimalFormatter.swift */,
				29FC0CB71F8299510036089F /* Coordinator.swift */,
				29AD8A0B1F93FBBF008E10E7 /* Subscribable.swift */,
				2995739E1FA1F294006F17FD /* QRURLParser.swift */,
				298542F81FBE9A0100CB5081 /* CryptoAddressValidator.swift */,
				61FC5ECE1FCFBAE500CCB12A /* EtherNumberFormatter.swift */,
				73ED85A420349BE400593BF3 /* StringFormatter.swift */,
			);
			path = Foundation;
			sourceTree = "<group>";
		};
		29B6AECC1F7C87E700EC6DE3 /* ViewControllers */ = {
			isa = PBXGroup;
			children = (
				291A1B661F98092F00ADEC80 /* ConfirmPaymentViewController.swift */,
				299B5E411FD2298E0051361C /* ConfigureTransactionViewController.swift */,
				5E7C74DCC21272EC231A20E2 /* RequestViewController.swift */,
				5E7C7011D8E5C9FFE0E59D55 /* TransferTicketsViewController.swift */,
				5E7C7419F47CC8B2996AA8F9 /* TransferTicketsQuantitySelectionViewController.swift */,
				5E7C70088832B2D161EB4AAB /* SendViewController.swift */,
				5E7C70FB40612BB02594EC00 /* ChooseTicketTransferModeViewController.swift */,
				5E7C727433F7B8E322B3C68A /* SetTransferTicketsExpiryDateViewController.swift */,
				5E7C7D46C7CABC31A7477F37 /* GenerateTransferMagicLinkViewController.swift */,
				5E7C78B63FDE2FAF25389260 /* TransferTicketsViaWalletAddressViewController.swift */,
			);
			path = ViewControllers;
			sourceTree = "<group>";
		};
		29B6AECD1F7C87F400EC6DE3 /* ViewModels */ = {
			isa = PBXGroup;
			children = (
				29BB94961F6FCD60009B09CC /* SendViewModel.swift */,
				299B5E331FCBC5180051361C /* ConfirmPaymentViewModel.swift */,
				29E6E0711FEA200D0079265A /* ConfirmPaymentDetailsViewModel.swift */,
				299B5E441FD22FB40051361C /* ConfigureTransactionViewModel.swift */,
				5E7C767497AD8DEE83F384D7 /* RequestViewModel.swift */,
				5E7C7E2486CDE31871C98FC7 /* TransferTicketsViewModel.swift */,
				5E7C703BA1D0E9ACB7399155 /* TransferTicketsQuantitySelectionViewModel.swift */,
				5E7C7B7A45EDFA8ED1E25863 /* SendHeaderViewViewModel.swift */,
				5E7C7BA578BE5FB0E613A6D6 /* ChooseTicketTransferModeViewControllerViewModel.swift */,
				5E7C754C0E2E57F32A61F9A3 /* SetTransferTicketsExpiryDateViewControllerViewModel.swift */,
				5E7C76D3CFA12C2236E73E10 /* TransferTicketsViaWalletAddressViewControllerViewModel.swift */,
			);
			path = ViewModels;
			sourceTree = "<group>";
		};
		29B6AECE1F7C880700EC6DE3 /* Types */ = {
			isa = PBXGroup;
			children = (
				2963B6AE1F9823E6003063C1 /* UnconfirmedTransaction.swift */,
				296106CF1F778A8D0006164B /* TransferType.swift */,
				29B6AED51F7CA4A700EC6DE3 /* TransactionConfiguration.swift */,
				29B933F71F8609FF009FCABB /* PaymentFlow.swift */,
				299B5E461FD2C87F0051361C /* ConfigureTransactionError.swift */,
				299B5E481FD2C8900051361C /* ConfigureTransaction.swift */,
				29BDF1971FEE4DB00023A45F /* GasPriceConfiguration.swift */,
				29BDF1A01FEE51A80023A45F /* GasLimitConfiguration.swift */,
				29FF6D6A2011D2AF00A3011C /* InCoordinatorError.swift */,
				29C70C702016C7780072E454 /* SentTransaction.swift */,
				BB5D6A9D20232EE8000FC5AB /* CurrencyRate+Fee.swift */,
			);
			path = Types;
			sourceTree = "<group>";
		};
		29B6AECF1F7C881100EC6DE3 /* Types */ = {
			isa = PBXGroup;
			children = (
				291D73C51F7F500D00A8AB56 /* TransactionItemState.swift */,
				296105941FA2DEF000292494 /* TransactionDirection.swift */,
				295996191FADB79300DB66A8 /* TokenTransfer.swift */,
				2963A2891FC402940095447D /* LocalizedOperationObject.swift */,
				294DFBA21FE0E2EA004CEB56 /* TransactionValue.swift */,
				77872D222023F43B0032D687 /* TransactionsTracker.swift */,
			);
			path = Types;
			sourceTree = "<group>";
		};
		29B933F61F86073E009FCABB /* Coordinators */ = {
			isa = PBXGroup;
			children = (
				29B933F41F860074009FCABB /* SendTransactionCoordinator.swift */,
				29B6AECA1F7C5FA900EC6DE3 /* PaymentCoordinator.swift */,
				29F114F31FA8117C00114A29 /* SendCoordinator.swift */,
				29F114F51FA8147300114A29 /* RequestCoordinator.swift */,
				29C0FCE0200DA94A004A13CB /* SignMessageCoordinator.swift */,
				77B3BF3B201908ED00EEC15A /* ConfirmCoordinator.swift */,
				5E7C755132D9B6F95080A1BE /* TransferTicketsCoordinator.swift */,
			);
			path = Coordinators;
			sourceTree = "<group>";
		};
		29BDF1921FEE437E0023A45F /* Controllers */ = {
			isa = PBXGroup;
			children = (
				29BDF1931FEE43AA0023A45F /* TransactionConfiguratorTests.swift */,
			);
			path = Controllers;
			sourceTree = "<group>";
		};
		29BDF1991FEE50B60023A45F /* Types */ = {
			isa = PBXGroup;
			children = (
				29BDF19C1FEE50E90023A45F /* GasPriceConfigurationTests.swift */,
				29BDF19E1FEE51650023A45F /* GasLimitConfigurationTests.swift */,
			);
			path = Types;
			sourceTree = "<group>";
		};
		29C70C7D20199ADE0072E454 /* Factory */ = {
			isa = PBXGroup;
			children = (
				29C70C7E20199AEB0072E454 /* WKWebViewConfiguration.swift */,
			);
			path = Factory;
			sourceTree = "<group>";
		};
		29DBF29F1F9DA6E200327C60 /* ViewControllers */ = {
			isa = PBXGroup;
			children = (
				29DBF2A01F9DA6EF00327C60 /* BackupViewController.swift */,
			);
			path = ViewControllers;
			sourceTree = "<group>";
		};
		29E14FCF1F7F456A00185568 /* Storage */ = {
			isa = PBXGroup;
			children = (
				29E14FD01F7F457D00185568 /* TransactionsStorage.swift */,
				29E14FDA1F7F4F3D00185568 /* Transaction.swift */,
				29AD8A081F93F8B2008E10E7 /* Session.swift */,
			);
			path = Storage;
			sourceTree = "<group>";
		};
		29E14FD21F7F46F700185568 /* Transactions */ = {
			isa = PBXGroup;
			children = (
				298542FC1FBEADDF00CB5081 /* ViewModels */,
				29E14FD31F7F46FB00185568 /* Storage */,
			);
			path = Transactions;
			sourceTree = "<group>";
		};
		29E14FD31F7F46FB00185568 /* Storage */ = {
			isa = PBXGroup;
			children = (
				29E14FD41F7F470C00185568 /* TransactionsStorageTests.swift */,
			);
			path = Storage;
			sourceTree = "<group>";
		};
		29E6E0681FE897BB0079265A /* Browser */ = {
			isa = PBXGroup;
			children = (
				29C70C7D20199ADE0072E454 /* Factory */,
				77B3BF332017D0C400EEC15A /* ViewModel */,
				77B3BF2C2017CD1A00EEC15A /* Views */,
				771AA94C1FF971BB00D25403 /* Types */,
				29E6E06A1FE897CD0079265A /* ViewControllers */,
				29E6E0691FE897C70079265A /* Coordinators */,
			);
			path = Browser;
			sourceTree = "<group>";
		};
		29E6E0691FE897C70079265A /* Coordinators */ = {
			isa = PBXGroup;
			children = (
				29E6E06B1FE897D90079265A /* BrowserCoordinator.swift */,
			);
			path = Coordinators;
			sourceTree = "<group>";
		};
		29E6E06A1FE897CD0079265A /* ViewControllers */ = {
			isa = PBXGroup;
			children = (
				29E6E06D1FE897EE0079265A /* BrowserViewController.swift */,
			);
			path = ViewControllers;
			sourceTree = "<group>";
		};
		29E9CFD01FE737EE00017744 /* Types */ = {
			isa = PBXGroup;
			children = (
				29E9CFD11FE737FE00017744 /* TrustRealmConfiguration.swift */,
				29F1C85720036926003780D8 /* AppTracker.swift */,
			);
			path = Types;
			sourceTree = "<group>";
		};
		29ED26EB1FB0069B00F7F8F9 /* Models */ = {
			isa = PBXGroup;
			children = (
				2959961E1FAE759700DB66A8 /* RawTransaction.swift */,
				29C80D501FB67A110037B1E0 /* ArrayResponse.swift */,
				298542E71FBAD0B200CB5081 /* OperationType.swift */,
				2963A2871FC401490095447D /* LocalizedOperation.swift */,
			);
			path = Models;
			sourceTree = "<group>";
		};
		29F114EA1FA448DE00114A29 /* Coordinators */ = {
			isa = PBXGroup;
			children = (
				29E9CFCA1FE70D5B00017744 /* GetBalanceCoordinator.swift */,
				442FC630874D29159799EEB6 /* GetNameCoordinator.swift */,
				442FCB2726DB345481C1FDA1 /* GetSymbolCoordinator.swift */,
				442FC002CDEA792B8ECD3E13 /* GetERC875BalanceCoordinator.swift */,
				442FCEBC98D0A367D258D2C3 /* GetIsERC875ContractCoordinator.swift */,
				442FC0F2E3BB3EE420BC2C16 /* GetDecimalsCoordinator.swift */,
				76F1D419EE36261E50ABAFAE /* ClaimOrderCoordinator.swift */,
				5E7C7F932B48011A24C26733 /* TokensCoordinator.swift */,
				76F1DF5CF4A922E6FFCB7B2A /* GetContractInteractions.swift */,
				76F1D473FF303828D93C95EB /* GetERC721BalanceCoordinator.swift */,
				76F1D4F77311FBF3A442E4B5 /* GetIsERC721ContractCoordinator.swift */,
			);
			path = Coordinators;
			sourceTree = "<group>";
		};
		29F1C85420036879003780D8 /* Types */ = {
			isa = PBXGroup;
			children = (
				29F1C85520036887003780D8 /* AppTrackerTests.swift */,
			);
			path = Types;
			sourceTree = "<group>";
		};
		29FC9BC31F830880000209CD /* Core */ = {
			isa = PBXGroup;
			children = (
				295B61D21FE7D5AB00642E60 /* Formatters */,
				29E9CFD01FE737EE00017744 /* Types */,
				CCA4FE341FD427CA00749AE4 /* Helpers */,
				CCCD74FF1FD2D95F004A087D /* Coordinators */,
				2931120E1FC4ADBE00966EEA /* ViewModels */,
				29FC9BC41F830880000209CD /* Initializers */,
			);
			path = Core;
			sourceTree = "<group>";
		};
		29FC9BC41F830880000209CD /* Initializers */ = {
			isa = PBXGroup;
			children = (
				29FC9BC51F830880000209CD /* MigrationInitializer.swift */,
				2923D9B01FDA49D8000CF3F8 /* Initializer.swift */,
				2923D9B21FDA49F8000CF3F8 /* SkipBackupFilesInitializer.swift */,
			);
			path = Initializers;
			sourceTree = "<group>";
		};
		29FC9BC71F83144D000209CD /* ViewControllers */ = {
			isa = PBXGroup;
			children = (
				29F1C85C2003698A003780D8 /* WellDoneViewController.swift */,
				7721A6CB202EFBC5004DB16C /* AddCustomNetworkViewController.swift */,
				5E7C7AFE9AF9FE6B58C925D4 /* SettingsViewController.swift */,
				5E7C74C0C1803DD17FE9EBA7 /* ServersViewController.swift */,
				5E7C7BF09AD68C113D58344C /* LocalesViewController.swift */,
			);
			path = ViewControllers;
			sourceTree = "<group>";
		};
		29FC9BC81F83145C000209CD /* Types */ = {
			isa = PBXGroup;
			children = (
				296AF9A41F736BA20058AF78 /* Config.swift */,
				296AF9A61F736EC70058AF78 /* RPCServers.swift */,
				2932045B1F8DCD6E0095B7C1 /* CurrencyRate.swift */,
				29AD8A031F93D6CD008E10E7 /* Constants.swift */,
				298542F41FBD8E6A00CB5081 /* ConfigExplorer.swift */,
				298542FA1FBEA03300CB5081 /* SendInputErrors.swift */,
				293112111FC4F48400966EEA /* ServiceProvider.swift */,
				2931122D1FC94E4200966EEA /* SettingsError.swift */,
				294EC1D71FD7FBAB0065EB20 /* BiometryAuthenticationType.swift */,
				739533961FEFF5FD0084AFAB /* Currency.swift */,
				7721A6C7202EF81B004DB16C /* CustomRPC.swift */,
				5E7C7564AF453BAB0BDAAA57 /* SettingsAction.swift */,
				5E7C7B29A9E728402D144C05 /* AppLocale.swift */,
			);
			path = Types;
			sourceTree = "<group>";
		};
		29FC9BCA1F831849000209CD /* ViewControllers */ = {
			isa = PBXGroup;
			children = (
				29FC9BCB1F831860000209CD /* PaymentCoordinator.swift */,
			);
			path = ViewControllers;
			sourceTree = "<group>";
		};
		29FF12F91F74CC6C00AFD326 /* Form */ = {
			isa = PBXGroup;
			children = (
				29FF12FA1F74CC8200AFD326 /* EthereumAddressRule.swift */,
				295247E61F835BA0007FDC31 /* InfoHeaderView.swift */,
				2963B6AC1F981A96003063C1 /* TransactionAppearance.swift */,
				29F114F11FA7966300114A29 /* PrivateKeyRule.swift */,
				29FF6D72201200D500A3011C /* FieldAppereance.swift */,
				77872D312027AA4A0032D687 /* SliderTextFieldRow.swift */,
			);
			path = Form;
			sourceTree = "<group>";
		};
		29FF12FF1F75EAC800AFD326 /* Factories */ = {
			isa = PBXGroup;
			children = (
				29FF13001F75EAD900AFD326 /* FakeKeystore.swift */,
				29FF13021F75EB7500AFD326 /* Account.swift */,
				29FF13091F75F67200AFD326 /* Address.swift */,
				29FF130C1F7626E800AFD326 /* FakeNavigationController.swift */,
				2977CADF1F7DEEB0009682A0 /* FakeEtherKeystore.swift */,
				29E14FD61F7F490000185568 /* Transaction.swift */,
				29E14FD81F7F4D4E00185568 /* FakeTransactionsStorage.swift */,
				290B2B6D1F92C3980053C83E /* UserDefaults.swift */,
				29AD8A0D1F93FF28008E10E7 /* WalletSession.swift */,
				299573A31FA27A15006F17FD /* TestKeyStore.swift */,
				2961BD081FB14B6D00C4B840 /* Config.swift */,
				298542FF1FBEAE2F00CB5081 /* ChainState.swift */,
				CCA4FE391FD42B4100749AE4 /* FakeJailbreakChecker.swift */,
				295B61D51FE7FC8300642E60 /* FakeTokensDataStore.swift */,
				29BDF1951FEE43F40023A45F /* UnconfirmedTransaction.swift */,
				29F1C864200384FE003780D8 /* Wallet.swift */,
				732E0F512022754600B39C1F /* FakeLockProtocol.swift */,
				73CBC760202139FB00374666 /* FakeGetBalanceCoordinator(.swift */,
				442FCE526E2089CAE88D5602 /* FakeClaimOrderCoordinator.swift */,
			);
			path = Factories;
			sourceTree = "<group>";
		};
		29FF13041F75F08000AFD326 /* Coordinators */ = {
			isa = PBXGroup;
			children = (
				73958DC620263525000A40EB /* SplashCoordinatorTests.swift */,
				29FF13071F75F0AE00AFD326 /* AppCoordinatorTests.swift */,
				296106CB1F776FD00006164B /* WalletCoordinatorTests.swift */,
				2981F4721F8303E600CA6590 /* TransactionCoordinatorTests.swift */,
				29DBF2A41F9EB75E00327C60 /* BackupCoordinatorTests.swift */,
				293E62721FA3165C00CB0A66 /* InitialWalletCreationCoordinatorTests.swift */,
				29F114E81FA3EC9E00114A29 /* InCoordinatorTests.swift */,
				29F114F71FA8165200114A29 /* SendCoordinatorTests.swift */,
				29F114F91FA817A800114A29 /* RequestCoordinatorTests.swift */,
				295996021FAA865800DB66A8 /* TokensCoordinatorTests.swift */,
				295996131FAB09A200DB66A8 /* DepositCoordinatorTests.swift */,
				732E0F4F2022716700B39C1F /* LockEnterPasscodeCoordinatorTest.swift */,
				732E0F532022786400B39C1F /* LockCreatePasscodeCoordinatorTest.swift */,
				76F1DACA9404AD6740BEADBB /* ClaimOrderCoordinatorTests.swift */,
			);
			path = Coordinators;
			sourceTree = "<group>";
		};
		442FC515DE27FF45AB993345 /* Views */ = {
			isa = PBXGroup;
			children = (
				442FCD4311FCAFE6FB288A5E /* TicketTableViewCellWithCheckbox.swift */,
				5E7C7821694C489D5114DB18 /* TicketsViewControllerTitleHeader.swift */,
				5E7C7ACB94CEE493AC37487F /* TicketRowView.swift */,
			);
			path = Views;
			sourceTree = "<group>";
		};
		442FC5CFFC1E1126C7E6C682 /* ViewModels */ = {
			isa = PBXGroup;
			children = (
				442FCB2915417EB871E40D6C /* RedeemTicketsViewModel.swift */,
				442FC54DA900FA2F9BB73A63 /* RedeemTicketsQuantitySelectionViewModel.swift */,
				442FCBDB86579889BC773540 /* TicketRedemptionViewModel.swift */,
				5E7C77061BEF269BCE358086 /* BaseTicketTableViewCellViewModel.swift */,
				5E7C7742709724B3BD0C2A0D /* TicketRowViewModel.swift */,
			);
			path = ViewModels;
			sourceTree = "<group>";
		};
		442FC7C7CCBFDDE6B395C64B /* ViewControllers */ = {
			isa = PBXGroup;
			children = (
				AAEB8DA1204BC7B700CB0B2C /* RedeemTicketsViewController.swift */,
				442FCC17EAB857C58732831E /* RedeemTicketsQuantitySelectionViewController.swift */,
				442FCACD2BF4DD90BD9C6DBC /* TicketRedemptionViewController.swift */,
			);
			path = ViewControllers;
			sourceTree = "<group>";
		};
		442FC8E0B13CA90882F8BBA6 /* Rest */ = {
			isa = PBXGroup;
			children = (
				442FC94DC1CA79FE4F3360E2 /* EventsRest.swift */,
			);
			path = Rest;
			sourceTree = "<group>";
		};
		442FCAD9E5D2114DA20B834B /* Models */ = {
			isa = PBXGroup;
			children = (
				442FC084706C14853B4A7B31 /* Event.swift */,
				442FCC7DC5A13C023F7F2C26 /* Arguments.swift */,
			);
			path = Models;
			sourceTree = "<group>";
		};
		442FCB1A0F74A68425907AC9 /* Helpers */ = {
			isa = PBXGroup;
			children = (
				442FC20E6470B92A46479342 /* TokenAdaptor.swift */,
			);
			path = Helpers;
			sourceTree = "<group>";
		};
		5E7C70333A8A3616EDE068D7 /* ViewControllers */ = {
			isa = PBXGroup;
			children = (
				5E7C715F395B973FB61056CF /* HelpViewController.swift */,
				5E7C774BCA281E4B077DBBFA /* WhatIsEthereumInfoViewController.swift */,
				5E7C7B089FD4C96810DD10FD /* HelpContentsViewController.swift */,
				5E7C78B001F9F95F404D5FEF /* HowDoIGetMyMoneyInfoViewController.swift */,
				5E7C7D4F7C566EDD30EF1C19 /* HowDoITransferETHIntoMyWalletInfoViewController.swift */,
				5E7C72142D5817EF8FA8CADA /* PrivacyPolicyViewController.swift */,
				5E7C7607B0EF9B8F1BC41073 /* TermsOfServiceViewController.swift */,
			);
			path = ViewControllers;
			sourceTree = "<group>";
		};
		5E7C714506B5E3AED3C410FC /* ViewControllers */ = {
			isa = PBXGroup;
			children = (
				5E7C7B82CC07F290B9CAA4E4 /* StatusViewController.swift */,
				5E7C7535095323B035CA47C0 /* ImportTicketViewController.swift */,
			);
			path = ViewControllers;
			sourceTree = "<group>";
		};
		5E7C71698FE1429F1AC0777D /* Sell */ = {
			isa = PBXGroup;
			children = (
				5E7C7A230A2B5F1AD0820F35 /* ViewControllers */,
				5E7C717017C1CBA50A260024 /* ViewModels */,
				5E7C79274D73196395BBA426 /* Views */,
			);
			path = Sell;
			sourceTree = "<group>";
		};
		5E7C717017C1CBA50A260024 /* ViewModels */ = {
			isa = PBXGroup;
			children = (
				5E7C7EB14E787BC019660389 /* SellTicketsViewModel.swift */,
				5E7C765E0DC0174E9788CCF9 /* EnterSellTicketsPriceQuantityViewControllerViewModel.swift */,
				5E7C700CD3E43689E88FBE9B /* SetSellTicketsExpiryDateViewControllerViewModel.swift */,
				5E7C7624D6F7EA55F6F167B3 /* GenerateSellMagicLinkViewControllerViewModel.swift */,
				5E7C7EEAAE9C23B68419E9F5 /* GenerateTransferMagicLinkViewControllerViewModel.swift */,
			);
			path = ViewModels;
			sourceTree = "<group>";
		};
		5E7C71D254F51DCFBA549722 /* Coordinators */ = {
			isa = PBXGroup;
			children = (
				5E7C76AF81B8DFF605558499 /* UniversalLinkCoordinator.swift */,
				5E7C7F3DD81D44A996789FC4 /* UniversalLinkInPasteboardCoordinator.swift */,
				5E7C79FE0C70AC4198F2AEB7 /* ResultResult.swift */,
			);
			path = Coordinators;
			sourceTree = "<group>";
		};
		5E7C7254740FFAE67AE9ECE6 /* ViewControllers */ = {
			isa = PBXGroup;
			children = (
				5E7C794F8EBAEE5E8F2821C2 /* MarketplaceViewController.swift */,
			);
			path = ViewControllers;
			sourceTree = "<group>";
		};
		5E7C74128421DCAC6BCC2354 /* Views */ = {
			isa = PBXGroup;
			children = (
				5E7C7646352F10C96B5FC6F6 /* HelpViewCell.swift */,
				5E7C7AE6FAE0DF969B4F52E9 /* ContactUsBannerView.swift */,
			);
			path = Views;
			sourceTree = "<group>";
		};
		5E7C755521B5CAF98176AB84 /* ViewModels */ = {
			isa = PBXGroup;
			children = (
				5E7C7BD9B4BDAFC2D9EBD741 /* StatusViewControllerViewModel.swift */,
				5E7C72D0E7CA03ADE5CFAE7A /* ImportTicketViewControllerViewModel.swift */,
			);
			path = ViewModels;
			sourceTree = "<group>";
		};
		5E7C76F2B5FAF0201C0A6BC7 /* Models */ = {
			isa = PBXGroup;
			children = (
				5E7C7CD7ABB18C1121D5776F /* LiveLocaleSwitcherBundle.swift */,
			);
			path = Models;
			sourceTree = "<group>";
		};
		5E7C77C33FD8D5653F051136 /* ViewControllers */ = {
			isa = PBXGroup;
			children = (
				5E7C7487BDF72352446E1266 /* ImportTicketViewControllerTests.swift */,
			);
			path = ViewControllers;
			sourceTree = "<group>";
		};
		5E7C78E79A2C45A2124F259D /* Tokens */ = {
			isa = PBXGroup;
			children = (
				5E7C7DB349EEDBC8AE9AD500 /* Helpers */,
				5E7C71E355BD14E975AF7491 /* TokensDataStoreTest.swift */,
			);
			path = Tokens;
			sourceTree = "<group>";
		};
		5E7C79274D73196395BBA426 /* Views */ = {
			isa = PBXGroup;
			children = (
				5E7C73617E3A4C0B9A90A5F8 /* AmountTextField.swift */,
				5E7C7A65F6033318F7C8AEB0 /* DateEntryField.swift */,
				5E7C7E3022F835109AB71A00 /* TimeEntryField.swift */,
			);
			path = Views;
			sourceTree = "<group>";
		};
		5E7C7A230A2B5F1AD0820F35 /* ViewControllers */ = {
			isa = PBXGroup;
			children = (
				5E7C7FF84A4377FC395772C3 /* SellTicketsViewController.swift */,
				5E7C7F610139D24D947B1625 /* EnterSellTicketsPriceQuantityViewController.swift */,
				5E7C7962AE417E12F13FF58E /* SetSellTicketsExpiryDateViewController.swift */,
				5E7C79CF6150E4CD4A276FC0 /* GenerateSellMagicLinkViewController.swift */,
			);
			path = ViewControllers;
			sourceTree = "<group>";
		};
		5E7C7A5A98CE71365B6E80FF /* Views */ = {
			isa = PBXGroup;
			children = (
			);
			path = Views;
			sourceTree = "<group>";
		};
		5E7C7ACB32FB112CD7D92977 /* AlphaWalletHelp */ = {
			isa = PBXGroup;
			children = (
				5E7C70333A8A3616EDE068D7 /* ViewControllers */,
				5E7C74128421DCAC6BCC2354 /* Views */,
			);
			path = AlphaWalletHelp;
			sourceTree = "<group>";
		};
		5E7C7C37B4E80BA2E0DC7FA4 /* Marketplace */ = {
			isa = PBXGroup;
			children = (
				5E7C7254740FFAE67AE9ECE6 /* ViewControllers */,
			);
			path = Marketplace;
			sourceTree = "<group>";
		};
		5E7C7D3F20599F40EC05F8DF /* Views */ = {
			isa = PBXGroup;
			children = (
				5E7C7CDB0BAD5D27D2F24F57 /* ServerViewCell.swift */,
				5E7C79E3BC4CACB123840A42 /* LocaleViewCell.swift */,
			);
			path = Views;
			sourceTree = "<group>";
		};
		5E7C7DB349EEDBC8AE9AD500 /* Helpers */ = {
			isa = PBXGroup;
			children = (
				5E7C775FD95FE80B0F1CEA33 /* TicketAdaptorTest.swift */,
				5E7C702A684DF27DC8ED4E42 /* TokenObjectTest.swift */,
			);
			path = Helpers;
			sourceTree = "<group>";
		};
		5E7C7DB8A228007C94CF94AF /* ViewControllers */ = {
			isa = PBXGroup;
			children = (
				5E7C7021EE19C4B81CAAF3C0 /* TransferTicketsQuantitySelectionViewControllerTests.swift */,
			);
			path = ViewControllers;
			sourceTree = "<group>";
		};
		5E7C7EFD61F536B335D5FD3F /* AssetDefinition */ = {
			isa = PBXGroup;
			children = (
				5E7C7633741EA2029D541466 /* XMLHandler.swift */,
				5E7C7982FA14CBFDFD93B3D0 /* AssetDefinitionStore.swift */,
				5E7C70D75A0BDB884B3E1EA3 /* XMLAccessorExtension.swift */,
				5E7C7142F1598ECC93F3A673 /* GeneralisedTime.swift */,
				5E7C7596408BA84E95C90ADA /* AssetAttribute.swift */,
				5E7C7C963C42DE81F82732E5 /* AssetDefinitionBackingStore.swift */,
				5E7C7BF5551BF64D2AE8AD66 /* AssetDefinitionDiskBackingStore.swift */,
				5E7C7D07B7D0738A1832AB58 /* AssetDefinitionInMemoryBackingStore.swift */,
				5E7C7C017A044087BEA30CC0 /* AssetDefinitionDiskBackingStoreWithOverrides.swift */,
				5E7C70B7E1F621657184ABD0 /* DirectoryContentsWatcher.swift */,
			);
			path = AssetDefinition;
			sourceTree = "<group>";
		};
		5E7C7F50E8B41B876A07AD3A /* Extensions */ = {
			isa = PBXGroup;
			children = (
			);
			path = Extensions;
			sourceTree = "<group>";
		};
		5E7C7F64537949FBD3F77457 /* Views */ = {
			isa = PBXGroup;
			children = (
				5E7C7828BD821B6F04B71C00 /* SendHeaderView.swift */,
			);
			path = Views;
			sourceTree = "<group>";
		};
		5E7C7F74815AFC150C0AF14D /* AssetDefinition */ = {
			isa = PBXGroup;
			children = (
				5E7C7FE30D58E4022AF04E48 /* AssetDefinitionStoreTests.swift */,
				5E7C702300BB7DB0FD7788EF /* XMLHandlerTest.swift */,
				5E7C79EF9D2C12F396364B92 /* AssetDefinitionDiskBackingStoreWithOverridesTests.swift */,
				5E7C759D3BBDDFB39AD262AA /* AssetAttributeTests.swift */,
			);
			path = AssetDefinition;
			sourceTree = "<group>";
		};
		615F10571FCBEF6A008A45AF /* Views */ = {
			isa = PBXGroup;
			children = (
				5E7C7103135DCCCAB96EE5FC /* OnboardingPage.swift */,
			);
			path = Views;
			sourceTree = "<group>";
		};
		732086B2201506AA0047F605 /* Protection */ = {
			isa = PBXGroup;
			children = (
				77872D2E2026DC4E0032D687 /* ViewControllers */,
				732086B3201507220047F605 /* Coordinators */,
				732086B5201507220047F605 /* Views */,
			);
			path = Protection;
			sourceTree = "<group>";
		};
		732086B3201507220047F605 /* Coordinators */ = {
			isa = PBXGroup;
			children = (
				732086B8201508690047F605 /* SplashCoordinator.swift */,
				5E7C7981AB6584B25C72D46B /* LockEnterPasscodeCoordinator.swift */,
				5E7C74BEC095303B66FB4B1E /* ProtectionCoordinator.swift */,
			);
			path = Coordinators;
			sourceTree = "<group>";
		};
		732086B5201507220047F605 /* Views */ = {
			isa = PBXGroup;
			children = (
				29B9345C1F88459C009FCABB /* SplashView.swift */,
			);
			path = Views;
			sourceTree = "<group>";
		};
		73ACEEF620163B4E003DD71D /* Lock */ = {
			isa = PBXGroup;
			children = (
				73ACEEFD20163DA3003DD71D /* Views */,
				73ACEEFC20163D31003DD71D /* ViewModels */,
				73ACEEF720163B4E003DD71D /* Coordinators */,
				73ACEEF920163B4E003DD71D /* ViewControllers */,
				737EEDD9201BE3A8009D9D5D /* Lock.swift */,
			);
			path = Lock;
			sourceTree = "<group>";
		};
		73ACEEF720163B4E003DD71D /* Coordinators */ = {
			isa = PBXGroup;
			children = (
				5E7C7AB3440C01136DF4F3E9 /* LockCreatePasscodeCoordinator.swift */,
			);
			path = Coordinators;
			sourceTree = "<group>";
		};
		73ACEEF920163B4E003DD71D /* ViewControllers */ = {
			isa = PBXGroup;
			children = (
				5E7C7D5F3CAE69CF932AB236 /* LockPasscodeViewController.swift */,
				5E7C741196D9D9C9C3EE5E30 /* LockCreatePasscodeViewController.swift */,
				5E7C73495E0C0A207152EC25 /* LockEnterPasscodeViewController.swift */,
			);
			path = ViewControllers;
			sourceTree = "<group>";
		};
		73ACEEFC20163D31003DD71D /* ViewModels */ = {
			isa = PBXGroup;
			children = (
				73ACEF0020163ED4003DD71D /* LockViewModel.swift */,
				73C41C70201B46AD00243C6C /* LockEnterPasscodeViewModel.swift */,
				73C41C72201B5EFF00243C6C /* LockCreatePasscodeViewModel.swift */,
			);
			path = ViewModels;
			sourceTree = "<group>";
		};
		73ACEEFD20163DA3003DD71D /* Views */ = {
			isa = PBXGroup;
			children = (
				5E7C79D674D45A07E694CE31 /* LockView.swift */,
				5E7C7B9220E616F82EDA956F /* PasscodeCharacterView.swift */,
			);
			path = Views;
			sourceTree = "<group>";
		};
		76F1D16C3A06F5B2041BCBB3 /* Redeem */ = {
			isa = PBXGroup;
			children = (
				76F1D8877226D5DD086B135D /* CreateRedeemTests.swift */,
				442FCBCF749F0FDA53FB88A3 /* EventsRestTest.swift */,
			);
			path = Redeem;
			sourceTree = "<group>";
		};
		76F1D1936604D6A022E9AE90 /* Market */ = {
			isa = PBXGroup;
			children = (
				76F1DADFD07E2941897FD2E1 /* OrderHandler.swift */,
				B1DC375C203AEAE100C9756D /* MarketQueueHandler.swift */,
				76F1DCD54618349AC91C6DF8 /* UniversalLinkHandler.swift */,
				5E7C71D254F51DCFBA549722 /* Coordinators */,
				5E7C714506B5E3AED3C410FC /* ViewControllers */,
				5E7C755521B5CAF98176AB84 /* ViewModels */,
			);
			path = Market;
			sourceTree = "<group>";
		};
		76F1D47A29573DA8BD3E4979 /* Redeem */ = {
			isa = PBXGroup;
			children = (
				AAEF2CA92050A64F0038BE0D /* Helpers */,
				442FC7C7CCBFDDE6B395C64B /* ViewControllers */,
				442FC5CFFC1E1126C7E6C682 /* ViewModels */,
				442FC515DE27FF45AB993345 /* Views */,
				442FC8E0B13CA90882F8BBA6 /* Rest */,
				442FCAD9E5D2114DA20B834B /* Models */,
			);
			path = Redeem;
			sourceTree = "<group>";
		};
		76F1D6E06C9FA1261851B222 /* Market */ = {
			isa = PBXGroup;
			children = (
				76F1DE8ADA3176D0277EDF20 /* OrderSigningTests.swift */,
				B1DC375E203AEB4800C9756D /* MarketQueueHandlerTests.swift */,
				76F1D96298E216CBFC3DD78B /* UniversalLinkHandlerTests.swift */,
				5E7C77C33FD8D5653F051136 /* ViewControllers */,
			);
			path = Market;
			sourceTree = "<group>";
		};
		771A8483203242A600528D28 /* ViewModels */ = {
			isa = PBXGroup;
			children = (
				771A8484203242B400528D28 /* InCoordinatorViewModelTests.swift */,
			);
			path = ViewModels;
			sourceTree = "<group>";
		};
		771AA94C1FF971BB00D25403 /* Types */ = {
			isa = PBXGroup;
			children = (
				771AA94D1FF971CD00D25403 /* DappAction.swift */,
				775C00B420195BFB001B5EBC /* BrowserAction.swift */,
				29C70C7B201990540072E454 /* SendTransaction.swift */,
				29FA00CB201CA63C002F7DC5 /* Method.swift */,
				29FA00CD201CA64E002F7DC5 /* DappCommand.swift */,
				29FA00CF201CA66A002F7DC5 /* DAppError.swift */,
				77E0E772201FAD05009B4B31 /* BrowserURLParser.swift */,
			);
			path = Types;
			sourceTree = "<group>";
		};
		771AA95E200D5E7800D25403 /* Views */ = {
			isa = PBXGroup;
			children = (
				771AA95F200D5E8800D25403 /* PassphraseView.swift */,
				771AA963200D5EDB00D25403 /* WordCollectionViewCell.swift */,
				771AA965200D5F1900D25403 /* WordCollectionViewCell.xib */,
				5E7C743172FCBDCD362C03A6 /* ImportWalletTabBar.swift */,
			);
			path = Views;
			sourceTree = "<group>";
		};
		7721A6C2202D94FC004DB16C /* JSWeb3Provider */ = {
			isa = PBXGroup;
			children = (
				7721A6C3202D9520004DB16C /* trust-min.js */,
			);
			path = JSWeb3Provider;
			sourceTree = "<group>";
		};
		77872D2A202514930032D687 /* Wallet */ = {
			isa = PBXGroup;
			children = (
				77872D2B2025149A0032D687 /* Coordinators */,
			);
			path = Wallet;
			sourceTree = "<group>";
		};
		77872D2B2025149A0032D687 /* Coordinators */ = {
			isa = PBXGroup;
			children = (
				77872D2C202514AD0032D687 /* EnterPasswordCoordinatorTests.swift */,
			);
			path = Coordinators;
			sourceTree = "<group>";
		};
		77872D2E2026DC4E0032D687 /* ViewControllers */ = {
			isa = PBXGroup;
			children = (
				77872D2F2026DC570032D687 /* SplashViewController.swift */,
			);
			path = ViewControllers;
			sourceTree = "<group>";
		};
		778EAF7B1FF10AE000C8E2AB /* Coordinators */ = {
			isa = PBXGroup;
			children = (
				778EAF7C1FF10AF400C8E2AB /* SettingsCoordinatorTests.swift */,
			);
			path = Coordinators;
			sourceTree = "<group>";
		};
		77B3BF2C2017CD1A00EEC15A /* Views */ = {
			isa = PBXGroup;
			children = (
				77B3BF492019247200EEC15A /* BrowserNavigationBar.swift */,
			);
			path = Views;
			sourceTree = "<group>";
		};
		77B3BF332017D0C400EEC15A /* ViewModel */ = {
			isa = PBXGroup;
			children = (
				77B3BF342017D0D000EEC15A /* MarketplaceViewModel.swift */,
			);
			path = ViewModel;
			sourceTree = "<group>";
		};
		77E0E774201FAD1C009B4B31 /* Browser */ = {
			isa = PBXGroup;
			children = (
				77E0E775201FAD25009B4B31 /* Types */,
			);
			name = Browser;
			path = "New Group";
			sourceTree = "<group>";
		};
		77E0E775201FAD25009B4B31 /* Types */ = {
			isa = PBXGroup;
			children = (
				77E0E776201FAD36009B4B31 /* BrowserURLParserTests.swift */,
			);
			path = Types;
			sourceTree = "<group>";
		};
		9A0F00B2D545197C8F7691C2 /* Pods */ = {
			isa = PBXGroup;
			children = (
				4DB8204016307EAFC079EA48 /* Pods-Trust.debug.xcconfig */,
				B13A87D3BA5167741E5D0801 /* Pods-Trust.release.xcconfig */,
				87FA1153388F27F599C430B8 /* Pods-TrustTests.debug.xcconfig */,
				DDF643F2D99BCE8E6139C057 /* Pods-TrustTests.release.xcconfig */,
				477899BEAA4489DA423E8857 /* Pods-TrustUITests.debug.xcconfig */,
				A3B747245A27436E621E7E41 /* Pods-TrustUITests.release.xcconfig */,
				8878FA2A7E4E5AC421A7A814 /* Pods-AlphaWallet.debug.xcconfig */,
				F142C0A3ACCC936E43250187 /* Pods-AlphaWallet.release.xcconfig */,
				61621995A39B7730239E6112 /* Pods-AlphaWalletTests.debug.xcconfig */,
				7D173D659C678A9D41C02820 /* Pods-AlphaWalletTests.release.xcconfig */,
				8BB9C45338F697361B4D2BE8 /* Pods-AlphaWalletUITests.debug.xcconfig */,
				8E0282B596A862A10ACB6686 /* Pods-AlphaWalletUITests.release.xcconfig */,
			);
			name = Pods;
			sourceTree = "<group>";
		};
		AA574E612054EC8B00F4B3AF /* Rest */ = {
			isa = PBXGroup;
			children = (
				442FC203B8266AB92D8F4032 /* EndPoints.swift */,
				AA574E622054ECA400F4B3AF /* RestClient.swift */,
			);
			path = Rest;
			sourceTree = "<group>";
		};
		AAEF2CA92050A64F0038BE0D /* Helpers */ = {
			isa = PBXGroup;
			children = (
				76F1DF80932454E9F58B7830 /* CreateRedeem.swift */,
				AAEF2CAA2050A68A0038BE0D /* SignatureHelper.swift */,
				442FC57AD0C04FAB66FB834D /* RedeemEventListener.swift */,
			);
			path = Helpers;
			sourceTree = "<group>";
		};
		C876FF69204A77B400B7D0EA /* Fonts */ = {
			isa = PBXGroup;
			children = (
				C876FF6A204A79D300B7D0EA /* source-sans-pro */,
			);
			path = Fonts;
			sourceTree = "<group>";
		};
		C876FF6A204A79D300B7D0EA /* source-sans-pro */ = {
			isa = PBXGroup;
			children = (
				C876FF6B204A79D300B7D0EA /* README.md */,
				C876FF6C204A79D300B7D0EA /* SIL Open Font License.txt */,
				C876FF6F204A79D300B7D0EA /* SourceSansPro-Bold.otf */,
				C876FF74204A79D300B7D0EA /* SourceSansPro-Light.otf */,
				C876FF76204A79D300B7D0EA /* SourceSansPro-Regular.otf */,
				C876FF77204A79D300B7D0EA /* SourceSansPro-Semibold.otf */,
			);
			path = "source-sans-pro";
			sourceTree = "<group>";
		};
		C8803302205436EE00D73D6F /* ImagesOutsideAssetCatalog */ = {
			isa = PBXGroup;
			children = (
				C88033092054371500D73D6F /* non_asset_catalog_redemption_location.png */,
				C880330A2054371500D73D6F /* non_asset_catalog_redemption_location@2x.png */,
				C880330B2054371500D73D6F /* non_asset_catalog_redemption_location@3x.png */,
			);
			path = ImagesOutsideAssetCatalog;
			sourceTree = "<group>";
		};
		CCA4FE301FD3652100749AE4 /* Core */ = {
			isa = PBXGroup;
			children = (
				771A8483203242A600528D28 /* ViewModels */,
				29F1C85420036879003780D8 /* Types */,
				CCA4FE311FD3653300749AE4 /* Coordinators */,
			);
			path = Core;
			sourceTree = "<group>";
		};
		CCA4FE311FD3653300749AE4 /* Coordinators */ = {
			isa = PBXGroup;
			children = (
				CCA4FE321FD3655900749AE4 /* CheckDeviceCoordinatorTests.swift */,
			);
			path = Coordinators;
			sourceTree = "<group>";
		};
		CCA4FE341FD427CA00749AE4 /* Helpers */ = {
			isa = PBXGroup;
			children = (
				CCA4FE351FD4282400749AE4 /* DeviceChecker.swift */,
				CCA4FE371FD428B300749AE4 /* JailbreakChecker.swift */,
				5E7C77E1E6194F5A1DC8D645 /* ScreenChecker.swift */,
			);
			path = Helpers;
			sourceTree = "<group>";
		};
		CCCD74FF1FD2D95F004A087D /* Coordinators */ = {
			isa = PBXGroup;
			children = (
				CCCD74FC1FD2D38D004A087D /* CheckDeviceCoordinator.swift */,
			);
			path = Coordinators;
			sourceTree = "<group>";
		};
		FAD3F374A5C639BD900944DB /* Frameworks */ = {
			isa = PBXGroup;
			children = (
				646C8C822C986358D7388602 /* Pods_Trust.framework */,
				A48A17FC2CC895AF2BB871D0 /* Pods_TrustTests.framework */,
				0AEE09E815DB68F6634F89AA /* Pods_TrustUITests.framework */,
				9BD60178B937124277D81CCD /* Pods_AlphaWallet.framework */,
				F18F1FBA3C66C15C047AF0B8 /* Pods_AlphaWalletTests.framework */,
				B2CF9CDF557F98DECE6D0AF6 /* Pods_AlphaWalletUITests.framework */,
			);
			name = Frameworks;
			sourceTree = "<group>";
		};
/* End PBXGroup section */

/* Begin PBXNativeTarget section */
		2912CCF41F6A830700C6CBE3 /* AlphaWallet */ = {
			isa = PBXNativeTarget;
			buildConfigurationList = 2912CD1F1F6A830700C6CBE3 /* Build configuration list for PBXNativeTarget "AlphaWallet" */;
			buildPhases = (
				F48CC1C9F6D4FAE6EF587C03 /* [CP] Check Pods Manifest.lock */,
				29336FE81F6B24FF005E3BFC /* R.Swift */,
				2912CCF11F6A830700C6CBE3 /* Sources */,
				2912CCF21F6A830700C6CBE3 /* Frameworks */,
				2912CCF31F6A830700C6CBE3 /* Resources */,
				F291FF6299FBB0600050DA49 /* [CP] Embed Pods Frameworks */,
				29282B511F7629DB0067F88D /* Run SwiftLint */,
			);
			buildRules = (
			);
			dependencies = (
			);
			name = AlphaWallet;
			productName = etherwallet;
			productReference = 2912CCF51F6A830700C6CBE3 /* AlphaWallet.app */;
			productType = "com.apple.product-type.application";
		};
		2912CD0A1F6A830700C6CBE3 /* AlphaWalletTests */ = {
			isa = PBXNativeTarget;
			buildConfigurationList = 2912CD221F6A830700C6CBE3 /* Build configuration list for PBXNativeTarget "AlphaWalletTests" */;
			buildPhases = (
				558B94C30BF51EDC00493AF8 /* [CP] Check Pods Manifest.lock */,
				2912CD071F6A830700C6CBE3 /* Sources */,
				2912CD081F6A830700C6CBE3 /* Frameworks */,
				2912CD091F6A830700C6CBE3 /* Resources */,
				21113C0DD6E65F7B19B7168D /* [CP] Embed Pods Frameworks */,
			);
			buildRules = (
			);
			dependencies = (
				2912CD0D1F6A830700C6CBE3 /* PBXTargetDependency */,
			);
			name = AlphaWalletTests;
			productName = etherwalletTests;
			productReference = 2912CD0B1F6A830700C6CBE3 /* AlphaWalletTests.xctest */;
			productType = "com.apple.product-type.bundle.unit-test";
		};
		2912CD151F6A830700C6CBE3 /* AlphaWalletUITests */ = {
			isa = PBXNativeTarget;
			buildConfigurationList = 2912CD251F6A830700C6CBE3 /* Build configuration list for PBXNativeTarget "AlphaWalletUITests" */;
			buildPhases = (
				EB2D49CBEF37022D8861D8E0 /* [CP] Check Pods Manifest.lock */,
				2912CD121F6A830700C6CBE3 /* Sources */,
				2912CD131F6A830700C6CBE3 /* Frameworks */,
				2912CD141F6A830700C6CBE3 /* Resources */,
			);
			buildRules = (
			);
			dependencies = (
				2912CD181F6A830700C6CBE3 /* PBXTargetDependency */,
			);
			name = AlphaWalletUITests;
			productName = etherwalletUITests;
			productReference = 2912CD161F6A830700C6CBE3 /* AlphaWalletUITests.xctest */;
			productType = "com.apple.product-type.bundle.ui-testing";
		};
/* End PBXNativeTarget section */

/* Begin PBXProject section */
		2912CCED1F6A830700C6CBE3 /* Project object */ = {
			isa = PBXProject;
			attributes = {
				LastSwiftUpdateCheck = 0900;
				LastUpgradeCheck = 0910;
				TargetAttributes = {
					2912CCF41F6A830700C6CBE3 = {
						CreatedOnToolsVersion = 9.0;
						LastSwiftMigration = 0910;
						ProvisioningStyle = Automatic;
						SystemCapabilities = {
							com.apple.DataProtection = {
								enabled = 1;
							};
							com.apple.Push = {
								enabled = 1;
							};
							com.apple.SafariKeychain = {
								enabled = 1;
							};
							com.apple.iCloud = {
								enabled = 0;
							};
						};
					};
					2912CD0A1F6A830700C6CBE3 = {
						CreatedOnToolsVersion = 9.0;
						ProvisioningStyle = Manual;
						TestTargetID = 2912CCF41F6A830700C6CBE3;
					};
					2912CD151F6A830700C6CBE3 = {
						CreatedOnToolsVersion = 9.0;
						ProvisioningStyle = Manual;
						TestTargetID = 2912CCF41F6A830700C6CBE3;
					};
				};
			};
			buildConfigurationList = 2912CCF01F6A830700C6CBE3 /* Build configuration list for PBXProject "AlphaWallet" */;
			compatibilityVersion = "Xcode 8.0";
			developmentRegion = en;
			hasScannedForEncodings = 0;
			knownRegions = (
				en,
				es,
				ru,
				ar,
				de,
				it,
				fr,
				"zh-Hans",
				"zh-Hant",
				vi,
			);
			mainGroup = 2912CCEC1F6A830700C6CBE3;
			productRefGroup = 2912CCF61F6A830700C6CBE3 /* Products */;
			projectDirPath = "";
			projectRoot = "";
			targets = (
				2912CCF41F6A830700C6CBE3 /* AlphaWallet */,
				2912CD0A1F6A830700C6CBE3 /* AlphaWalletTests */,
				2912CD151F6A830700C6CBE3 /* AlphaWalletUITests */,
			);
		};
/* End PBXProject section */

/* Begin PBXResourcesBuildPhase section */
		2912CCF31F6A830700C6CBE3 /* Resources */ = {
			isa = PBXResourcesBuildPhase;
			buildActionMask = 2147483647;
			files = (
				C876FF82204A79D300B7D0EA /* SourceSansPro-Light.otf in Resources */,
				C876FF84204A79D300B7D0EA /* SourceSansPro-Regular.otf in Resources */,
				7721A6C4202D9520004DB16C /* trust-min.js in Resources */,
				C868C5292053BDE00059672B /* LaunchScreen.storyboard in Resources */,
				C876FF85204A79D300B7D0EA /* SourceSansPro-Semibold.otf in Resources */,
				C880330E2054371500D73D6F /* non_asset_catalog_redemption_location@3x.png in Resources */,
				C880332020551DF800D73D6F /* howDoIGetMyMoneyInfo.html in Resources */,
				613D04891FDE15F8008DE72E /* COMODO ECC Domain Validation Secure Server CA 2.cer in Resources */,
				C887C53A2057B703005ACF81 /* termsOfService.html in Resources */,
				C876FF7D204A79D300B7D0EA /* SourceSansPro-Bold.otf in Resources */,
				C880330D2054371500D73D6F /* non_asset_catalog_redemption_location@2x.png in Resources */,
				29FA00D2201CA79F002F7DC5 /* web3.min.js in Resources */,
				771AA966200D5F1900D25403 /* WordCollectionViewCell.xib in Resources */,
				C88033122055034E00D73D6F /* sellInfo.html in Resources */,
				C868C536205409160059672B /* redeemInfo.html in Resources */,
				291794FC1F95DE5F00539A30 /* index.html in Resources */,
				C876FF7A204A79D300B7D0EA /* SIL Open Font License.txt in Resources */,
				C880330C2054371500D73D6F /* non_asset_catalog_redemption_location.png in Resources */,
				C876FF79204A79D300B7D0EA /* README.md in Resources */,
				C880331F20551DF800D73D6F /* howDoITransferETHIntoMyWalletInfo.html in Resources */,
				C887C5392057B703005ACF81 /* privacyPolicy.html in Resources */,
				290B2B541F8F50030053C83E /* Localizable.strings in Resources */,
				2912CD021F6A830700C6CBE3 /* Assets.xcassets in Resources */,
				C880332220551DF800D73D6F /* whatIsEthereumInfo.html in Resources */,
				29F1C8481FEB6664003780D8 /* EditTokenTableViewCell.xib in Resources */,
			);
			runOnlyForDeploymentPostprocessing = 0;
		};
		2912CD091F6A830700C6CBE3 /* Resources */ = {
			isa = PBXResourcesBuildPhase;
			buildActionMask = 2147483647;
			files = (
			);
			runOnlyForDeploymentPostprocessing = 0;
		};
		2912CD141F6A830700C6CBE3 /* Resources */ = {
			isa = PBXResourcesBuildPhase;
			buildActionMask = 2147483647;
			files = (
				294DFBA61FE11CAE004CEB56 /* Localizable.strings in Resources */,
			);
			runOnlyForDeploymentPostprocessing = 0;
		};
/* End PBXResourcesBuildPhase section */

/* Begin PBXShellScriptBuildPhase section */
		21113C0DD6E65F7B19B7168D /* [CP] Embed Pods Frameworks */ = {
			isa = PBXShellScriptBuildPhase;
			buildActionMask = 2147483647;
			files = (
			);
			inputPaths = (
				"${SRCROOT}/Pods/Target Support Files/Pods-AlphaWalletTests/Pods-AlphaWalletTests-frameworks.sh",
				"${BUILT_PRODUCTS_DIR}/iOSSnapshotTestCase/FBSnapshotTestCase.framework",
			);
			name = "[CP] Embed Pods Frameworks";
			outputPaths = (
				"${TARGET_BUILD_DIR}/${FRAMEWORKS_FOLDER_PATH}/FBSnapshotTestCase.framework",
			);
			runOnlyForDeploymentPostprocessing = 0;
			shellPath = /bin/sh;
			shellScript = "\"${SRCROOT}/Pods/Target Support Files/Pods-AlphaWalletTests/Pods-AlphaWalletTests-frameworks.sh\"\n";
			showEnvVarsInLog = 0;
		};
		29282B511F7629DB0067F88D /* Run SwiftLint */ = {
			isa = PBXShellScriptBuildPhase;
			buildActionMask = 2147483647;
			files = (
			);
			inputPaths = (
			);
			name = "Run SwiftLint";
			outputPaths = (
			);
			runOnlyForDeploymentPostprocessing = 0;
			shellPath = /bin/sh;
			shellScript = "\"${PODS_ROOT}/SwiftLint/swiftlint\"";
		};
		29336FE81F6B24FF005E3BFC /* R.Swift */ = {
			isa = PBXShellScriptBuildPhase;
			buildActionMask = 2147483647;
			files = (
			);
			inputPaths = (
			);
			name = R.Swift;
			outputPaths = (
			);
			runOnlyForDeploymentPostprocessing = 0;
			shellPath = /bin/sh;
			shellScript = "\"$PODS_ROOT/R.swift/rswift\" generate \"$SRCROOT/AlphaWallet\"";
		};
		558B94C30BF51EDC00493AF8 /* [CP] Check Pods Manifest.lock */ = {
			isa = PBXShellScriptBuildPhase;
			buildActionMask = 2147483647;
			files = (
			);
			inputPaths = (
				"${PODS_PODFILE_DIR_PATH}/Podfile.lock",
				"${PODS_ROOT}/Manifest.lock",
			);
			name = "[CP] Check Pods Manifest.lock";
			outputPaths = (
				"$(DERIVED_FILE_DIR)/Pods-AlphaWalletTests-checkManifestLockResult.txt",
			);
			runOnlyForDeploymentPostprocessing = 0;
			shellPath = /bin/sh;
			shellScript = "diff \"${PODS_PODFILE_DIR_PATH}/Podfile.lock\" \"${PODS_ROOT}/Manifest.lock\" > /dev/null\nif [ $? != 0 ] ; then\n    # print error to STDERR\n    echo \"error: The sandbox is not in sync with the Podfile.lock. Run 'pod install' or update your CocoaPods installation.\" >&2\n    exit 1\nfi\n# This output is used by Xcode 'outputs' to avoid re-running this script phase.\necho \"SUCCESS\" > \"${SCRIPT_OUTPUT_FILE_0}\"\n";
			showEnvVarsInLog = 0;
		};
		EB2D49CBEF37022D8861D8E0 /* [CP] Check Pods Manifest.lock */ = {
			isa = PBXShellScriptBuildPhase;
			buildActionMask = 2147483647;
			files = (
			);
			inputPaths = (
				"${PODS_PODFILE_DIR_PATH}/Podfile.lock",
				"${PODS_ROOT}/Manifest.lock",
			);
			name = "[CP] Check Pods Manifest.lock";
			outputPaths = (
				"$(DERIVED_FILE_DIR)/Pods-AlphaWalletUITests-checkManifestLockResult.txt",
			);
			runOnlyForDeploymentPostprocessing = 0;
			shellPath = /bin/sh;
			shellScript = "diff \"${PODS_PODFILE_DIR_PATH}/Podfile.lock\" \"${PODS_ROOT}/Manifest.lock\" > /dev/null\nif [ $? != 0 ] ; then\n    # print error to STDERR\n    echo \"error: The sandbox is not in sync with the Podfile.lock. Run 'pod install' or update your CocoaPods installation.\" >&2\n    exit 1\nfi\n# This output is used by Xcode 'outputs' to avoid re-running this script phase.\necho \"SUCCESS\" > \"${SCRIPT_OUTPUT_FILE_0}\"\n";
			showEnvVarsInLog = 0;
		};
		F291FF6299FBB0600050DA49 /* [CP] Embed Pods Frameworks */ = {
			isa = PBXShellScriptBuildPhase;
			buildActionMask = 2147483647;
			files = (
			);
			inputPaths = (
				"${SRCROOT}/Pods/Target Support Files/Pods-AlphaWallet/Pods-AlphaWallet-frameworks.sh",
				"${BUILT_PRODUCTS_DIR}/APIKit/APIKit.framework",
				"${BUILT_PRODUCTS_DIR}/Alamofire/Alamofire.framework",
				"${BUILT_PRODUCTS_DIR}/Alamofire-Synchronous/Alamofire_Synchronous.framework",
				"${BUILT_PRODUCTS_DIR}/BigInt/BigInt.framework",
				"${BUILT_PRODUCTS_DIR}/BonMot/BonMot.framework",
				"${BUILT_PRODUCTS_DIR}/CryptoSwift/CryptoSwift.framework",
				"${BUILT_PRODUCTS_DIR}/Eureka/Eureka.framework",
				"${BUILT_PRODUCTS_DIR}/JSONRPCKit/JSONRPCKit.framework",
				"${BUILT_PRODUCTS_DIR}/JavaScriptKit/JavaScriptKit.framework",
				"${BUILT_PRODUCTS_DIR}/KeychainSwift/KeychainSwift.framework",
				"${BUILT_PRODUCTS_DIR}/Kingfisher/Kingfisher.framework",
				"${BUILT_PRODUCTS_DIR}/MBProgressHUD/MBProgressHUD.framework",
				"${BUILT_PRODUCTS_DIR}/Moya/Moya.framework",
				"${BUILT_PRODUCTS_DIR}/PromiseKit/PromiseKit.framework",
				"${BUILT_PRODUCTS_DIR}/QRCodeReaderViewController/QRCodeReaderViewController.framework",
				"${BUILT_PRODUCTS_DIR}/R.swift.Library/Rswift.framework",
				"${BUILT_PRODUCTS_DIR}/Realm/Realm.framework",
				"${BUILT_PRODUCTS_DIR}/RealmSwift/RealmSwift.framework",
				"${BUILT_PRODUCTS_DIR}/Result/Result.framework",
				"${BUILT_PRODUCTS_DIR}/SAMKeychain/SAMKeychain.framework",
				"${BUILT_PRODUCTS_DIR}/SeedStackViewController/StackViewController.framework",
				"${BUILT_PRODUCTS_DIR}/SipHash/SipHash.framework",
				"${BUILT_PRODUCTS_DIR}/StatefulViewController/StatefulViewController.framework",
				"${BUILT_PRODUCTS_DIR}/SwiftyJSON/SwiftyJSON.framework",
				"${BUILT_PRODUCTS_DIR}/SwiftyXMLParser/SwiftyXMLParser.framework",
				"${BUILT_PRODUCTS_DIR}/TrezorCrypto/TrezorCrypto.framework",
				"${BUILT_PRODUCTS_DIR}/TrustKeystore/TrustKeystore.framework",
				"${BUILT_PRODUCTS_DIR}/libsodium/libsodium.framework",
				"${BUILT_PRODUCTS_DIR}/secp256k1_ios/secp256k1_ios.framework",
				"${BUILT_PRODUCTS_DIR}/web3swift/web3swift.framework",
			);
			name = "[CP] Embed Pods Frameworks";
			outputPaths = (
				"${TARGET_BUILD_DIR}/${FRAMEWORKS_FOLDER_PATH}/APIKit.framework",
				"${TARGET_BUILD_DIR}/${FRAMEWORKS_FOLDER_PATH}/Alamofire.framework",
				"${TARGET_BUILD_DIR}/${FRAMEWORKS_FOLDER_PATH}/Alamofire_Synchronous.framework",
				"${TARGET_BUILD_DIR}/${FRAMEWORKS_FOLDER_PATH}/BigInt.framework",
				"${TARGET_BUILD_DIR}/${FRAMEWORKS_FOLDER_PATH}/BonMot.framework",
				"${TARGET_BUILD_DIR}/${FRAMEWORKS_FOLDER_PATH}/CryptoSwift.framework",
				"${TARGET_BUILD_DIR}/${FRAMEWORKS_FOLDER_PATH}/Eureka.framework",
				"${TARGET_BUILD_DIR}/${FRAMEWORKS_FOLDER_PATH}/JSONRPCKit.framework",
				"${TARGET_BUILD_DIR}/${FRAMEWORKS_FOLDER_PATH}/JavaScriptKit.framework",
				"${TARGET_BUILD_DIR}/${FRAMEWORKS_FOLDER_PATH}/KeychainSwift.framework",
				"${TARGET_BUILD_DIR}/${FRAMEWORKS_FOLDER_PATH}/Kingfisher.framework",
				"${TARGET_BUILD_DIR}/${FRAMEWORKS_FOLDER_PATH}/MBProgressHUD.framework",
				"${TARGET_BUILD_DIR}/${FRAMEWORKS_FOLDER_PATH}/Moya.framework",
				"${TARGET_BUILD_DIR}/${FRAMEWORKS_FOLDER_PATH}/PromiseKit.framework",
				"${TARGET_BUILD_DIR}/${FRAMEWORKS_FOLDER_PATH}/QRCodeReaderViewController.framework",
				"${TARGET_BUILD_DIR}/${FRAMEWORKS_FOLDER_PATH}/Rswift.framework",
				"${TARGET_BUILD_DIR}/${FRAMEWORKS_FOLDER_PATH}/Realm.framework",
				"${TARGET_BUILD_DIR}/${FRAMEWORKS_FOLDER_PATH}/RealmSwift.framework",
				"${TARGET_BUILD_DIR}/${FRAMEWORKS_FOLDER_PATH}/Result.framework",
				"${TARGET_BUILD_DIR}/${FRAMEWORKS_FOLDER_PATH}/SAMKeychain.framework",
				"${TARGET_BUILD_DIR}/${FRAMEWORKS_FOLDER_PATH}/StackViewController.framework",
				"${TARGET_BUILD_DIR}/${FRAMEWORKS_FOLDER_PATH}/SipHash.framework",
				"${TARGET_BUILD_DIR}/${FRAMEWORKS_FOLDER_PATH}/StatefulViewController.framework",
				"${TARGET_BUILD_DIR}/${FRAMEWORKS_FOLDER_PATH}/SwiftyJSON.framework",
				"${TARGET_BUILD_DIR}/${FRAMEWORKS_FOLDER_PATH}/SwiftyXMLParser.framework",
				"${TARGET_BUILD_DIR}/${FRAMEWORKS_FOLDER_PATH}/TrezorCrypto.framework",
				"${TARGET_BUILD_DIR}/${FRAMEWORKS_FOLDER_PATH}/TrustKeystore.framework",
				"${TARGET_BUILD_DIR}/${FRAMEWORKS_FOLDER_PATH}/libsodium.framework",
				"${TARGET_BUILD_DIR}/${FRAMEWORKS_FOLDER_PATH}/secp256k1_ios.framework",
				"${TARGET_BUILD_DIR}/${FRAMEWORKS_FOLDER_PATH}/web3swift.framework",
			);
			runOnlyForDeploymentPostprocessing = 0;
			shellPath = /bin/sh;
			shellScript = "\"${SRCROOT}/Pods/Target Support Files/Pods-AlphaWallet/Pods-AlphaWallet-frameworks.sh\"\n";
			showEnvVarsInLog = 0;
		};
		F48CC1C9F6D4FAE6EF587C03 /* [CP] Check Pods Manifest.lock */ = {
			isa = PBXShellScriptBuildPhase;
			buildActionMask = 2147483647;
			files = (
			);
			inputPaths = (
				"${PODS_PODFILE_DIR_PATH}/Podfile.lock",
				"${PODS_ROOT}/Manifest.lock",
			);
			name = "[CP] Check Pods Manifest.lock";
			outputPaths = (
				"$(DERIVED_FILE_DIR)/Pods-AlphaWallet-checkManifestLockResult.txt",
			);
			runOnlyForDeploymentPostprocessing = 0;
			shellPath = /bin/sh;
			shellScript = "diff \"${PODS_PODFILE_DIR_PATH}/Podfile.lock\" \"${PODS_ROOT}/Manifest.lock\" > /dev/null\nif [ $? != 0 ] ; then\n    # print error to STDERR\n    echo \"error: The sandbox is not in sync with the Podfile.lock. Run 'pod install' or update your CocoaPods installation.\" >&2\n    exit 1\nfi\n# This output is used by Xcode 'outputs' to avoid re-running this script phase.\necho \"SUCCESS\" > \"${SCRIPT_OUTPUT_FILE_0}\"\n";
			showEnvVarsInLog = 0;
		};
/* End PBXShellScriptBuildPhase section */

/* Begin PBXSourcesBuildPhase section */
		2912CCF11F6A830700C6CBE3 /* Sources */ = {
			isa = PBXSourcesBuildPhase;
			buildActionMask = 2147483647;
			files = (
				295996121FAB067600DB66A8 /* DepositCoordinator.swift in Sources */,
				29C70C7F20199AEB0072E454 /* WKWebViewConfiguration.swift in Sources */,
				73ACEF0120163ED4003DD71D /* LockViewModel.swift in Sources */,
				29AD8A041F93D6CD008E10E7 /* Constants.swift in Sources */,
				29FF12FE1F75EA3F00AFD326 /* Keystore.swift in Sources */,
				2963B6B11F9891F5003063C1 /* UIButton.swift in Sources */,
				29F114F21FA7966300114A29 /* PrivateKeyRule.swift in Sources */,
				29F1C853200363B2003780D8 /* PassphraseViewController.swift in Sources */,
				29B9345D1F88459C009FCABB /* SplashView.swift in Sources */,
				29E2E33A1F7A008C000CF94A /* UIView.swift in Sources */,
				299B5E491FD2C8900051361C /* ConfigureTransaction.swift in Sources */,
				77872D25202505B70032D687 /* EnterPasswordViewController.swift in Sources */,
				291795051F95F60100539A30 /* Web3RequestType.swift in Sources */,
				29C80D511FB67A110037B1E0 /* ArrayResponse.swift in Sources */,
				290B2B5F1F9177860053C83E /* UIImage.swift in Sources */,
				291ED08F1F6F613200E7E93A /* GetTransactionRequest.swift in Sources */,
				294EC1DA1FD8E4E60065EB20 /* GasPriceRequest.swift in Sources */,
				295A59381F71C1B90092F0FC /* AccountsCoordinator.swift in Sources */,
				299B5E2D1FCBC0660051361C /* BalanceProtocol.swift in Sources */,
				296421971F70C1F200EB363B /* ErrorView.swift in Sources */,
				29358DA91F79FD1C00925D61 /* CALayer.swift in Sources */,
				29C80D491FB51C380037B1E0 /* Dictionary.swift in Sources */,
				77872D232023F43B0032D687 /* TransactionsTracker.swift in Sources */,
				29FA00CE201CA64E002F7DC5 /* DappCommand.swift in Sources */,
				29FF12F61F74799D00AFD326 /* NSAttributedString.swift in Sources */,
				AA26C62320412A4100318B9B /* UIViewInspectableEnhancements.swift in Sources */,
				290B2B651F91A4880053C83E /* TransactionsFooterView.swift in Sources */,
				293B8B431F70815900356286 /* BalanceTitleView.swift in Sources */,
				AA893ED12037E93000CDCED1 /* GetERC20Name.swift in Sources */,
				29DBF2A11F9DA6EF00327C60 /* BackupViewController.swift in Sources */,
				29FC9BC61F830899000209CD /* MigrationInitializer.swift in Sources */,
				29AD8A091F93F8B2008E10E7 /* Session.swift in Sources */,
				291F52B91F6B880F00B369AB /* EtherKeystore.swift in Sources */,
				29BB94971F6FCD60009B09CC /* SendViewModel.swift in Sources */,
				296106D01F778A8D0006164B /* TransferType.swift in Sources */,
				29E14FDB1F7F4F3D00185568 /* Transaction.swift in Sources */,
				BBF4F9B72029D0B3009E04C0 /* GasViewModel.swift in Sources */,
				AA26C628204134C500318B9B /* TicketTableViewCellWithoutCheckbox.swift in Sources */,
				299B5E471FD2C87F0051361C /* ConfigureTransactionError.swift in Sources */,
				29FC0CB61F8298820036089F /* TransactionCoordinator.swift in Sources */,
				77872D27202505C00032D687 /* EnterPasswordViewModel.swift in Sources */,
				29F1C85F200369BA003780D8 /* HelpUsViewModel.swift in Sources */,
				29C0FCE5200EBAF6004A13CB /* TokenType.swift in Sources */,
				293112371FC9A24600966EEA /* UIGestureRecognizer+Closure.swift in Sources */,
				29B6AECB1F7C5FA900EC6DE3 /* PaymentCoordinator.swift in Sources */,
				29BDF1A11FEE51A80023A45F /* GasLimitConfiguration.swift in Sources */,
				2963B6B91F9A7EEA003063C1 /* CoinTicker.swift in Sources */,
				29F1C85820036926003780D8 /* AppTracker.swift in Sources */,
				293E62711FA2F63500CB0A66 /* InitialWalletCreationCoordinator.swift in Sources */,
				291D73C61F7F500D00A8AB56 /* TransactionItemState.swift in Sources */,
				29BE3FD21F707DC300F6BFC2 /* TransactionDataCoordinator.swift in Sources */,
				29F1C85120032688003780D8 /* Address.swift in Sources */,
				295B61D11FE7B20400642E60 /* TokensHeaderView.swift in Sources */,
				AA574E632054ECA400F4B3AF /* RestClient.swift in Sources */,
				29FA00D4201EC662002F7DC5 /* NSObject.swift in Sources */,
				299B5E341FCBC5180051361C /* ConfirmPaymentViewModel.swift in Sources */,
				771AA94E1FF971CD00D25403 /* DappAction.swift in Sources */,
				29F1C8471FEB6664003780D8 /* EditTokenTableViewCell.swift in Sources */,
				29FF6D6B2011D2AF00A3011C /* InCoordinatorError.swift in Sources */,
				77B3BF352017D0D000EEC15A /* MarketplaceViewModel.swift in Sources */,
				29F114F01FA6D53700114A29 /* ImportSelectionType.swift in Sources */,
				AA893ED5203C3E5400CDCED1 /* TokenBalance.swift in Sources */,
				29850D251F6B27A800791A49 /* R.generated.swift in Sources */,
				737D1675202BDCB400B42DDE /* UINavigationController.swift in Sources */,
				AA4E531820425A9500143A09 /* Date.swift in Sources */,
				296105931FA2AA2100292494 /* SignTransaction.swift in Sources */,
				296105951FA2DEF000292494 /* TransactionDirection.swift in Sources */,
				291ED08B1F6F5D2100E7E93A /* Bundle.swift in Sources */,
				293B8B451F70A20200356286 /* TransactionViewCell.swift in Sources */,
				29FC0CB81F8299510036089F /* Coordinator.swift in Sources */,
				29282B531F7630970067F88D /* Token.swift in Sources */,
				29F1C85D2003698A003780D8 /* WellDoneViewController.swift in Sources */,
				29E9CFCF1FE7347200017744 /* ERCToken.swift in Sources */,
				29FF6D73201200D500A3011C /* FieldAppereance.swift in Sources */,
				29C9F5FB1F720C050025C494 /* FloatLabelTextField.swift in Sources */,
				296421951F70C1EC00EB363B /* LoadingView.swift in Sources */,
				2961BD071FB146EB00C4B840 /* ChainState.swift in Sources */,
				73D26837202E827E009777A1 /* DecimalFormatter.swift in Sources */,
				2996F14D1F6CA743005C33AE /* UIViewController.swift in Sources */,
				2959961F1FAE759700DB66A8 /* RawTransaction.swift in Sources */,
				295B61D41FE7D5B500642E60 /* CurrencyFormatter.swift in Sources */,
				296421991F70C1F900EB363B /* EmptyView.swift in Sources */,
				298542E51FBA9B0700CB5081 /* ShapeShift.swift in Sources */,
				29C70C7C201990540072E454 /* SendTransaction.swift in Sources */,
				771AA962200D5EC700D25403 /* PassphraseViewModel.swift in Sources */,
				73C41C71201B46AD00243C6C /* LockEnterPasscodeViewModel.swift in Sources */,
				2959960C1FAB03EC00DB66A8 /* CoinbaseBuyWidget.swift in Sources */,
				291A1B671F98092F00ADEC80 /* ConfirmPaymentViewController.swift in Sources */,
				29F1C8421FEB62ED003780D8 /* EditTokenTableCellViewModel.swift in Sources */,
				2931122E1FC94E4200966EEA /* SettingsError.swift in Sources */,
				29FA00D0201CA66A002F7DC5 /* DAppError.swift in Sources */,
				291EC9DF1F7053C50004EDD0 /* NavigationController.swift in Sources */,
				291795011F95F5E200539A30 /* GetBalance.swift in Sources */,
				2995739F1FA1F294006F17FD /* QRURLParser.swift in Sources */,
				29C9F5F91F720BD30025C494 /* FloatLabelCell.swift in Sources */,
				771AA960200D5E8800D25403 /* PassphraseView.swift in Sources */,
				7721A6BE202A5677004DB16C /* DecryptError.swift in Sources */,
				61FC5ECF1FCFBAE500CCB12A /* EtherNumberFormatter.swift in Sources */,
				29DBF2A71F9F145900327C60 /* StateViewModel.swift in Sources */,
				2923D9B31FDA49F8000CF3F8 /* SkipBackupFilesInitializer.swift in Sources */,
				294DFBA01FE0CADE004CEB56 /* TransactionDetailsViewModel.swift in Sources */,
				29C80D4B1FB51C460037B1E0 /* Decimal.swift in Sources */,
				297800521F71FDCF003185C1 /* FormAppearance.swift in Sources */,
				77B3BF3C201908ED00EEC15A /* ConfirmCoordinator.swift in Sources */,
				298542F91FBE9A0100CB5081 /* CryptoAddressValidator.swift in Sources */,
				291F52C11F6C8A1F00B369AB /* AccountsViewModel.swift in Sources */,
				AA26C62620412C9A00318B9B /* ContractERC875Transfer.swift in Sources */,
				7721A6CC202EFBC5004DB16C /* AddCustomNetworkViewController.swift in Sources */,
				77872D322027AA4A0032D687 /* SliderTextFieldRow.swift in Sources */,
				298542E31FBA722F00CB5081 /* ContainerView.swift in Sources */,
				2923D9B11FDA49D8000CF3F8 /* Initializer.swift in Sources */,
				294DFBAE1FE6F254004CEB56 /* TokenObject.swift in Sources */,
				29CAEB8E1F70A2FB00F7357D /* TransactionCellViewModel.swift in Sources */,
				298542E81FBAD0B200CB5081 /* OperationType.swift in Sources */,
				29BE3FD01F7071A200F6BFC2 /* UIColor.swift in Sources */,
				771AA964200D5EDB00D25403 /* WordCollectionViewCell.swift in Sources */,
				77872D302026DC570032D687 /* SplashViewController.swift in Sources */,
				29C80D4D1FB5202C0037B1E0 /* BalanceBaseViewModel.swift in Sources */,
				29E14FD11F7F457D00185568 /* TransactionsStorage.swift in Sources */,
				299B5E451FD22FB40051361C /* ConfigureTransactionViewModel.swift in Sources */,
				29F114EE1FA65DEF00114A29 /* ImportType.swift in Sources */,
				29BDF1981FEE4DB00023A45F /* GasPriceConfiguration.swift in Sources */,
				29FA00CC201CA63C002F7DC5 /* Method.swift in Sources */,
				2963A28A1FC402940095447D /* LocalizedOperationObject.swift in Sources */,
				29FF12FB1F74CC8200AFD326 /* EthereumAddressRule.swift in Sources */,
				294EC1D81FD7FBAB0065EB20 /* BiometryAuthenticationType.swift in Sources */,
				29E6E0721FEA200D0079265A /* ConfirmPaymentDetailsViewModel.swift in Sources */,
				61DCE17B2001A6BE0053939F /* RLP.swift in Sources */,
				29E6E0701FEA12910079265A /* TransactionConfigurator.swift in Sources */,
				299B5E3B1FD141B70051361C /* BackupViewModel.swift in Sources */,
				29CA4B791F6FBFD50032313D /* Balance.swift in Sources */,
				291F52A71F6B766100B369AB /* BalanceRequest.swift in Sources */,
				29F1C85A20036968003780D8 /* HelpUsCoordinator.swift in Sources */,
				AA26C61F20412A1E00318B9B /* TicketsViewController.swift in Sources */,
				29D72A2A1F6A8D1500CE9209 /* AppCoordinator.swift in Sources */,
				293E626F1FA2ED1400CB0A66 /* InCoordinator.swift in Sources */,
				29E9CFCB1FE70D5B00017744 /* GetBalanceCoordinator.swift in Sources */,
				2963A2881FC401490095447D /* LocalizedOperation.swift in Sources */,
				29C80D371FB2CD230037B1E0 /* PendingTransaction.swift in Sources */,
				613D048B1FDE162B008DE72E /* TrustProvider.swift in Sources */,
				61C359E02002AA5A0097B04D /* TransactionSigning.swift in Sources */,
				29C0FCE1200DA94A004A13CB /* SignMessageCoordinator.swift in Sources */,
				29B933F81F8609FF009FCABB /* PaymentFlow.swift in Sources */,
				2963B6BF1F9AB9A2003063C1 /* ContractERC20Transfer.swift in Sources */,
				29A13E331F6B1B7A00E432A2 /* AppStyle.swift in Sources */,
				737EEDDA201BE3A8009D9D5D /* Lock.swift in Sources */,
				29FF12F81F747D6C00AFD326 /* Error.swift in Sources */,
				B1DC375D203AEAE200C9756D /* MarketQueueHandler.swift in Sources */,
				29AD8A061F93DC8C008E10E7 /* PushDevice.swift in Sources */,
				294DFBA91FE6EBFB004CEB56 /* NewTokenViewController.swift in Sources */,
				29B933F51F860074009FCABB /* SendTransactionCoordinator.swift in Sources */,
				2932045C1F8DCD6E0095B7C1 /* CurrencyRate.swift in Sources */,
				291F52A51F6B762300B369AB /* EtherServiceRequest.swift in Sources */,
				CCA4FE361FD4282400749AE4 /* DeviceChecker.swift in Sources */,
				732086B9201508690047F605 /* SplashCoordinator.swift in Sources */,
				AA26C62420412A4100318B9B /* Double.swift in Sources */,
				29E6E06C1FE897D90079265A /* BrowserCoordinator.swift in Sources */,
				77872D292025116E0032D687 /* EnterPasswordCoordinator.swift in Sources */,
				298542FB1FBEA03300CB5081 /* SendInputErrors.swift in Sources */,
				29EB102A1F6CBD23000907A4 /* UIAlertController.swift in Sources */,
				771A847520322FD700528D28 /* PreferencesViewModel.swift in Sources */,
				296AF9A51F736BA20058AF78 /* Config.swift in Sources */,
				7721A6C8202EF81B004DB16C /* CustomRPC.swift in Sources */,
				29E9CFCD1FE7343C00017744 /* NewTokenViewModel.swift in Sources */,
				AAEB8DA2204BC7B700CB0B2C /* RedeemTicketsViewController.swift in Sources */,
				291F52A21F6B6DCF00B369AB /* EtherClient.swift in Sources */,
				299B5E421FD2298E0051361C /* ConfigureTransactionViewController.swift in Sources */,
				294DFBA31FE0E2EA004CEB56 /* TransactionValue.swift in Sources */,
				2912CD2B1F6A833E00C6CBE3 /* TransactionsViewController.swift in Sources */,
				775C00B520195BFB001B5EBC /* BrowserAction.swift in Sources */,
				BB5D6A9E20232EE8000FC5AB /* CurrencyRate+Fee.swift in Sources */,
				299B5E291FCA8F040051361C /* GetERC20Balance.swift in Sources */,
				77E0E773201FAD06009B4B31 /* BrowserURLParser.swift in Sources */,
				29F1C863200375D2003780D8 /* Wallet.swift in Sources */,
				29E6E06E1FE897EE0079265A /* BrowserViewController.swift in Sources */,
				2912CCF91F6A830700C6CBE3 /* AppDelegate.swift in Sources */,
				29A0E1851F706B8C00BAAAED /* String.swift in Sources */,
				296AF9A71F736EC70058AF78 /* RPCServers.swift in Sources */,
				296AF9A91F737F6F0058AF78 /* SendRawTransactionRequest.swift in Sources */,
				293112121FC4F48400966EEA /* ServiceProvider.swift in Sources */,
				2912CD2F1F6A83A100C6CBE3 /* ImportWalletViewController.swift in Sources */,
				7721A6D0202EFD07004DB16C /* AddCustomNetworkCoordinator.swift in Sources */,
				2963B6AD1F981A96003063C1 /* TransactionAppearance.swift in Sources */,
				29850D2B1F6B30FF00791A49 /* TransactionViewController.swift in Sources */,
				296AF9AB1F7380920058AF78 /* GetTransactionCountRequest.swift in Sources */,
				294DFB9E1FE0CA59004CEB56 /* TransactionsViewModel.swift in Sources */,
				73ED85A72034BFEF00593BF3 /* UITextFieldAdditions.swift in Sources */,
				2923D9B51FDA4E07000CF3F8 /* PasswordGenerator.swift in Sources */,
				298542F51FBD8E6A00CB5081 /* ConfigExplorer.swift in Sources */,
				29F1C84A1FEB6D6B003780D8 /* EditTokenViewModel.swift in Sources */,
				29DF400A1FD3E80A000077CA /* TabBarController.swift in Sources */,
				29C80D4F1FB520AF0037B1E0 /* BalanceTokenViewModel.swift in Sources */,
				7721A6CE202EFC21004DB16C /* AddCustomNetworkViewModel.swift in Sources */,
				291A1B691F980E3400ADEC80 /* StackViewController.swift in Sources */,
				73C41C73201B5EFF00243C6C /* LockCreatePasscodeViewModel.swift in Sources */,
				2959961A1FADB79300DB66A8 /* TokenTransfer.swift in Sources */,
				295247E71F835BA0007FDC31 /* InfoHeaderView.swift in Sources */,
				29B6AED61F7CA4A700EC6DE3 /* TransactionConfiguration.swift in Sources */,
				29F1C84C1FEC4F6F003780D8 /* TokensFooterView.swift in Sources */,
				29F114F41FA8117C00114A29 /* SendCoordinator.swift in Sources */,
				293B8B411F707F4600356286 /* TransactionViewModel.swift in Sources */,
				77B3BF4A2019247200EEC15A /* BrowserNavigationBar.swift in Sources */,
				29BB94951F6FC54C009B09CC /* EthereumUnit.swift in Sources */,
				29C70C712016C7780072E454 /* SentTransaction.swift in Sources */,
				AAEF2CAB2050A68A0038BE0D /* SignatureHelper.swift in Sources */,
				29E9CFD21FE737FE00017744 /* TrustRealmConfiguration.swift in Sources */,
				2959961C1FAE3EDF00DB66A8 /* TrustClient.swift in Sources */,
				29AD8A0C1F93FBBF008E10E7 /* Subscribable.swift in Sources */,
				295247DF1F8326EF007FDC31 /* AccountViewCell.swift in Sources */,
				2981C29C1FC18F7700537E43 /* ChangellyBuyWidget.swift in Sources */,
				291F52B71F6B870400B369AB /* CastError.swift in Sources */,
				664D11A12007D59F0041A0B0 /* EstimateGasRequest.swift in Sources */,
				299B5E2B1FCA9A640051361C /* ApproveERC20.swift in Sources */,
				291794FB1F95DC2200539A30 /* Web3Swift.swift in Sources */,
				29DBF2A31F9DBFF400327C60 /* BackupCoordinator.swift in Sources */,
				290B2B611F9179880053C83E /* AccountViewModel.swift in Sources */,
				2963B6C11F9AE0E4003063C1 /* Data.swift in Sources */,
				2932045E1F8EEE760095B7C1 /* BalanceCoordinator.swift in Sources */,
				29F114F61FA8147300114A29 /* RequestCoordinator.swift in Sources */,
				73ED85A520349BE400593BF3 /* StringFormatter.swift in Sources */,
				293112101FC4ADCB00966EEA /* InCoordinatorViewModel.swift in Sources */,
				293112351FC9A0D500966EEA /* CallRequest.swift in Sources */,
				291F52A91F6B7BE100B369AB /* BlockNumber.swift in Sources */,
				739533971FEFF5FD0084AFAB /* Currency.swift in Sources */,
				298542F31FBD594D00CB5081 /* SettingsViewModel.swift in Sources */,
				CCA4FE381FD428B300749AE4 /* JailbreakChecker.swift in Sources */,
				291A1B651F974E8600ADEC80 /* WalletEntryPoint.swift in Sources */,
				2959960E1FAB05C200DB66A8 /* TransactionsEmptyView.swift in Sources */,
				29BB94931F6FC380009B09CC /* BalanceViewModel.swift in Sources */,
				29D03F1D1F712183006E548C /* Button.swift in Sources */,
				291794FF1F95F5CE00539A30 /* Web3Request.swift in Sources */,
				CCCD74FD1FD2D38D004A087D /* CheckDeviceCoordinator.swift in Sources */,
				29E2E33E1F7A2423000CF94A /* TransactionHeaderView.swift in Sources */,
				291F52BF1F6C874E00B369AB /* AccountsViewController.swift in Sources */,
				2963B6AF1F9823E6003063C1 /* UnconfirmedTransaction.swift in Sources */,
				2996F1431F6C96FF005C33AE /* ImportWalletViewModel.swift in Sources */,
				291ED08D1F6F5F0A00E7E93A /* KeyStoreError.swift in Sources */,
				29F1C83E1FEB5C91003780D8 /* EditTokensViewController.swift in Sources */,
				296AF9A31F733AB30058AF78 /* WalletCoordinator.swift in Sources */,
				442FCBBFCC5926B4D416E6D3 /* GetNameCoordinator.swift in Sources */,
				442FCB9850FC6F2D28978199 /* GetERC20Symbol.swift in Sources */,
				442FC5F70AF003F331F7C841 /* GetSymbolCoordinator.swift in Sources */,
				442FCB2B0DD39EB2D9233A2F /* GetERC875Balance.swift in Sources */,
				442FCE0709E29BF233F32CAB /* GetERC875BalanceCoordinator.swift in Sources */,
				442FCED8B618930EFD1F7BA8 /* GetIsERC875Encode.swift in Sources */,
				442FC58B7558F28F9452D383 /* GetIsERC875ContractCoordinator.swift in Sources */,
				442FC65BFA2D42879648EC06 /* Int.swift in Sources */,
				442FC9C4FAC64192FF5DCC40 /* GetERC20Decimals.swift in Sources */,
				442FC249C2A39F85BDBD7987 /* GetDecimalsCoordinator.swift in Sources */,
				76F1D5AF727A83205BBCF0EC /* OrderHandler.swift in Sources */,
				442FCD76B5C25C9FB7FE7479 /* TicketsViewModel.swift in Sources */,
				442FC2CC21FFFC4FAB33A300 /* Ticket.swift in Sources */,
				442FCAD7292D93C261B97D09 /* TokenHolder.swift in Sources */,
				442FC81F38F80EEF54C69C5B /* TokenAdaptor.swift in Sources */,
				442FC258BAEFDE2D64E48D0D /* TicketsCoordinator.swift in Sources */,
				76F1DB9E1443DCFC36228B08 /* ClaimOrderCoordinator.swift in Sources */,
				76F1D76BF700FCC461B11CC0 /* ClaimERC875Order.swift in Sources */,
				76F1D91659771C9EEA7B48DC /* CreateRedeem.swift in Sources */,
				442FCA2F6C6A21C27B628AA4 /* TicketTableViewCellWithCheckbox.swift in Sources */,
				442FC7777D495D3095836CA6 /* RedeemTicketsViewModel.swift in Sources */,
				442FCE0DAE5527A93F54022C /* RedeemTicketsQuantitySelectionViewController.swift in Sources */,
				442FC0B59B23C0F3068621C0 /* NumberStepper.swift in Sources */,
				442FCE2BEE8D475C7DEB39C1 /* RedeemTicketsQuantitySelectionViewModel.swift in Sources */,
				442FCB9CF5BC243F0705F4FE /* TicketRedemptionViewController.swift in Sources */,
				442FC546ED56F5C9D3D35471 /* TicketRedemptionViewModel.swift in Sources */,
				5E7C760C7D55C97424F55138 /* TicketTableViewCellViewModel.swift in Sources */,
				5E7C75F80A7E178B49830BCD /* TicketsViewControllerHeader.swift in Sources */,
				5E7C7E5C30EFDC70DF1E00C1 /* TicketsViewControllerHeaderViewModel.swift in Sources */,
				5E7C7B3E08EEA63C5B68B9C4 /* TicketRedemptionInfoViewController.swift in Sources */,
				442FCACD46848927C84DE66E /* EndPoints.swift in Sources */,
				442FCB593844F3B8F74BC8C5 /* EventsRest.swift in Sources */,
				442FCC0C672901AF791D320F /* Event.swift in Sources */,
				442FC01053E2F1B59355A961 /* Arguments.swift in Sources */,
				5E7C7CF06533EDACC8E220B3 /* StaticHTMLViewController.swift in Sources */,
				442FC54FB6CADF0461F6C95F /* RedeemEventListener.swift in Sources */,
				5E7C7D71D3184F44C397FFE7 /* HelpViewController.swift in Sources */,
				5E7C7D8173CB1089D622DA38 /* HelpViewCell.swift in Sources */,
				5E7C72C8A15397C5A40BFE76 /* WhatIsEthereumInfoViewController.swift in Sources */,
				5E7C72B0A10A92E591696E48 /* ContactUsBannerView.swift in Sources */,
				5E7C70BE9AE35408038E1971 /* HelpContentsViewController.swift in Sources */,
				5E7C7C21E5CAF122AA4F6617 /* HowDoIGetMyMoneyInfoViewController.swift in Sources */,
				5E7C7FE8247F0E50BEF35D77 /* HowDoITransferETHIntoMyWalletInfoViewController.swift in Sources */,
				5E7C7D8AFC9BA1E8C1D05167 /* TicketSellInfoViewController.swift in Sources */,
				5E7C77E844D710D7AFBC58D4 /* RequestViewController.swift in Sources */,
				5E7C701BFF4469B35A074EB9 /* RequestViewModel.swift in Sources */,
				5E7C7CF3BB38045FA40F38AE /* PrivacyPolicyViewController.swift in Sources */,
				5E7C7FDD73F658772181896B /* TermsOfServiceViewController.swift in Sources */,
				5E7C7E4B4054AAD41C5BE3EC /* SettingsAction.swift in Sources */,
				5E7C7D03D745BF5C202A2CD1 /* TokensCoordinator.swift in Sources */,
				5E7C7AB6950E43BD6E8D0CBE /* TokensViewController.swift in Sources */,
				5E7C7FC0770A411DB09F8C09 /* TokenViewCell.swift in Sources */,
				5E7C7CF43176653FFCE86644 /* SettingsCoordinator.swift in Sources */,
				5E7C70FF17622C0FFD45A542 /* AlphaWalletSettingPushRow.swift in Sources */,
				5E7C7C9E89056069C8FEFA76 /* AlphaWalletSettingsSwitchRow.swift in Sources */,
				5E7C731B88842C036A74A039 /* AlphaWalletSettingsButtonRow.swift in Sources */,
				5E7C7FAF2A07E7AE21BF09AF /* AlphaWalletSettingsTextRow.swift in Sources */,
				5E7C745DACB5FCCEBCEB49CA /* WelcomeViewController.swift in Sources */,
				5E7C733638D7596F93DEE2A9 /* OnboardingCollectionViewController.swift in Sources */,
				5E7C72670E16AFB8DAF64673 /* OnboardingPageViewModel.swift in Sources */,
				5E7C7FE10C2FEA7316401F04 /* WelcomeViewModel.swift in Sources */,
				5E7C78B3FD5CA87E395E1861 /* OnboardingPageStyle.swift in Sources */,
				5E7C797BE2C8DB7EF6F217B3 /* OnboardingPage.swift in Sources */,
				5E7C76F8CB67466725C590CE /* TokenViewCellViewModel.swift in Sources */,
				5E7C78407F6DCB0EDD562DF6 /* TicketTokenViewCellViewModel.swift in Sources */,
				5E7C7CE5CA19183FCED8C907 /* TokensViewModel.swift in Sources */,
				5E7C73FC3990D110C474C3D6 /* WalletFilterViewModel.swift in Sources */,
				5E7C7AB2ECFB589632F2A26C /* WalletFilter.swift in Sources */,
				5E7C73FD5BD75D90C8D0EF3C /* WalletFilterView.swift in Sources */,
				5E7C7C98EAF40E8110241DBD /* TicketTokenViewCell.swift in Sources */,
				5E7C71B52A77008694BFA5D1 /* TokensDataStore.swift in Sources */,
				5E7C7793AB6B577906F2BCA3 /* SettingsViewController.swift in Sources */,
				5E7C75C99B9F595F26EDC405 /* LockPasscodeViewController.swift in Sources */,
				5E7C710331196CD591B51785 /* LockCreatePasscodeViewController.swift in Sources */,
				5E7C71C3356BF80240720EFE /* LockEnterPasscodeViewController.swift in Sources */,
				5E7C7499A8D6814F7950DA70 /* LockCreatePasscodeCoordinator.swift in Sources */,
				5E7C71F8050CCF990539B293 /* LockView.swift in Sources */,
				5E7C74B99922D0CAB635970E /* PasscodeCharacterView.swift in Sources */,
				5E7C76B917517C93D1E26B0A /* LockEnterPasscodeCoordinator.swift in Sources */,
				5E7C76A0365D128B7F19A0C2 /* ProtectionCoordinator.swift in Sources */,
				76F1DEFF94F9A1F67BDF2735 /* UniversalLinkHandler.swift in Sources */,
				5E7C774B5332AC0DC19C5B1B /* EthTokenViewCellViewModel.swift in Sources */,
				5E7C75D46140FACBD12333BF /* EthTokenViewCell.swift in Sources */,
				5E7C728CDF33FBDBA47F71A6 /* MarketplaceViewController.swift in Sources */,
				5E7C7CDB837DCD57E0594CBA /* TicketsViewControllerTitleHeader.swift in Sources */,
				5E7C7700014B93A966BBA463 /* BaseTicketTableViewCellViewModel.swift in Sources */,
				5E7C798E5F5EE00D405B91AE /* TicketRowView.swift in Sources */,
				5E7C76A65C14D0F11AF7848F /* TicketRowViewModel.swift in Sources */,
				5E7C71A7D2BD6FCE3980CC51 /* ImportWalletHelpBubbleViewViewModel.swift in Sources */,
				5E7C7208A83399C27AE57E44 /* ImportWalletHelpBubbleView.swift in Sources */,
				5E7C7E04D4DDD7D8881A2AB1 /* UniversalLinkCoordinator.swift in Sources */,
				5E7C71A6B0BDF301747A49AE /* ScreenChecker.swift in Sources */,
				5E7C72AF95DCE8BC65490BCA /* StatusViewController.swift in Sources */,
				5E7C783B4784DE76971EEBB4 /* StatusViewControllerViewModel.swift in Sources */,
				5E7C7E2F558A1DFF078B61F9 /* TransferTicketsViewController.swift in Sources */,
				5E7C7DD506747B6224C28721 /* TransferTicketsViewModel.swift in Sources */,
				5E7C776BE1B19F824954962D /* BaseTicketTableViewCell.swift in Sources */,
				5E7C7C0FAC500A6651E663FD /* TransferTicketsQuantitySelectionViewModel.swift in Sources */,
				5E7C77AD9FAAC18211B6F355 /* TransferTicketsQuantitySelectionViewController.swift in Sources */,
				5E7C7EEE563D81793CB96FA0 /* TransferTicketsCoordinator.swift in Sources */,
				5E7C7567A690B6B8F889AE83 /* SendViewController.swift in Sources */,
				5E7C72E1D4B4B4C8443F3DA1 /* SendHeaderView.swift in Sources */,
				5E7C713ACE8C72642B1C9F93 /* SendHeaderViewViewModel.swift in Sources */,
				5E7C7376B566E5A59CC8F463 /* ImportTicketViewControllerViewModel.swift in Sources */,
				5E7C79F30A324D75DF42DDDE /* SellTicketsViewModel.swift in Sources */,
				5E7C7E1B18EC7F7FD6D64439 /* SellTicketsViewController.swift in Sources */,
				5E7C75E81F85353844CACECC /* EnterSellTicketsPriceQuantityViewController.swift in Sources */,
				5E7C7FCC321493B41C1083C1 /* EnterSellTicketsPriceQuantityViewControllerViewModel.swift in Sources */,
				5E7C764D3C130AAB26E80EC1 /* AmountTextField.swift in Sources */,
				5E7C7FD0D4E0F77FEA2FCEC2 /* DateEntryField.swift in Sources */,
				5E7C7D2948B4B9724F2E509E /* TimeEntryField.swift in Sources */,
				5E7C7669BBE6255A2377E070 /* SetSellTicketsExpiryDateViewController.swift in Sources */,
				5E7C7A4384A8E3F22D3F8249 /* SetSellTicketsExpiryDateViewControllerViewModel.swift in Sources */,
				5E7C776CF721EBBD43195926 /* GenerateSellMagicLinkViewController.swift in Sources */,
				5E7C7B0367CFB413C6885474 /* GenerateSellMagicLinkViewControllerViewModel.swift in Sources */,
				5E7C7692C981580CD32228EB /* ChooseTicketTransferModeViewController.swift in Sources */,
				5E7C74DBAE43954C185057B3 /* ChooseTicketTransferModeViewControllerViewModel.swift in Sources */,
				5E7C71DAA5DAFF764F92587D /* SetTransferTicketsExpiryDateViewController.swift in Sources */,
				5E7C745C725F3F34037DCC68 /* SetTransferTicketsExpiryDateViewControllerViewModel.swift in Sources */,
				5E7C74B5796FB59C8427C7A0 /* GenerateTransferMagicLinkViewController.swift in Sources */,
				5E7C76696EF7F27EC0788CDD /* GenerateTransferMagicLinkViewControllerViewModel.swift in Sources */,
				5E7C75E5C64619ABFD246183 /* TransferTicketsViaWalletAddressViewController.swift in Sources */,
				5E7C7EAEBB435F3909DA36FB /* TransferTicketsViaWalletAddressViewControllerViewModel.swift in Sources */,
				5E7C7CCC8D376C6E5C245715 /* EthCurrencyHelper.swift in Sources */,
				5E7C77A8425E0AFAB11F1FCD /* PromptBackupCoordinator.swift in Sources */,
				5E7C7317533D24B6A292F88D /* UIStackView+Array.swift in Sources */,
				5E7C78F1D29280E3FF4EAF5E /* RoundedBackground.swift in Sources */,
				5E7C7E68425E20834B898D06 /* AppLocale.swift in Sources */,
				5E7C7488D5CAE24B7462815A /* LiveLocaleSwitcherBundle.swift in Sources */,
				5E7C79D78AA5E774119BE49B /* TextField.swift in Sources */,
				5E7C7788984F7ADCFE5B4DE0 /* AddressTextField.swift in Sources */,
				5E7C7E47C3C412A52DED7380 /* TextView.swift in Sources */,
				5E7C7AE1389D3179239249F0 /* ImportWalletTabBar.swift in Sources */,
				5E7C7EDA1BB781A45C1C19CD /* ImportWalletTab.swift in Sources */,
				5E7C7C7142C4519873B2BB4E /* ImportWalletTabBarViewModel.swift in Sources */,
				5E7C731D0F6128BE8885A2D3 /* ServersCoordinator.swift in Sources */,
				5E7C732BD09AABEEE6096BF4 /* ServersViewController.swift in Sources */,
				5E7C70AE62DBB193399C7F5E /* ServerViewCell.swift in Sources */,
				5E7C7EB845B0EE96CC8DCF43 /* ServerViewModel.swift in Sources */,
				5E7C745A423BD10CFDED9A81 /* ServersViewModel.swift in Sources */,
				5E7C7ECE164289A89734B4EF /* LocalesCoordinator.swift in Sources */,
				5E7C730C6AEF556AFB9A4B2C /* LocalesViewController.swift in Sources */,
				5E7C718043636901114BF76C /* LocalesViewModel.swift in Sources */,
				5E7C7A91D0F6CBDA3C89DEAC /* LocaleViewCell.swift in Sources */,
				5E7C74BD08801CABF9695853 /* LocaleViewModel.swift in Sources */,
				76F1D74912F5D8CDA72363BD /* GetContractInteractions.swift in Sources */,
				5E7C741353DDF87133054FCC /* DeletedContract.swift in Sources */,
				5E7C7788FA549A0402BB33CB /* HiddenContract.swift in Sources */,
				5E7C7F60056FDD6ACC390400 /* UniversalLinkInPasteboardCoordinator.swift in Sources */,
				5E7C7402B29A987B0AF7061D /* VerifiableStatusViewController.swift in Sources */,
				5E7C7330220A51D25C4F9BAA /* FetchAssetDefinitionsCoordinator.swift in Sources */,
				5E7C7F287415575EDF33DDEB /* XMLHandler.swift in Sources */,
				5E7C7FF4210029C482BCE4C0 /* AssetDefinitionStore.swift in Sources */,
				5E7C7E26D26DF13249F1C0C9 /* XMLAccessorExtension.swift in Sources */,
				5E7C769D2BFC2809F0EA5AA3 /* GeneralisedTime.swift in Sources */,
				5E7C7EC61482FC780432A0FC /* AssetAttribute.swift in Sources */,
				5E7C76E816E216D5C69D3D7B /* AssetDefinitionBackingStore.swift in Sources */,
				5E7C782410321CE6CEE68275 /* AssetDefinitionDiskBackingStore.swift in Sources */,
				5E7C7CBB48D096078A2B233E /* AssetDefinitionInMemoryBackingStore.swift in Sources */,
				5E7C75B37912E6B68C30D689 /* AssetDefinitionDiskBackingStoreWithOverrides.swift in Sources */,
				5E7C7180F07239D2132F31A4 /* DirectoryContentsWatcher.swift in Sources */,
				76F1DBCA8BAAA42BAEB14719 /* GetERC721BalanceCoordinator.swift in Sources */,
				76F1D51EFA6255E0D0381E06 /* GetERC721BalanceEncode.swift in Sources */,
				76F1D7F08263A663C3A67926 /* GetIsERC721ContractCoordinator.swift in Sources */,
				76F1DF0A4667F618D2BAE78C /* GetIsERC721Encode.swift in Sources */,
				76F1D439D545AA9B7E686DCC /* ContractERC721Transfer.swift in Sources */,
				5E7C79DE8864702C51C0A7CC /* ResultResult.swift in Sources */,
				5E7C7AE2EF04A23EC7C5ADFD /* ImportTicketViewController.swift in Sources */,
			);
			runOnlyForDeploymentPostprocessing = 0;
		};
		2912CD071F6A830700C6CBE3 /* Sources */ = {
			isa = PBXSourcesBuildPhase;
			buildActionMask = 2147483647;
			files = (
				29F1C85620036887003780D8 /* AppTrackerTests.swift in Sources */,
				29BDF19F1FEE51650023A45F /* GasLimitConfigurationTests.swift in Sources */,
				290B2B6C1F92C35B0053C83E /* RPCServerTests.swift in Sources */,
				B1DC375F203AEB4800C9756D /* MarketQueueHandlerTests.swift in Sources */,
				29FF13031F75EB7500AFD326 /* Account.swift in Sources */,
				290B2B6A1F92C0440053C83E /* ConfigTests.swift in Sources */,
				29BDF1941FEE43AA0023A45F /* TransactionConfiguratorTests.swift in Sources */,
				29FF13081F75F0AE00AFD326 /* AppCoordinatorTests.swift in Sources */,
				2923D9B71FDA5E51000CF3F8 /* PasswordGeneratorTests.swift in Sources */,
				29F1C865200384FE003780D8 /* Wallet.swift in Sources */,
				73D2683B202E8411009777A1 /* DecimalNumberFormatterTest.swift in Sources */,
				29FF130D1F7626E800AFD326 /* FakeNavigationController.swift in Sources */,
				61DCE17D2001A7A20053939F /* RLPTests.swift in Sources */,
				299573A41FA27A15006F17FD /* TestKeyStore.swift in Sources */,
				CCA4FE3A1FD42B4100749AE4 /* FakeJailbreakChecker.swift in Sources */,
				29F114F81FA8165200114A29 /* SendCoordinatorTests.swift in Sources */,
				299573A21FA1F369006F17FD /* QRURLParserTests.swift in Sources */,
				61FC5ED11FCFBDEB00CCB12A /* EtherNumberFormatterTests.swift in Sources */,
				29E14FD91F7F4D4E00185568 /* FakeTransactionsStorage.swift in Sources */,
				29BDF1961FEE43F40023A45F /* UnconfirmedTransaction.swift in Sources */,
				29E14FD71F7F490000185568 /* Transaction.swift in Sources */,
				296106CC1F776FD00006164B /* WalletCoordinatorTests.swift in Sources */,
				298542FE1FBEADEF00CB5081 /* TransactionViewModelTests.swift in Sources */,
				295B61D61FE7FC8300642E60 /* FakeTokensDataStore.swift in Sources */,
				291E8FBF1F7DEA85003F0ECF /* EtherKeystoreTests.swift in Sources */,
				732E0F542022786400B39C1F /* LockCreatePasscodeCoordinatorTest.swift in Sources */,
				298543001FBEAE2F00CB5081 /* ChainState.swift in Sources */,
				299B5E3F1FD143400051361C /* BackupViewModelTests.swift in Sources */,
				29AD8A0E1F93FF28008E10E7 /* WalletSession.swift in Sources */,
				CCA4FE331FD3655900749AE4 /* CheckDeviceCoordinatorTests.swift in Sources */,
				29FF13011F75EAD900AFD326 /* FakeKeystore.swift in Sources */,
				77E0E777201FAD36009B4B31 /* BrowserURLParserTests.swift in Sources */,
				29FC9BCC1F831860000209CD /* PaymentCoordinator.swift in Sources */,
				732E0F522022754600B39C1F /* FakeLockProtocol.swift in Sources */,
				2961BD091FB14B6D00C4B840 /* Config.swift in Sources */,
				290B2B6E1F92C3980053C83E /* UserDefaults.swift in Sources */,
				77872D2D202514AD0032D687 /* EnterPasswordCoordinatorTests.swift in Sources */,
				771A8485203242B400528D28 /* InCoordinatorViewModelTests.swift in Sources */,
				73CBC761202139FB00374666 /* FakeGetBalanceCoordinator(.swift in Sources */,
				295996031FAA865800DB66A8 /* TokensCoordinatorTests.swift in Sources */,
				29336FE71F6B245D005E3BFC /* WelcomeViewModelTests.swift in Sources */,
				73958DC720263525000A40EB /* SplashCoordinatorTests.swift in Sources */,
				29F114FA1FA817A800114A29 /* RequestCoordinatorTests.swift in Sources */,
				2977CAE01F7DEEB0009682A0 /* FakeEtherKeystore.swift in Sources */,
				29DBF2A51F9EB75E00327C60 /* BackupCoordinatorTests.swift in Sources */,
				29E14FD51F7F470C00185568 /* TransactionsStorageTests.swift in Sources */,
				61C359E22002AC9D0097B04D /* TransactionSigningTests.swift in Sources */,
				299B5E381FCBCDF70051361C /* RequestViewModelTests.swift in Sources */,
				293E62731FA3165C00CB0A66 /* InitialWalletCreationCoordinatorTests.swift in Sources */,
				29FF130A1F75F67200AFD326 /* Address.swift in Sources */,
				73ED85A92034C42D00593BF3 /* StringFormatterTest.swift in Sources */,
				29BDF19D1FEE50E90023A45F /* GasPriceConfigurationTests.swift in Sources */,
				295996141FAB09A200DB66A8 /* DepositCoordinatorTests.swift in Sources */,
				778EAF7D1FF10AF400C8E2AB /* SettingsCoordinatorTests.swift in Sources */,
				732E0F502022716700B39C1F /* LockEnterPasscodeCoordinatorTest.swift in Sources */,
				29F114E91FA3EC9E00114A29 /* InCoordinatorTests.swift in Sources */,
				2981F4731F8303E600CA6590 /* TransactionCoordinatorTests.swift in Sources */,
				76F1D137B10D8309E513BBDD /* OrderSigningTests.swift in Sources */,
				76F1D13FC8A41AD967C59947 /* ClaimOrderCoordinatorTests.swift in Sources */,
				76F1DD10DF9A6C844E5F57D6 /* CreateRedeemTests.swift in Sources */,
				442FC8E82231273273B95D85 /* FakeClaimOrderCoordinator.swift in Sources */,
				442FCBA4A5E39A4C4B16426A /* EventsRestTest.swift in Sources */,
				76F1DC92CDEB695115DBC47C /* UniversalLinkHandlerTests.swift in Sources */,
				76F1D850F4F2E968CF8D9C86 /* MonkeyTest.swift in Sources */,
				5E7C786AD8E4877C36D3B14A /* TicketAdaptorTest.swift in Sources */,
				5E7C7CCA357CB7BF12E1F2B4 /* UIStackView+Array.swift in Sources */,
				5E7C7EAED92E4AE8B99217AB /* TransferTicketsQuantitySelectionViewControllerTests.swift in Sources */,
				5E7C7B4E3DEA90147A5A9E0A /* TokensDataStoreTest.swift in Sources */,
				5E7C7A242DDFB1F1C77DCBBF /* StringExtensionTests.swift in Sources */,
				5E7C793F7E346402CDAF771F /* AssetDefinitionStoreTests.swift in Sources */,
				5E7C7705B09D780E84E2FDA5 /* XMLHandlerTest.swift in Sources */,
				5E7C7D5843B705ACD26E9090 /* AssetDefinitionDiskBackingStoreWithOverridesTests.swift in Sources */,
				5E7C71D1D16FE09032EB4B7E /* TokenObjectTest.swift in Sources */,
<<<<<<< HEAD
				5E7C760F9D7C178E17C75C52 /* ImportTicketViewControllerTests.swift in Sources */,
=======
				5E7C790F42EAB5BC9CC9FFFE /* AssetAttributeTests.swift in Sources */,
>>>>>>> 464c72d4
			);
			runOnlyForDeploymentPostprocessing = 0;
		};
		2912CD121F6A830700C6CBE3 /* Sources */ = {
			isa = PBXSourcesBuildPhase;
			buildActionMask = 2147483647;
			files = (
				2912CD1B1F6A830700C6CBE3 /* TrustUITests.swift in Sources */,
				B138ABD0208C2C93000FC28A /* MonkeyTest.swift in Sources */,
				29358D9F1F78D5B700925D61 /* Screenshots.swift in Sources */,
				29358D991F78D1E400925D61 /* SnapshotHelper.swift in Sources */,
			);
			runOnlyForDeploymentPostprocessing = 0;
		};
/* End PBXSourcesBuildPhase section */

/* Begin PBXTargetDependency section */
		2912CD0D1F6A830700C6CBE3 /* PBXTargetDependency */ = {
			isa = PBXTargetDependency;
			target = 2912CCF41F6A830700C6CBE3 /* AlphaWallet */;
			targetProxy = 2912CD0C1F6A830700C6CBE3 /* PBXContainerItemProxy */;
		};
		2912CD181F6A830700C6CBE3 /* PBXTargetDependency */ = {
			isa = PBXTargetDependency;
			target = 2912CCF41F6A830700C6CBE3 /* AlphaWallet */;
			targetProxy = 2912CD171F6A830700C6CBE3 /* PBXContainerItemProxy */;
		};
/* End PBXTargetDependency section */

/* Begin PBXVariantGroup section */
		290B2B561F8F50030053C83E /* Localizable.strings */ = {
			isa = PBXVariantGroup;
			children = (
				290B2B551F8F50030053C83E /* en */,
				294DFBA41FE0F437004CEB56 /* es */,
				7721A6BF202B1D3E004DB16C /* zh-Hans */,
			);
			name = Localizable.strings;
			sourceTree = "<group>";
		};
		C868C534205409160059672B /* redeemInfo.html */ = {
			isa = PBXVariantGroup;
			children = (
				C868C535205409160059672B /* en */,
				C880330F205500C300D73D6F /* zh-Hans */,
			);
			name = redeemInfo.html;
			sourceTree = "<group>";
		};
		C88033102055034E00D73D6F /* sellInfo.html */ = {
			isa = PBXVariantGroup;
			children = (
				C88033112055034E00D73D6F /* en */,
				C88033132055035200D73D6F /* zh-Hans */,
			);
			name = sellInfo.html;
			sourceTree = "<group>";
		};
		C880331620551DF700D73D6F /* howDoITransferETHIntoMyWalletInfo.html */ = {
			isa = PBXVariantGroup;
			children = (
				C880331720551DF700D73D6F /* en */,
				C880332420552FF100D73D6F /* zh-Hans */,
			);
			name = howDoITransferETHIntoMyWalletInfo.html;
			sourceTree = "<group>";
		};
		C880331820551DF700D73D6F /* howDoIGetMyMoneyInfo.html */ = {
			isa = PBXVariantGroup;
			children = (
				C880331920551DF700D73D6F /* en */,
				C880332320552FED00D73D6F /* zh-Hans */,
			);
			name = howDoIGetMyMoneyInfo.html;
			sourceTree = "<group>";
		};
		C880331C20551DF700D73D6F /* whatIsEthereumInfo.html */ = {
			isa = PBXVariantGroup;
			children = (
				C880331D20551DF700D73D6F /* en */,
				C880332620552FF700D73D6F /* zh-Hans */,
			);
			name = whatIsEthereumInfo.html;
			sourceTree = "<group>";
		};
		C887C5352057B703005ACF81 /* privacyPolicy.html */ = {
			isa = PBXVariantGroup;
			children = (
				C887C5362057B703005ACF81 /* en */,
				C887C53B2057B707005ACF81 /* zh-Hans */,
			);
			name = privacyPolicy.html;
			sourceTree = "<group>";
		};
		C887C5372057B703005ACF81 /* termsOfService.html */ = {
			isa = PBXVariantGroup;
			children = (
				C887C5382057B703005ACF81 /* en */,
				C887C53C2057B70A005ACF81 /* zh-Hans */,
			);
			name = termsOfService.html;
			sourceTree = "<group>";
		};
/* End PBXVariantGroup section */

/* Begin XCBuildConfiguration section */
		2912CD1D1F6A830700C6CBE3 /* Debug */ = {
			isa = XCBuildConfiguration;
			buildSettings = {
				ALWAYS_SEARCH_USER_PATHS = NO;
				CLANG_ANALYZER_LOCALIZABILITY_NONLOCALIZED = YES;
				CLANG_ANALYZER_NONNULL = YES;
				CLANG_ANALYZER_NUMBER_OBJECT_CONVERSION = YES_AGGRESSIVE;
				CLANG_CXX_LANGUAGE_STANDARD = "gnu++14";
				CLANG_CXX_LIBRARY = "libc++";
				CLANG_ENABLE_MODULES = YES;
				CLANG_ENABLE_OBJC_ARC = YES;
				CLANG_WARN_BLOCK_CAPTURE_AUTORELEASING = YES;
				CLANG_WARN_BOOL_CONVERSION = YES;
				CLANG_WARN_COMMA = YES;
				CLANG_WARN_CONSTANT_CONVERSION = YES;
				CLANG_WARN_DIRECT_OBJC_ISA_USAGE = YES_ERROR;
				CLANG_WARN_DOCUMENTATION_COMMENTS = YES;
				CLANG_WARN_EMPTY_BODY = YES;
				CLANG_WARN_ENUM_CONVERSION = YES;
				CLANG_WARN_INFINITE_RECURSION = YES;
				CLANG_WARN_INT_CONVERSION = YES;
				CLANG_WARN_NON_LITERAL_NULL_CONVERSION = YES;
				CLANG_WARN_OBJC_LITERAL_CONVERSION = YES;
				CLANG_WARN_OBJC_ROOT_CLASS = YES_ERROR;
				CLANG_WARN_RANGE_LOOP_ANALYSIS = YES;
				CLANG_WARN_STRICT_PROTOTYPES = YES;
				CLANG_WARN_SUSPICIOUS_MOVE = YES;
				CLANG_WARN_UNGUARDED_AVAILABILITY = YES_AGGRESSIVE;
				CLANG_WARN_UNREACHABLE_CODE = YES;
				CLANG_WARN__DUPLICATE_METHOD_MATCH = YES;
				CODE_SIGN_IDENTITY = "iPhone Developer: Cyrus Goh (47455VP7P2)";
				COPY_PHASE_STRIP = NO;
				DEBUG_INFORMATION_FORMAT = dwarf;
				ENABLE_STRICT_OBJC_MSGSEND = YES;
				ENABLE_TESTABILITY = YES;
				GCC_C_LANGUAGE_STANDARD = gnu11;
				GCC_DYNAMIC_NO_PIC = NO;
				GCC_NO_COMMON_BLOCKS = YES;
				GCC_OPTIMIZATION_LEVEL = 0;
				GCC_PREPROCESSOR_DEFINITIONS = (
					"DEBUG=1",
					"$(inherited)",
				);
				GCC_WARN_64_TO_32_BIT_CONVERSION = YES;
				GCC_WARN_ABOUT_RETURN_TYPE = YES_ERROR;
				GCC_WARN_UNDECLARED_SELECTOR = YES;
				GCC_WARN_UNINITIALIZED_AUTOS = YES_AGGRESSIVE;
				GCC_WARN_UNUSED_FUNCTION = YES;
				GCC_WARN_UNUSED_VARIABLE = YES;
				IPHONEOS_DEPLOYMENT_TARGET = 10.0;
				MTL_ENABLE_DEBUG_INFO = YES;
				ONLY_ACTIVE_ARCH = YES;
				SDKROOT = iphoneos;
				SWIFT_ACTIVE_COMPILATION_CONDITIONS = DEBUG;
				SWIFT_OPTIMIZATION_LEVEL = "-Onone";
				SWIFT_SWIFT3_OBJC_INFERENCE = Off;
				SWIFT_VERSION = 4.0;
				VALID_ARCHS = arm64;
			};
			name = Debug;
		};
		2912CD1E1F6A830700C6CBE3 /* Release */ = {
			isa = XCBuildConfiguration;
			buildSettings = {
				ALWAYS_SEARCH_USER_PATHS = NO;
				CLANG_ANALYZER_LOCALIZABILITY_NONLOCALIZED = YES;
				CLANG_ANALYZER_NONNULL = YES;
				CLANG_ANALYZER_NUMBER_OBJECT_CONVERSION = YES_AGGRESSIVE;
				CLANG_CXX_LANGUAGE_STANDARD = "gnu++14";
				CLANG_CXX_LIBRARY = "libc++";
				CLANG_ENABLE_MODULES = YES;
				CLANG_ENABLE_OBJC_ARC = YES;
				CLANG_WARN_BLOCK_CAPTURE_AUTORELEASING = YES;
				CLANG_WARN_BOOL_CONVERSION = YES;
				CLANG_WARN_COMMA = YES;
				CLANG_WARN_CONSTANT_CONVERSION = YES;
				CLANG_WARN_DIRECT_OBJC_ISA_USAGE = YES_ERROR;
				CLANG_WARN_DOCUMENTATION_COMMENTS = YES;
				CLANG_WARN_EMPTY_BODY = YES;
				CLANG_WARN_ENUM_CONVERSION = YES;
				CLANG_WARN_INFINITE_RECURSION = YES;
				CLANG_WARN_INT_CONVERSION = YES;
				CLANG_WARN_NON_LITERAL_NULL_CONVERSION = YES;
				CLANG_WARN_OBJC_LITERAL_CONVERSION = YES;
				CLANG_WARN_OBJC_ROOT_CLASS = YES_ERROR;
				CLANG_WARN_RANGE_LOOP_ANALYSIS = YES;
				CLANG_WARN_STRICT_PROTOTYPES = YES;
				CLANG_WARN_SUSPICIOUS_MOVE = YES;
				CLANG_WARN_UNGUARDED_AVAILABILITY = YES_AGGRESSIVE;
				CLANG_WARN_UNREACHABLE_CODE = YES;
				CLANG_WARN__DUPLICATE_METHOD_MATCH = YES;
				CODE_SIGN_IDENTITY = "";
				COPY_PHASE_STRIP = NO;
				DEBUG_INFORMATION_FORMAT = "dwarf-with-dsym";
				ENABLE_NS_ASSERTIONS = NO;
				ENABLE_STRICT_OBJC_MSGSEND = YES;
				GCC_C_LANGUAGE_STANDARD = gnu11;
				GCC_NO_COMMON_BLOCKS = YES;
				GCC_WARN_64_TO_32_BIT_CONVERSION = YES;
				GCC_WARN_ABOUT_RETURN_TYPE = YES_ERROR;
				GCC_WARN_UNDECLARED_SELECTOR = YES;
				GCC_WARN_UNINITIALIZED_AUTOS = YES_AGGRESSIVE;
				GCC_WARN_UNUSED_FUNCTION = YES;
				GCC_WARN_UNUSED_VARIABLE = YES;
				IPHONEOS_DEPLOYMENT_TARGET = 10.0;
				MTL_ENABLE_DEBUG_INFO = NO;
				SDKROOT = iphoneos;
				SWIFT_OPTIMIZATION_LEVEL = "-Owholemodule";
				SWIFT_SWIFT3_OBJC_INFERENCE = Off;
				SWIFT_VERSION = 4.0;
				VALIDATE_PRODUCT = YES;
				VALID_ARCHS = arm64;
			};
			name = Release;
		};
		2912CD201F6A830700C6CBE3 /* Debug */ = {
			isa = XCBuildConfiguration;
			baseConfigurationReference = 8878FA2A7E4E5AC421A7A814 /* Pods-AlphaWallet.debug.xcconfig */;
			buildSettings = {
				ASSETCATALOG_COMPILER_APPICON_NAME = AppIcon;
				CODE_SIGN_ENTITLEMENTS = AlphaWallet/AlphaWallet.entitlements;
				CODE_SIGN_IDENTITY = "iPhone Developer";
				"CODE_SIGN_IDENTITY[sdk=iphoneos*]" = "iPhone Developer";
				CODE_SIGN_STYLE = Automatic;
				CURRENT_PROJECT_VERSION = 157;
				DEVELOPMENT_TEAM = LRAW5PL536;
				ENABLE_BITCODE = YES;
				INFOPLIST_FILE = AlphaWallet/Info.plist;
				LD_RUNPATH_SEARCH_PATHS = "$(inherited) @executable_path/Frameworks";
				OTHER_SWIFT_FLAGS = "$(inherited) \"-D\" \"COCOAPODS\" -D DEBUG";
				PRODUCT_BUNDLE_IDENTIFIER = com.stormbird.alphawallet;
				PRODUCT_MODULE_NAME = Trust;
				PRODUCT_NAME = "$(TARGET_NAME)";
				PROVISIONING_PROFILE = "";
				PROVISIONING_PROFILE_SPECIFIER = "";
				TARGETED_DEVICE_FAMILY = "1,2";
				VALID_ARCHS = "arm64 armv7  armv7s";
				VERSIONING_SYSTEM = "apple-generic";
			};
			name = Debug;
		};
		2912CD211F6A830700C6CBE3 /* Release */ = {
			isa = XCBuildConfiguration;
			baseConfigurationReference = F142C0A3ACCC936E43250187 /* Pods-AlphaWallet.release.xcconfig */;
			buildSettings = {
				ASSETCATALOG_COMPILER_APPICON_NAME = AppIcon;
				CODE_SIGN_ENTITLEMENTS = AlphaWallet/AlphaWallet.entitlements;
				"CODE_SIGN_IDENTITY[sdk=iphoneos*]" = "iPhone Developer";
				CODE_SIGN_STYLE = Automatic;
				CURRENT_PROJECT_VERSION = 157;
				DEVELOPMENT_TEAM = LRAW5PL536;
				ENABLE_BITCODE = YES;
				INFOPLIST_FILE = AlphaWallet/Info.plist;
				LD_RUNPATH_SEARCH_PATHS = "$(inherited) @executable_path/Frameworks";
				PRODUCT_BUNDLE_IDENTIFIER = com.stormbird.alphawallet;
				PRODUCT_MODULE_NAME = Trust;
				PRODUCT_NAME = "$(TARGET_NAME)";
				PROVISIONING_PROFILE = "";
				PROVISIONING_PROFILE_SPECIFIER = "";
				TARGETED_DEVICE_FAMILY = "1,2";
				VALID_ARCHS = "arm64 armv7  armv7s";
				VERSIONING_SYSTEM = "apple-generic";
			};
			name = Release;
		};
		2912CD231F6A830700C6CBE3 /* Debug */ = {
			isa = XCBuildConfiguration;
			baseConfigurationReference = 61621995A39B7730239E6112 /* Pods-AlphaWalletTests.debug.xcconfig */;
			buildSettings = {
				ALWAYS_EMBED_SWIFT_STANDARD_LIBRARIES = YES;
				BUNDLE_LOADER = "$(TEST_HOST)";
				"CODE_SIGN_IDENTITY[sdk=iphoneos*]" = "iPhone Developer";
				CODE_SIGN_STYLE = Manual;
				DEVELOPMENT_TEAM = LRAW5PL536;
				INFOPLIST_FILE = AlphaWalletTests/Info.plist;
				LD_RUNPATH_SEARCH_PATHS = "$(inherited) @executable_path/Frameworks @loader_path/Frameworks";
				PRODUCT_BUNDLE_IDENTIFIER = com.stormbird.AlphaWalletTests;
				PRODUCT_NAME = "$(TARGET_NAME)";
				PROVISIONING_PROFILE_SPECIFIER = "";
				TARGETED_DEVICE_FAMILY = "1,2";
				TEST_HOST = "$(BUILT_PRODUCTS_DIR)/AlphaWallet.app/AlphaWallet";
			};
			name = Debug;
		};
		2912CD241F6A830700C6CBE3 /* Release */ = {
			isa = XCBuildConfiguration;
			baseConfigurationReference = 7D173D659C678A9D41C02820 /* Pods-AlphaWalletTests.release.xcconfig */;
			buildSettings = {
				ALWAYS_EMBED_SWIFT_STANDARD_LIBRARIES = YES;
				BUNDLE_LOADER = "$(TEST_HOST)";
				"CODE_SIGN_IDENTITY[sdk=iphoneos*]" = "iPhone Developer";
				CODE_SIGN_STYLE = Manual;
				DEVELOPMENT_TEAM = LRAW5PL536;
				INFOPLIST_FILE = AlphaWalletTests/Info.plist;
				LD_RUNPATH_SEARCH_PATHS = "$(inherited) @executable_path/Frameworks @loader_path/Frameworks";
				PRODUCT_BUNDLE_IDENTIFIER = com.stormbird.AlphaWalletTests;
				PRODUCT_NAME = "$(TARGET_NAME)";
				PROVISIONING_PROFILE_SPECIFIER = "";
				TARGETED_DEVICE_FAMILY = "1,2";
				TEST_HOST = "$(BUILT_PRODUCTS_DIR)/AlphaWallet.app/AlphaWallet";
			};
			name = Release;
		};
		2912CD261F6A830700C6CBE3 /* Debug */ = {
			isa = XCBuildConfiguration;
			baseConfigurationReference = 8BB9C45338F697361B4D2BE8 /* Pods-AlphaWalletUITests.debug.xcconfig */;
			buildSettings = {
				ALWAYS_EMBED_SWIFT_STANDARD_LIBRARIES = YES;
				CODE_SIGN_IDENTITY = "iPhone Distribution: StormBird Pte LTD (LRAW5PL536)";
				"CODE_SIGN_IDENTITY[sdk=iphoneos*]" = "iPhone Developer";
				CODE_SIGN_STYLE = Manual;
				DEVELOPMENT_TEAM = LRAW5PL536;
				INFOPLIST_FILE = TrustUITests/Info.plist;
				LD_RUNPATH_SEARCH_PATHS = "$(inherited) @executable_path/Frameworks @loader_path/Frameworks";
				PRODUCT_BUNDLE_IDENTIFIER = com.stormbird.AlphaWalletUITests;
				PRODUCT_NAME = "$(TARGET_NAME)";
				PROVISIONING_PROFILE = "2869a1ac-b598-45b8-a7c4-7560774c8a2f";
				PROVISIONING_PROFILE_SPECIFIER = new;
				TARGETED_DEVICE_FAMILY = "1,2";
				TEST_TARGET_NAME = Trust;
			};
			name = Debug;
		};
		2912CD271F6A830700C6CBE3 /* Release */ = {
			isa = XCBuildConfiguration;
			baseConfigurationReference = 8E0282B596A862A10ACB6686 /* Pods-AlphaWalletUITests.release.xcconfig */;
			buildSettings = {
				ALWAYS_EMBED_SWIFT_STANDARD_LIBRARIES = YES;
				"CODE_SIGN_IDENTITY[sdk=iphoneos*]" = "iPhone Developer";
				CODE_SIGN_STYLE = Manual;
				DEVELOPMENT_TEAM = LRAW5PL536;
				INFOPLIST_FILE = TrustUITests/Info.plist;
				LD_RUNPATH_SEARCH_PATHS = "$(inherited) @executable_path/Frameworks @loader_path/Frameworks";
				PRODUCT_BUNDLE_IDENTIFIER = com.stormbird.AlphaWalletUITests;
				PRODUCT_NAME = "$(TARGET_NAME)";
				PROVISIONING_PROFILE = "2869a1ac-b598-45b8-a7c4-7560774c8a2f";
				PROVISIONING_PROFILE_SPECIFIER = new;
				TARGETED_DEVICE_FAMILY = "1,2";
				TEST_TARGET_NAME = Trust;
			};
			name = Release;
		};
/* End XCBuildConfiguration section */

/* Begin XCConfigurationList section */
		2912CCF01F6A830700C6CBE3 /* Build configuration list for PBXProject "AlphaWallet" */ = {
			isa = XCConfigurationList;
			buildConfigurations = (
				2912CD1D1F6A830700C6CBE3 /* Debug */,
				2912CD1E1F6A830700C6CBE3 /* Release */,
			);
			defaultConfigurationIsVisible = 0;
			defaultConfigurationName = Release;
		};
		2912CD1F1F6A830700C6CBE3 /* Build configuration list for PBXNativeTarget "AlphaWallet" */ = {
			isa = XCConfigurationList;
			buildConfigurations = (
				2912CD201F6A830700C6CBE3 /* Debug */,
				2912CD211F6A830700C6CBE3 /* Release */,
			);
			defaultConfigurationIsVisible = 0;
			defaultConfigurationName = Release;
		};
		2912CD221F6A830700C6CBE3 /* Build configuration list for PBXNativeTarget "AlphaWalletTests" */ = {
			isa = XCConfigurationList;
			buildConfigurations = (
				2912CD231F6A830700C6CBE3 /* Debug */,
				2912CD241F6A830700C6CBE3 /* Release */,
			);
			defaultConfigurationIsVisible = 0;
			defaultConfigurationName = Release;
		};
		2912CD251F6A830700C6CBE3 /* Build configuration list for PBXNativeTarget "AlphaWalletUITests" */ = {
			isa = XCConfigurationList;
			buildConfigurations = (
				2912CD261F6A830700C6CBE3 /* Debug */,
				2912CD271F6A830700C6CBE3 /* Release */,
			);
			defaultConfigurationIsVisible = 0;
			defaultConfigurationName = Release;
		};
/* End XCConfigurationList section */
	};
	rootObject = 2912CCED1F6A830700C6CBE3 /* Project object */;
}<|MERGE_RESOLUTION|>--- conflicted
+++ resolved
@@ -3782,11 +3782,7 @@
 				5E7C7705B09D780E84E2FDA5 /* XMLHandlerTest.swift in Sources */,
 				5E7C7D5843B705ACD26E9090 /* AssetDefinitionDiskBackingStoreWithOverridesTests.swift in Sources */,
 				5E7C71D1D16FE09032EB4B7E /* TokenObjectTest.swift in Sources */,
-<<<<<<< HEAD
 				5E7C760F9D7C178E17C75C52 /* ImportTicketViewControllerTests.swift in Sources */,
-=======
-				5E7C790F42EAB5BC9CC9FFFE /* AssetAttributeTests.swift in Sources */,
->>>>>>> 464c72d4
 			);
 			runOnlyForDeploymentPostprocessing = 0;
 		};
