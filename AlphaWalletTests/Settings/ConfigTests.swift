--- conflicted
+++ resolved
@@ -45,25 +45,4 @@
         //Must change this back to system, otherwise other tests will break either immediately or the next run
         Config.setLocale(AppLocale.system)
     }
-<<<<<<< HEAD
-
-    func testWeb3StillLoadsAfterSwitchingLocale() {
-        Config.setLocale(AppLocale.english)
-        Config.setLocale(AppLocale.simplifiedChinese)
-
-        let expectation = XCTestExpectation(description: "web3 loaded")
-        let web3 = Web3Swift()
-        web3.start()
-        DispatchQueue.main.asyncAfter(deadline: .now() + 10) {
-            if web3.isLoaded {
-                expectation.fulfill()
-            }
-        }
-        wait(for: [expectation], timeout: 10)
-
-        //Must change this back to system, otherwise other tests will break either immediately or the next run
-        Config.setLocale(AppLocale.system)
-    }
-=======
->>>>>>> ef9d0ef9
 }