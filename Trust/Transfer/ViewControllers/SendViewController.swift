// Copyright SIX DAY LLC. All rights reserved.
// Copyright © 2018 Stormbird PTE. LTD.

import Foundation
import UIKit
import Eureka
import JSONRPCKit
import APIKit
import QRCodeReaderViewController
import BigInt
import TrustKeystore
import MBProgressHUD

protocol SendViewControllerDelegate: class {
    func didPressConfirm(
            transaction: UnconfirmedTransaction,
            transferType: TransferType,
            in viewController: SendViewController
    )
}

class SendViewController: UIViewController {
    //roundedBackground is used to achieve the top 2 rounded corners-only effect since maskedCorners to not round bottom corners is not available in iOS 10
    let roundedBackground = UIView()
    let header = SendHeaderView()
    let targetAddressTextField = UITextField()
    let amountTextField = UITextField()
    let alternativeAmountLabel = UILabel()
    let targetAddressLabel = UILabel()
    let amountLabel = UILabel()
    let myAddressContainer = UIView()
    let myAddressLabelLabel = UILabel()
    let myAddressLabel: UILabel = {
        let label = UILabel(frame: .zero)
        label.translatesAutoresizingMaskIntoConstraints = false
        label.numberOfLines = 0
        label.textAlignment = .center
        label.minimumScaleFactor = 0.5
        label.adjustsFontSizeToFitWidth = true
        return label
    }()
    let copyButton: UIButton = {
        let button = Button(size: .normal, style: .border)
        button.translatesAutoresizingMaskIntoConstraints = false
        button.addTarget(self, action: #selector(copyAddress), for: .touchUpInside)
        return button
    }()
    let imageView: UIImageView = {
        let imageView = UIImageView()
        imageView.translatesAutoresizingMaskIntoConstraints = false
        return imageView
    }()
    let nextButton = UIButton(type: .system)

    var viewModel: SendViewModel!
    var headerViewModel = SendHeaderViewViewModel()
    var balanceViewModel: BalanceBaseViewModel?
    weak var delegate: SendViewControllerDelegate?

    struct Pair {
        let left: String
        let right: String

        func swapPair() -> Pair {
            return Pair(left: right, right: left)
        }
    }

    var pairValue = 0.0
    let session: WalletSession
    let account: Account
    let transferType: TransferType
    let storage: TokensDataStore

    private var allowedCharacters: String = {
        let decimalSeparator = Locale.current.decimalSeparator ?? "."
        return "0123456789" + decimalSeparator
    }()
    private var gasPrice: BigInt?
    private var data = Data()
    lazy var currentPair: Pair = {
        return Pair(left: viewModel.symbol, right: session.config.currency.rawValue)
    }()
    lazy var decimalFormatter: DecimalFormatter = {
        return DecimalFormatter()
    }()

    init(
            session: WalletSession,
            storage: TokensDataStore,
            account: Account,
            transferType: TransferType = .ether(destination: .none)
    ) {
        self.session = session
        self.account = account
        self.transferType = transferType
        self.storage = storage

        super.init(nibName: nil, bundle: nil)

        configureBalanceViewModel()

        roundedBackground.translatesAutoresizingMaskIntoConstraints = false
        roundedBackground.backgroundColor = Colors.appWhite
        roundedBackground.cornerRadius = 20
        view.addSubview(roundedBackground)

        targetAddressTextField.translatesAutoresizingMaskIntoConstraints = false
        targetAddressTextField.delegate = self
        targetAddressTextField.returnKeyType = .next
        targetAddressTextField.leftViewMode = .always
        targetAddressTextField.rightViewMode = .always

        amountTextField.translatesAutoresizingMaskIntoConstraints = false
        amountTextField.delegate = self
        amountTextField.keyboardType = .decimalPad
        amountTextField.leftViewMode = .always
        amountTextField.rightViewMode = .always
        amountTextField.inputAccessoryView = makeToolbarWithDoneButton()

        myAddressContainer.translatesAutoresizingMaskIntoConstraints = false

        let myAddressContainerCol0 = UIStackView(arrangedSubviews: [
            myAddressLabelLabel,
            .spacer(height: 10),
            myAddressLabel,
            .spacer(height: 10),
            copyButton,
        ])
        myAddressContainerCol0.translatesAutoresizingMaskIntoConstraints = false
        myAddressContainerCol0.axis = .vertical
        myAddressContainerCol0.spacing = 0
        myAddressContainerCol0.distribution = .fill
        myAddressContainerCol0.alignment = .center

        let myAddressContainerStackView = UIStackView(arrangedSubviews: [
            myAddressContainerCol0,
            .spacerWidth(20),
            imageView,
        ])
        myAddressContainerStackView.translatesAutoresizingMaskIntoConstraints = false
        myAddressContainerStackView.axis = .horizontal
        myAddressContainerStackView.spacing = 0
        myAddressContainerStackView.distribution = .fill
        myAddressContainerStackView.alignment = .center
        myAddressContainer.addSubview(myAddressContainerStackView)

        nextButton.setTitle(R.string.localizable.aWalletTicketTokenTransferButtonTitle(), for: .normal)
        nextButton.addTarget(self, action: #selector(send), for: .touchUpInside)

        let buttonsStackView = UIStackView(arrangedSubviews: [nextButton])
        buttonsStackView.translatesAutoresizingMaskIntoConstraints = false
        buttonsStackView.axis = .horizontal
        buttonsStackView.spacing = 0
        buttonsStackView.distribution = .fillEqually
        buttonsStackView.setContentHuggingPriority(.required, for: .horizontal)

        let stackView = UIStackView(arrangedSubviews: [
            header,
            .spacer(height: ScreenChecker().isNarrowScreen() ? 7: 20),
            targetAddressLabel,
            .spacer(height: ScreenChecker().isNarrowScreen() ? 2 : 4),
            targetAddressTextField,
            .spacer(height: ScreenChecker().isNarrowScreen() ? 7 : 14),
            amountLabel,
            .spacer(height: ScreenChecker().isNarrowScreen() ? 2 : 4),
            amountTextField,
            alternativeAmountLabel,
            .spacer(height: ScreenChecker().isNarrowScreen() ? 10: 20),
            myAddressContainer,
        ])
        stackView.translatesAutoresizingMaskIntoConstraints = false
        stackView.axis = .vertical
        stackView.spacing = 0
        stackView.distribution = .fill
        stackView.alignment = .center
        roundedBackground.addSubview(stackView)


        let marginToHideBottomRoundedCorners = CGFloat(30)
        let footerBar = UIView()
        footerBar.translatesAutoresizingMaskIntoConstraints = false
        footerBar.backgroundColor = Colors.appHighlightGreen
        roundedBackground.addSubview(footerBar)

        let buttonsHeight = CGFloat(60)
        footerBar.addSubview(buttonsStackView)
        
        NSLayoutConstraint.activate([
            header.leadingAnchor.constraint(equalTo: roundedBackground.leadingAnchor, constant: 30),
            header.trailingAnchor.constraint(equalTo: roundedBackground.trailingAnchor, constant: -30),

            targetAddressTextField.leadingAnchor.constraint(equalTo: roundedBackground.leadingAnchor, constant: 30),
            targetAddressTextField.trailingAnchor.constraint(equalTo: roundedBackground.trailingAnchor, constant: -30),
            targetAddressTextField.heightAnchor.constraint(equalToConstant: ScreenChecker().isNarrowScreen() ? 30 : 50),

            amountTextField.leadingAnchor.constraint(equalTo: roundedBackground.leadingAnchor, constant: 30),
            amountTextField.trailingAnchor.constraint(equalTo: roundedBackground.trailingAnchor, constant: -30),
            amountTextField.heightAnchor.constraint(equalToConstant: ScreenChecker().isNarrowScreen() ? 30 : 50),

            myAddressContainerStackView.leadingAnchor.constraint(equalTo: myAddressContainer.leadingAnchor, constant: 20),
            myAddressContainerStackView.trailingAnchor.constraint(equalTo: myAddressContainer.trailingAnchor, constant: -20),
            myAddressContainerStackView.topAnchor.constraint(equalTo: myAddressContainer.topAnchor, constant: ScreenChecker().isNarrowScreen() ? 10 : 20),
            myAddressContainerStackView.bottomAnchor.constraint(equalTo: myAddressContainer.bottomAnchor, constant: ScreenChecker().isNarrowScreen() ? -10 : -20),

            myAddressContainer.leadingAnchor.constraint(equalTo: roundedBackground.leadingAnchor, constant: 30),
            myAddressContainer.trailingAnchor.constraint(equalTo: roundedBackground.trailingAnchor, constant: -30),

            roundedBackground.leadingAnchor.constraint(equalTo: view.leadingAnchor),
            roundedBackground.trailingAnchor.constraint(equalTo: view.trailingAnchor),
            roundedBackground.topAnchor.constraint(equalTo: view.topAnchor),
            roundedBackground.bottomAnchor.constraint(equalTo: view.bottomAnchor, constant: marginToHideBottomRoundedCorners),

            imageView.widthAnchor.constraint(equalTo: myAddressContainerStackView.widthAnchor, multiplier: 0.5, constant: 10),
            imageView.widthAnchor.constraint(equalTo: imageView.heightAnchor),

            stackView.leadingAnchor.constraint(equalTo: roundedBackground.leadingAnchor),
            stackView.trailingAnchor.constraint(equalTo: roundedBackground.trailingAnchor),
            stackView.topAnchor.constraint(equalTo: roundedBackground.topAnchor),

            buttonsStackView.leadingAnchor.constraint(equalTo: footerBar.leadingAnchor),
            buttonsStackView.trailingAnchor.constraint(equalTo: footerBar.trailingAnchor),
            buttonsStackView.topAnchor.constraint(equalTo: footerBar.topAnchor),
            buttonsStackView.heightAnchor.constraint(equalToConstant: buttonsHeight),

            footerBar.leadingAnchor.constraint(equalTo: view.leadingAnchor),
            footerBar.trailingAnchor.constraint(equalTo: view.trailingAnchor),
            footerBar.heightAnchor.constraint(equalToConstant: buttonsHeight),
            footerBar.bottomAnchor.constraint(equalTo: view.bottomAnchor),
        ])

        storage.updatePrices()
        getGasPrice()
    }

    @objc func closeKeyboard() {
        view.endEditing(true)
    }

    func configure(viewModel: SendViewModel) {
        let firstConfigure = self.viewModel == nil
        self.viewModel = viewModel

        if firstConfigure {
            //Not good to rely on viewModel here on firstConfigure, which means if we change the padding on subsequent calls (which will probably never happen), it wouldn't be reflected. Unfortunately this needs to be here, otherwise while typing in the amount text field, the left and right views will move out of the text field momentarily
            amountTextField.leftView = .spacerWidth(viewModel.textFieldHorizontalPadding)
            amountTextField.rightView = makeAmountRightView()
            targetAddressTextField.leftView = .spacerWidth(viewModel.textFieldHorizontalPadding)
            targetAddressTextField.rightView = makeTargetAddressRightView()
        }

        changeQRCode(value: 0)

        view.backgroundColor = viewModel.backgroundColor

        header.configure(viewModel: headerViewModel)

        targetAddressTextField.textColor = viewModel.textFieldTextColor
        targetAddressTextField.font = viewModel.textFieldFont
        targetAddressTextField.layer.borderColor = viewModel.textFieldBorderColor.cgColor
        targetAddressTextField.layer.borderWidth = viewModel.textFieldBorderWidth

        targetAddressLabel.text = R.string.localizable.aSendRecipientAddressTitle()
        targetAddressLabel.font = viewModel.textFieldsLabelFont
        targetAddressLabel.textColor = viewModel.textFieldsLabelTextColor

        amountLabel.text = R.string.localizable.aSendRecipientAmountTitle()
        amountLabel.font = viewModel.textFieldsLabelFont
        amountLabel.textColor = viewModel.textFieldsLabelTextColor

        amountTextField.textColor = viewModel.textFieldTextColor
        amountTextField.font = viewModel.textFieldFont
        amountTextField.layer.borderColor = viewModel.textFieldBorderColor.cgColor
        amountTextField.layer.borderWidth = viewModel.textFieldBorderWidth

        alternativeAmountLabel.numberOfLines = 0
        alternativeAmountLabel.textColor = viewModel.alternativeAmountColor
        alternativeAmountLabel.font = viewModel.alternativeAmountFont
        alternativeAmountLabel.textAlignment = .center
        alternativeAmountLabel.text = viewModel.alternativeAmountText
        alternativeAmountLabel.isHidden = !viewModel.showAlternativeAmount

        myAddressLabelLabel.text = R.string.localizable.aSendSenderAddressTitle()
        myAddressLabelLabel.font = viewModel.textFieldsLabelFont
        myAddressLabelLabel.textColor = viewModel.textFieldsLabelTextColor

        myAddressLabel.textColor = viewModel.myAddressTextColor
        myAddressLabel.font = viewModel.addressFont
        myAddressLabel.text = viewModel.myAddressText

        copyButton.titleLabel?.font = viewModel.copyAddressButtonFont
        copyButton.setTitle("    \(viewModel.copyAddressButtonTitle)    ", for: .normal)
        copyButton.setTitleColor(viewModel.copyAddressButtonTitleColor, for: .normal)
        copyButton.backgroundColor = viewModel.copyAddressButtonBackgroundColor

        myAddressContainer.borderColor = viewModel.myAddressBorderColor
        myAddressContainer.borderWidth = viewModel.myAddressBorderWidth
        myAddressContainer.cornerRadius = 20

        nextButton.setTitleColor(viewModel.buttonTitleColor, for: .normal)
        nextButton.backgroundColor = viewModel.buttonBackgroundColor
        nextButton.titleLabel?.font = viewModel.buttonFont
    }

    override func viewDidLayoutSubviews() {
        super.viewDidLayoutSubviews()
        roundCornersBasedOnHeight()
    }

    private func roundCornersBasedOnHeight() {
        targetAddressTextField.layer.cornerRadius = targetAddressTextField.frame.size.height / 2
        amountTextField.layer.cornerRadius = amountTextField.frame.size.height / 2
        copyButton.cornerRadius = copyButton.frame.size.height / 2
    }

    func getGasPrice() {
        let request = EtherServiceRequest(batch: BatchFactory().create(GasPriceRequest()))
        Session.send(request) { [weak self] result in
            switch result {
            case .success(let balance):
                self?.gasPrice = BigInt(balance.drop0x, radix: 16)
            case .failure: break
            }
        }
    }

    @objc func send() {
        let addressString = targetAddressTextField.text?.trimmed ?? ""
        var amountString = ""
        if self.currentPair.left == viewModel.symbol {
            amountString = amountTextField.text?.trimmed ?? ""
        } else {
            guard let formatedValue = decimalFormatter.string(from: NSNumber(value: self.pairValue)) else {
                return displayError(error: SendInputErrors.wrongInput)
            }
            amountString = formatedValue
        }
        guard let address = Address(string: addressString) else {
            return displayError(error: Errors.invalidAddress)
        }
        let parsedValue: BigInt? = {
            switch transferType {
            case .ether:
                return EtherNumberFormatter.full.number(from: amountString, units: .ether)
            case .token(let token):
                return EtherNumberFormatter.full.number(from: amountString, decimals: token.decimals)
            case .stormBird(let token):
                return EtherNumberFormatter.full.number(from: amountString, decimals: token.decimals)
            case .stormBirdOrder(let token):
                return EtherNumberFormatter.full.number(from: amountString, decimals: token.decimals)
            }
        }()
        guard let value = parsedValue else {
            return displayError(error: SendInputErrors.wrongInput)
        }

        let transaction = UnconfirmedTransaction(
                transferType: transferType,
                value: value,
                to: address,
                data: data,
                gasLimit: .none,
                gasPrice: gasPrice,
                nonce: .none,
                v: .none,
                r: .none,
                s: .none,
                expiry: .none,
                indices: .none
        )
        self.delegate?.didPressConfirm(transaction: transaction, transferType: transferType, in: self)
    }

    @objc func openReader() {
        let controller = QRCodeReaderViewController()
        controller.delegate = self
        present(controller, animated: true, completion: nil)
    }

    @objc func pasteAction() {
        guard let value = UIPasteboard.general.string?.trimmed else {
            return displayError(error: SendInputErrors.emptyClipBoard)
        }

        guard CryptoAddressValidator.isValidAddress(value) else {
            return displayError(error: Errors.invalidAddress)
        }
        targetAddressTextField.text = value
        activateAmountView()
    }

    @objc func fiatAction(sender: UIButton) {
        let swappedPair = currentPair.swapPair()
        //New pair for future calculation we should swap pair each time we press fiat button.
        self.currentPair = swappedPair

        if var viewModel = viewModel {
            viewModel.currentPair = currentPair
            viewModel.pairValue = 0
            configure(viewModel: viewModel)
        }

        //Update button title.
        sender.setTitle(currentPair.left, for: .normal)
        amountTextField.text = nil
        //Reset pair value.
        pairValue = 0.0
        //Update section.
        updatePriceSection()
        //Set focuse on pair change.
        activateAmountView()
    }

    @objc func copyAddress() {
        UIPasteboard.general.string = viewModel.myAddressText

        let hud = MBProgressHUD.showAdded(to: view, animated: true)
        hud.mode = .text
        hud.label.text = viewModel.addressCopiedText
        hud.hide(animated: true, afterDelay: 1.5)
    }

    func activateAmountView() {
        amountTextField.becomeFirstResponder()
    }

    required init?(coder aDecoder: NSCoder) {
        fatalError("init(coder:) has not been implemented")
    }

    private func updatePriceSection() {
        guard viewModel.showAlternativeAmount else {
            return
        }

        if var viewModel = viewModel {
            viewModel.pairValue = pairValue
            configure(viewModel: viewModel)
        }
    }

    private func updatePairPrice(with amount: Double) {
        guard let rates = storage.tickers, let currentTokenInfo = rates[viewModel.destinationAddress.description], let price = Double(currentTokenInfo.price) else {
            return
        }
        if currentPair.left == viewModel.symbol {
            pairValue = amount * price
        } else {
            pairValue = amount / price
        }
        updatePriceSection()
    }

    private func addressTextFieldChanged(in range: NSRange, to string: String) -> Bool {
        return true
    }

    private func amountTextFieldChanged(in range: NSRange, to string: String) -> Bool {
        guard let input = amountTextField.text else {
            return true
        }
        //In this step we validate only allowed characters it is because of the iPad keyboard.
        let characterSet = NSCharacterSet(charactersIn: allowedCharacters).inverted
        let separatedChars = string.components(separatedBy: characterSet)
        let filteredNumbersAndSeparator = separatedChars.joined(separator: "")
        if string != filteredNumbersAndSeparator {
            return false
        }
        //This is required to prevent user from input of numbers like 1.000.25 or 1,000,25.
        if string == "," || string == "." || string == "'" {
            return !input.contains(string)
        }
        let text = (input as NSString).replacingCharacters(in: range, with: string)
        guard let amount = decimalFormatter.number(from: text) else {
            //Should be done in another way.
            pairValue = 0.0
            updatePriceSection()
            return true
        }
        updatePairPrice(with: amount.doubleValue)
        return true
    }

    private func changeQRCode(value: Int) {
        if let viewModel = viewModel {
            let string = viewModel.myAddressText
            DispatchQueue.global(qos: .background).async {
                // EIP67 format not being used much yet, use hex value for now
                // let string = "ethereum:\(account.address.address)?value=\(value)"
                let image = self.generateQRCode(from: string)
                DispatchQueue.main.async {
                    self.imageView.image = image
                }
            }
        }
    }

<<<<<<< HEAD
    private func getTicket(for id: UInt16) -> Ticket? {
        let tickets = ticketHolders.flatMap { $0.tickets }
        let filteredTickets = tickets.filter { UInt16($0.id, radix: 16)! == id }
        return filteredTickets[Int(id)]
=======
    private func generateQRCode(from string: String) -> UIImage? {
        return string.toQRCode()
>>>>>>> b58ac560
    }

    private func configureBalanceViewModel() {
        switch transferType {
        case .ether:
            session.balanceViewModel.subscribe { viewModel in
                guard let viewModel = viewModel else { return }
                let amount = viewModel.amountShort
                self.headerViewModel.title = "\(amount) \(self.session.config.server.name) (\(viewModel.symbol))"
                if let viewModel = self.viewModel {
                    self.configure(viewModel: viewModel)
                }
            }
            session.refresh(.ethBalance)
        case .token(let token):
            let viewModel = BalanceTokenViewModel(token: token)
            let amount = viewModel.amountShort
            headerViewModel.title = "\(amount) \(viewModel.symbol)"
            if let viewModel = self.viewModel {
                configure(viewModel: self.viewModel)
            }
        default:
            break
        }
    }

    private func makeTargetAddressRightView() -> UIView {
        let pasteButton = Button(size: .normal, style: .borderless)
        pasteButton.translatesAutoresizingMaskIntoConstraints = false
        pasteButton.setTitle(R.string.localizable.sendPasteButtonTitle(), for: .normal)
        pasteButton.titleLabel?.font = Fonts.regular(size: 14)!
        pasteButton.setTitleColor(UIColor(red: 155, green: 155, blue: 155), for: .normal)
        pasteButton.addTarget(self, action: #selector(pasteAction), for: .touchUpInside)

        let scanQRCodeButton = Button(size: .normal, style: .borderless)
        scanQRCodeButton.translatesAutoresizingMaskIntoConstraints = false
        scanQRCodeButton.setImage(R.image.qr_code_icon(), for: .normal)
        scanQRCodeButton.setTitleColor(UIColor(red: 155, green: 155, blue: 155), for: .normal)
        scanQRCodeButton.addTarget(self, action: #selector(openReader), for: .touchUpInside)

        let targetAddressRightView = UIStackView(arrangedSubviews: [
            pasteButton,
            scanQRCodeButton,
        ])
        targetAddressRightView.translatesAutoresizingMaskIntoConstraints = false
        targetAddressRightView.distribution = .equalSpacing
        targetAddressRightView.spacing = 0
        targetAddressRightView.axis = .horizontal

        return targetAddressRightView
    }

    private func makeAmountRightView() -> UIView {
        let fiatButton = Button(size: .normal, style: .borderless)
        fiatButton.translatesAutoresizingMaskIntoConstraints = false
        fiatButton.setTitle(currentPair.left, for: .normal)
        fiatButton.setTitleColor(UIColor(red: 155, green: 155, blue: 155), for: .normal)
        fiatButton.addTarget(self, action: #selector(fiatAction), for: .touchUpInside)
        fiatButton.isHidden = !viewModel.showAlternativeAmount

        let amountRightView = UIStackView(arrangedSubviews: [
            fiatButton,
        ])

        amountRightView.translatesAutoresizingMaskIntoConstraints = false
        amountRightView.distribution = .equalSpacing
        amountRightView.spacing = 1
        amountRightView.axis = .horizontal

        return amountRightView
    }

    private func makeToolbarWithDoneButton() -> UIToolbar {
        //Frame needed, but actual values aren't that important
        let toolbar = UIToolbar(frame: CGRect(x: 0, y: 0, width: 100, height: 40))
        toolbar.barStyle = .default

        let flexSpace = UIBarButtonItem(barButtonSystemItem: .flexibleSpace, target: nil, action: nil)
        let done = UIBarButtonItem(title: "Done", style: .done, target: self, action: #selector(closeKeyboard))

        toolbar.items = [flexSpace, done]
        toolbar.sizeToFit()

        return toolbar
    }
}

extension SendViewController: QRCodeReaderDelegate {
    func readerDidCancel(_ reader: QRCodeReaderViewController!) {
        reader.stopScanning()
        reader.dismiss(animated: true, completion: nil)
    }

    func reader(_ reader: QRCodeReaderViewController!, didScanResult result: String!) {
        reader.stopScanning()
        reader.dismiss(animated: true) { [weak self] in
            self?.activateAmountView()
        }

        guard let result = QRURLParser.from(string: result) else {
            return
        }
        targetAddressTextField.text = result.address

        if let dataString = result.params["data"] {
            data = Data(hex: dataString.drop0x)
        } else {
            data = Data()
        }

        if let value = result.params["amount"] {
            amountTextField.text = EtherNumberFormatter.full.string(from: BigInt(value) ?? BigInt(), units: .ether)
        } else {
            amountTextField.text = ""
        }
        pairValue = 0.0
        updatePriceSection()
    }
}

extension SendViewController: UITextFieldDelegate {
    func textField(_ textField: UITextField, shouldChangeCharactersIn range: NSRange, replacementString string: String) -> Bool {
        if textField == targetAddressTextField {
            return addressTextFieldChanged(in: range, to: string)
        } else if textField == amountTextField {
            return amountTextFieldChanged(in: range, to: string)
        } else {
            return true
        }
    }

    func textFieldShouldReturn(_ textField: UITextField) -> Bool {
        if textField == targetAddressTextField {
            activateAmountView()
        } else if textField == amountTextField {
            view.endEditing(true)
        }
        return true
    }
}<|MERGE_RESOLUTION|>--- conflicted
+++ resolved
@@ -495,15 +495,14 @@
         }
     }
 
-<<<<<<< HEAD
-    private func getTicket(for id: UInt16) -> Ticket? {
-        let tickets = ticketHolders.flatMap { $0.tickets }
-        let filteredTickets = tickets.filter { UInt16($0.id, radix: 16)! == id }
-        return filteredTickets[Int(id)]
-=======
+//    private func getTicket(for id: UInt16) -> Ticket? {
+//        let tickets = ticketHolders.flatMap { $0.tickets }
+//        let filteredTickets = tickets.filter { UInt16($0.id, radix: 16)! == id }
+//        return filteredTickets[Int(id)]
+//    }
+    
     private func generateQRCode(from string: String) -> UIImage? {
         return string.toQRCode()
->>>>>>> b58ac560
     }
 
     private func configureBalanceViewModel() {
