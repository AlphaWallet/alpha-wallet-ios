--- conflicted
+++ resolved
@@ -5,11 +5,8 @@
 
 protocol UniversalLinkCoordinatorDelegate: class {
 	func viewControllerForPresenting(in coordinator: UniversalLinkCoordinator) -> UIViewController?
-<<<<<<< HEAD
     func importPaidSignedOrder(signedOrder: SignedOrder, tokenObject: TokenObject)
-=======
 	func completed(in coordinator: UniversalLinkCoordinator)
->>>>>>> e0c07a15
 }
 
 class UniversalLinkCoordinator: Coordinator {
@@ -57,6 +54,24 @@
                         self.importUniversalLink(query: query, parameters: parameters)
                     }
                 }
+                //TODO create Ticket instances and 1 TicketHolder instance and compute cost from link's information
+                let ticket = Ticket(id: "1", index: 1, zone: "", name: "", venue: "", date: Date(), seatId: 1)
+                let ticketHolder = TicketHolder(
+                    tickets: [ticket],
+                    zone: "ABC",
+                    name: "Applying for mortages (APM)",
+                    venue: "XYZ Stadium",
+                    date: Date(),
+                    status: .available
+                )
+                //nil or "" implies free
+                let ethCost = signedOrder.order.price.description
+                let dollarCost = "0"
+                if let vc = importTicketViewController {
+                    vc.query = query
+                    vc.parameters = parameters
+                }
+                self.promptImportUniversalLink(ticketHolder: ticketHolder, ethCost: ethCost, dollarCost: dollarCost)
             }
         } else {
             return true
@@ -71,67 +86,12 @@
 		guard matchedPrefix else {
 			return false
 		}
-<<<<<<< HEAD
         let signedOrder = UniversalLinkHandler().parseUniversalLink(url: (url?.absoluteString)!)
         if(signedOrder.order.price > 0) {
             return handlePaidUniversalLink(signedOrder: signedOrder)
         } else {
             return usePaymentServerForFreeTransferLinks(signedOrder: signedOrder)
         }
-=======
-		let keystore = try! EtherKeystore()
-		let signedOrder = UniversalLinkHandler().parseUniversalLink(url: (url?.absoluteString)!)
-		let signature = signedOrder.signature.substring(from: 2)
-
-		// form the json string out of the order for the paymaster server
-		// James S. wrote
-		let indices = signedOrder.order.indices
-		var indicesStringEncoded = ""
-
-		for i in 0...indices.count - 1 {
-			indicesStringEncoded += String(indices[i]) + ","
-		}
-		//cut off last comma
-		indicesStringEncoded = indicesStringEncoded.substring(to: indicesStringEncoded.count - 1)
-		let address = (keystore.recentlyUsedWallet?.address.eip55String)!
-
-		let parameters: Parameters = [
-			"address": address,
-			"indices": indicesStringEncoded,
-			"expiry": signedOrder.order.expiry.description,
-			"v": signature.substring(from: 128),
-			"r": "0x" + signature.substring(with: Range(uncheckedBounds: (0, 64))),
-			"s": "0x" + signature.substring(with: Range(uncheckedBounds: (64, 128)))
-		]
-		let query = UniversalLinkHandler.paymentServer
-
-		//TODO check if URL is valid or not by validating signature, low priority
-		if signature.count > 128 {
-			//TODO create Ticket instances and 1 TicketHolder instance and compute cost from link's information
-			let ticket = Ticket(id: 1, index: 1, zone: "", name: "", venue: "", date: Date(), seatId: 1)
-			let ticketHolder = TicketHolder(
-					tickets: [ticket],
-					zone: "ABC",
-					name: "Applying for mortages (APM)",
-					venue: "XYZ Stadium",
-					date: Date(),
-					status: .available
-			)
-			//nil or "" implies free
-			let ethCost = "0.00001"
-			let dollarCost = "0.004"
-            if let vc = importTicketViewController {
-                vc.query = query
-                vc.parameters = parameters
-            }
-			self.promptImportUniversalLink(ticketHolder: ticketHolder, ethCost: ethCost, dollarCost: dollarCost)
-		} else {
-			//TODO Pass in error message
-			self.showImportError(errorMessage: R.string.localizable.aClaimTicketFailedTitle())
-		}
-
-		return true
->>>>>>> e0c07a15
 	}
     
     //TODO handle claim order flow here
@@ -148,7 +108,6 @@
             isDisabled: false,
             isStormBird: true
         )
-        let wallet = keystore.recentlyUsedWallet!
         delegate?.importPaidSignedOrder(signedOrder: signedOrder, tokenObject: tokenObject)
         return true
     }
