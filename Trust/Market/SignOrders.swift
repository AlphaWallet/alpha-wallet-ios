import BigInt
import TrustKeystore
//TODO not sure why errors keep coming without this
//import Trust

public struct Order {
    var price: BigUInt
    var indices: [UInt16]
    var expiry: BigUInt
    var contractAddress: String
    //for mapping to server
    var start : BigUInt
    var count : Int
}

public struct SignedOrder {
    var order: Order
    var message: [UInt8]
    var signature: String
}

extension String {
    var hexa2Bytes: [UInt8] {
        let hexa = Array(characters)
        return stride(from: 0, to: count, by: 2).flatMap {
            UInt8(String(hexa[$0..<$0.advanced(by: 2)]), radix: 16)
        }
    }
}

extension BinaryInteger {
    var data: Data {
        var source = self
        return Data(bytes: &source, count: MemoryLayout<Self>.size)
    }
}

extension Data {
    var array: [UInt8] {
        return Array(self)
    }
}

public class SignOrders {

    private let keyStore = try! EtherKeystore()

    //takes a list of orders and returns a list of signature objects
    //TODO sign message bulk
    func signOrders(orders : [Order], account : Account) -> Array<SignedOrder> {

        var signedOrders = [SignedOrder]()

        for i in 0...orders.count - 1 {
            let message : [UInt8] =
            encodeMessageForTrade(price: orders[i].price, expiryBuffer: orders[i].expiry,
                    tickets: orders[i].indices, contractAddress: orders[i].contractAddress)

            let signature = try! keyStore.signMessageData(Data(bytes: message), for: account)
            let signedOrder : SignedOrder = try! SignedOrder(order : orders[i], message: message,
                    signature : signature.description)
            signedOrders.append(signedOrder)
        }
        return signedOrders
    }

<<<<<<< HEAD
    func encodeMessageForTrade(price: BigUInt,
                               expiryBuffer: BigUInt,
                               tickets: [UInt16],
                               contractAddress: String) -> [UInt8] {
=======

    func encodeMessageForTrade(price : BigUInt, expiryBuffer : BigUInt,
                               tickets : [UInt16], contractAddress : String) -> [UInt8]
    {
>>>>>>> 7a7a7eb6
        //ticket count * 2 because it is 16 bits not 8
        let arrayLength: Int = 84 + tickets.count * 2
        var buffer = [UInt8]()
        buffer.reserveCapacity(arrayLength)

        var priceInWei = Array(price.serialize())
        var expiry = Array(expiryBuffer.serialize())
        for _ in 0...31 - priceInWei.count {
            //pad with zeros
            priceInWei.insert(0, at: 0)
        }
        for i in 0...31 {
            buffer.append(priceInWei[i])
        }

        for _ in 0...31 - expiry.count {
            expiry.insert(0, at: 0)
        }

        for i in 0...31 {
            buffer.append(expiry[i])
        }
        //no leading zeros issue here
        var contractAddr = contractAddress.hexa2Bytes

        for i in 0...19 {
            buffer.append(contractAddr[i])
        }

        var ticketsUint8 = uInt16ArrayToUInt8(arrayOfUInt16: tickets)

        for i in 0...ticketsUint8.count - 1 {
            buffer.append(ticketsUint8[i])
        }

        return buffer
    }

    func uInt16ArrayToUInt8(arrayOfUInt16: [UInt16]) -> [UInt8] {
        var arrayOfUint8 = [UInt8]()
        for i in 0...arrayOfUInt16.count - 1 {
            var UInt8ArrayPair = arrayOfUInt16[i].bigEndian.data.array
            arrayOfUint8.append(UInt8ArrayPair[0])
            arrayOfUint8.append(UInt8ArrayPair[1])
        }
        return arrayOfUint8
    }

    func bufferToString(buffer: [UInt8]) -> String {
        var bufferString: String = ""
        for i in 0...buffer.count - 1 {
            bufferString += String(buffer[i])
        }
        return bufferString
    }
}<|MERGE_RESOLUTION|>--- conflicted
+++ resolved
@@ -1,7 +1,5 @@
 import BigInt
 import TrustKeystore
-//TODO not sure why errors keep coming without this
-//import Trust
 
 public struct Order {
     var price: BigUInt
@@ -64,17 +62,9 @@
         return signedOrders
     }
 
-<<<<<<< HEAD
-    func encodeMessageForTrade(price: BigUInt,
-                               expiryBuffer: BigUInt,
-                               tickets: [UInt16],
-                               contractAddress: String) -> [UInt8] {
-=======
-
     func encodeMessageForTrade(price : BigUInt, expiryBuffer : BigUInt,
                                tickets : [UInt16], contractAddress : String) -> [UInt8]
     {
->>>>>>> 7a7a7eb6
         //ticket count * 2 because it is 16 bits not 8
         let arrayLength: Int = 84 + tickets.count * 2
         var buffer = [UInt8]()
