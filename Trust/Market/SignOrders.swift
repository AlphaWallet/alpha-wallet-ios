--- conflicted
+++ resolved
@@ -41,39 +41,21 @@
 public class SignOrders {
 
     private let keyStore = try! EtherKeystore()
-    private let orderMethodSignatureHash = "f1aaf147"
 
-<<<<<<< HEAD
     func signOrders(orders : [Order], account : Account) -> ([SignedOrder], [String]) {
-        
-=======
-    //takes a list of orders and returns a list of signature objects
-    //TODO sign message bulk
-    func signOrders(orders: [Order], account: Account) -> [SignedOrder] {
-
->>>>>>> f459d1df
         var signedOrders = [SignedOrder]()
         var data = [String]()
 
         for i in 0...orders.count - 1 {
-<<<<<<< HEAD
-            let message : [UInt8] =
-            encodeMessageForTrade(price: orders[i].price, expiryBuffer: orders[i].expiry,
-                    tickets: orders[i].indices, contractAddress: orders[i].contractAddress)
+            let message : [UInt8] = encodeMessageForTrade(
+                    price: orders[i].price,
+                    expiryBuffer: orders[i].expiry,
+                    tickets: orders[i].indices,
+                    contractAddress: orders[i].contractAddress
+            )
             let signature = try! "0x" + keyStore.signMessageData(Data(bytes: message), for: account).dematerialize().toHexString()
             let signedOrder = try! SignedOrder(order : orders[i], message: message,
                     signature : signature.description)
-=======
-            let message: [UInt8] = encodeMessageForTrade(price: orders[i].price,
-                                                         expiryBuffer: orders[i].expiry,
-                                                         tickets: orders[i].indices,
-                                                         contractAddress: orders[i].contractAddress)
-
-            let signature = keyStore.signMessageData(Data(bytes: message), for: account)
-            let signedOrder: SignedOrder = SignedOrder(order: orders[i],
-                                                       message: message,
-                                                       signature: signature.description)
->>>>>>> f459d1df
             signedOrders.append(signedOrder)
             //encode transaction data
             let v = signature.substring(from: 130)
@@ -129,11 +111,7 @@
         return buffer
     }
 
-<<<<<<< HEAD
     public static func uInt16ArrayToUInt8(arrayOfUInt16: [UInt16]) -> [UInt8] {
-=======
-    static func uInt16ArrayToUInt8(arrayOfUInt16: [UInt16]) -> [UInt8] {
->>>>>>> f459d1df
         var arrayOfUint8 = [UInt8]()
         for i in 0...arrayOfUInt16.count - 1 {
             var UInt8ArrayPair = arrayOfUInt16[i].bigEndian.data.array
