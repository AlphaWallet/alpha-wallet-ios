--- conflicted
+++ resolved
@@ -769,11 +769,8 @@
 		5E7C7140CFD06FF344C64085 /* AlphaWalletTokenViewCellViewModel.swift */ = {isa = PBXFileReference; fileEncoding = 4; lastKnownFileType = sourcecode.swift; path = AlphaWalletTokenViewCellViewModel.swift; sourceTree = "<group>"; };
 		5E7C715F395B973FB61056CF /* AlphaWalletHelpViewController.swift */ = {isa = PBXFileReference; fileEncoding = 4; lastKnownFileType = sourcecode.swift; path = AlphaWalletHelpViewController.swift; sourceTree = "<group>"; };
 		5E7C71C92D5281FE5BAF0C13 /* AlphaWalletSettingsViewController.swift */ = {isa = PBXFileReference; fileEncoding = 4; lastKnownFileType = sourcecode.swift; path = AlphaWalletSettingsViewController.swift; sourceTree = "<group>"; };
-<<<<<<< HEAD
 		5E7C72142D5817EF8FA8CADA /* PrivacyPolicyViewController.swift */ = {isa = PBXFileReference; fileEncoding = 4; lastKnownFileType = sourcecode.swift; path = PrivacyPolicyViewController.swift; sourceTree = "<group>"; };
-=======
 		5E7C721B0051D6211D6F1617 /* AlphaWalletOnboardingPageStyle.swift */ = {isa = PBXFileReference; fileEncoding = 4; lastKnownFileType = sourcecode.swift; path = AlphaWalletOnboardingPageStyle.swift; sourceTree = "<group>"; };
->>>>>>> 30507898
 		5E7C74A2C738BF2412D412A7 /* TicketSellInfoViewController.swift */ = {isa = PBXFileReference; fileEncoding = 4; lastKnownFileType = sourcecode.swift; path = TicketSellInfoViewController.swift; sourceTree = "<group>"; };
 		5E7C74DCC21272EC231A20E2 /* AlphaWalletRequestViewController.swift */ = {isa = PBXFileReference; fileEncoding = 4; lastKnownFileType = sourcecode.swift; path = AlphaWalletRequestViewController.swift; sourceTree = "<group>"; };
 		5E7C74FABE14B7B1BEEC4F5E /* WhyUseEthereumInfoViewController.swift */ = {isa = PBXFileReference; fileEncoding = 4; lastKnownFileType = sourcecode.swift; path = WhyUseEthereumInfoViewController.swift; sourceTree = "<group>"; };
@@ -3432,17 +3429,14 @@
 				5E7C701BFF4469B35A074EB9 /* AlphaWalletRequestViewModel.swift in Sources */,
 				5E7C7C9D7D97A7CB7A779F32 /* AlphaWalletSettingsViewController.swift in Sources */,
 				5E7C74888419EB374AF3DE50 /* AlphaWalletSettingsViewCell.swift in Sources */,
-<<<<<<< HEAD
 				5E7C7CF3BB38045FA40F38AE /* PrivacyPolicyViewController.swift in Sources */,
 				5E7C7FDD73F658772181896B /* TermsOfServiceViewController.swift in Sources */,
-=======
 				5E7C71E65B5473C9C757DAF3 /* AlphaWalletWelcomeViewController.swift in Sources */,
 				5E7C7402B0CF56ACF8E74006 /* AlphaWalletOnboardingPageViewModel.swift in Sources */,
 				5E7C708CFFE67A9A8620FA13 /* AlphaWalletOnboardingCollectionViewController.swift in Sources */,
 				5E7C775F1E251256F8002433 /* AlphaWalletOnboardingPage.swift in Sources */,
 				5E7C78F0F7ED2B58AB6560C7 /* AlphaWalletOnboardingPageStyle.swift in Sources */,
 				5E7C7C783F16C289968B5209 /* AlphaWalletWelcomeViewModel.swift in Sources */,
->>>>>>> 30507898
 			);
 			runOnlyForDeploymentPostprocessing = 0;
 		};
