// !$*UTF8*$!
{
	archiveVersion = 1;
	classes = {
	};
	objectVersion = 48;
	objects = {

/* Begin PBXBuildFile section */
		1699405F72849CC43A13D181 /* Pods_AlphaWalletTests.framework in Frameworks */ = {isa = PBXBuildFile; fileRef = F18F1FBA3C66C15C047AF0B8 /* Pods_AlphaWalletTests.framework */; };
		290B2B541F8F50030053C83E /* Localizable.strings in Resources */ = {isa = PBXBuildFile; fileRef = 290B2B561F8F50030053C83E /* Localizable.strings */; };
		290B2B5B1F8F551E0053C83E /* LokaliseInitializer.swift in Sources */ = {isa = PBXBuildFile; fileRef = 290B2B5A1F8F551E0053C83E /* LokaliseInitializer.swift */; };
		290B2B5F1F9177860053C83E /* UIImage.swift in Sources */ = {isa = PBXBuildFile; fileRef = 290B2B5E1F9177860053C83E /* UIImage.swift */; };
		290B2B611F9179880053C83E /* AccountViewModel.swift in Sources */ = {isa = PBXBuildFile; fileRef = 290B2B601F9179880053C83E /* AccountViewModel.swift */; };
		290B2B651F91A4880053C83E /* TransactionsFooterView.swift in Sources */ = {isa = PBXBuildFile; fileRef = 290B2B641F91A4880053C83E /* TransactionsFooterView.swift */; };
		290B2B671F9266630053C83E /* SettingsAction.swift in Sources */ = {isa = PBXBuildFile; fileRef = 290B2B661F9266630053C83E /* SettingsAction.swift */; };
		290B2B6A1F92C0440053C83E /* ConfigTests.swift in Sources */ = {isa = PBXBuildFile; fileRef = 290B2B691F92C0440053C83E /* ConfigTests.swift */; };
		290B2B6C1F92C35B0053C83E /* RPCServerTests.swift in Sources */ = {isa = PBXBuildFile; fileRef = 290B2B6B1F92C35B0053C83E /* RPCServerTests.swift */; };
		290B2B6E1F92C3980053C83E /* UserDefaults.swift in Sources */ = {isa = PBXBuildFile; fileRef = 290B2B6D1F92C3980053C83E /* UserDefaults.swift */; };
		290B2B701F930AB90053C83E /* PushNotificationsRegistrar.swift in Sources */ = {isa = PBXBuildFile; fileRef = 290B2B6F1F930AB90053C83E /* PushNotificationsRegistrar.swift */; };
		2912CCF91F6A830700C6CBE3 /* AppDelegate.swift in Sources */ = {isa = PBXBuildFile; fileRef = 2912CCF81F6A830700C6CBE3 /* AppDelegate.swift */; };
		2912CD021F6A830700C6CBE3 /* Assets.xcassets in Resources */ = {isa = PBXBuildFile; fileRef = 2912CD011F6A830700C6CBE3 /* Assets.xcassets */; };
		2912CD1B1F6A830700C6CBE3 /* TrustUITests.swift in Sources */ = {isa = PBXBuildFile; fileRef = 2912CD1A1F6A830700C6CBE3 /* TrustUITests.swift */; };
		2912CD2B1F6A833E00C6CBE3 /* TransactionsViewController.swift in Sources */ = {isa = PBXBuildFile; fileRef = 2912CD2A1F6A833E00C6CBE3 /* TransactionsViewController.swift */; };
		2912CD2F1F6A83A100C6CBE3 /* ImportWalletViewController.swift in Sources */ = {isa = PBXBuildFile; fileRef = 2912CD2E1F6A83A100C6CBE3 /* ImportWalletViewController.swift */; };
		2912CD321F6A83EE00C6CBE3 /* WelcomeViewController.swift in Sources */ = {isa = PBXBuildFile; fileRef = 2912CD311F6A83EE00C6CBE3 /* WelcomeViewController.swift */; };
		2912CD341F6A849C00C6CBE3 /* WelcomeViewModel.swift in Sources */ = {isa = PBXBuildFile; fileRef = 2912CD331F6A849C00C6CBE3 /* WelcomeViewModel.swift */; };
		291794FB1F95DC2200539A30 /* Web3Swift.swift in Sources */ = {isa = PBXBuildFile; fileRef = 291794FA1F95DC2200539A30 /* Web3Swift.swift */; };
		291794FC1F95DE5F00539A30 /* index.html in Resources */ = {isa = PBXBuildFile; fileRef = 291794F71F95DC0200539A30 /* index.html */; };
		291794FF1F95F5CE00539A30 /* Web3Request.swift in Sources */ = {isa = PBXBuildFile; fileRef = 291794FE1F95F5CE00539A30 /* Web3Request.swift */; };
		291795011F95F5E200539A30 /* GetBalance.swift in Sources */ = {isa = PBXBuildFile; fileRef = 291795001F95F5E200539A30 /* GetBalance.swift */; };
		291795051F95F60100539A30 /* Web3RequestType.swift in Sources */ = {isa = PBXBuildFile; fileRef = 291795041F95F60100539A30 /* Web3RequestType.swift */; };
		291A1B651F974E8600ADEC80 /* WalletEntryPoint.swift in Sources */ = {isa = PBXBuildFile; fileRef = 291A1B641F974E8600ADEC80 /* WalletEntryPoint.swift */; };
		291A1B671F98092F00ADEC80 /* ConfirmPaymentViewController.swift in Sources */ = {isa = PBXBuildFile; fileRef = 291A1B661F98092F00ADEC80 /* ConfirmPaymentViewController.swift */; };
		291A1B691F980E3400ADEC80 /* StackViewController.swift in Sources */ = {isa = PBXBuildFile; fileRef = 291A1B681F980E3400ADEC80 /* StackViewController.swift */; };
		291D73C61F7F500D00A8AB56 /* TransactionItemState.swift in Sources */ = {isa = PBXBuildFile; fileRef = 291D73C51F7F500D00A8AB56 /* TransactionItemState.swift */; };
		291E8FBF1F7DEA85003F0ECF /* EtherKeystoreTests.swift in Sources */ = {isa = PBXBuildFile; fileRef = 291E8FBE1F7DEA85003F0ECF /* EtherKeystoreTests.swift */; };
		291EC9DF1F7053C50004EDD0 /* NavigationController.swift in Sources */ = {isa = PBXBuildFile; fileRef = 291EC9DE1F7053C50004EDD0 /* NavigationController.swift */; };
		291ED08B1F6F5D2100E7E93A /* Bundle.swift in Sources */ = {isa = PBXBuildFile; fileRef = 291ED08A1F6F5D2100E7E93A /* Bundle.swift */; };
		291ED08D1F6F5F0A00E7E93A /* KeyStoreError.swift in Sources */ = {isa = PBXBuildFile; fileRef = 291ED08C1F6F5F0A00E7E93A /* KeyStoreError.swift */; };
		291ED08F1F6F613200E7E93A /* GetTransactionRequest.swift in Sources */ = {isa = PBXBuildFile; fileRef = 291ED08E1F6F613200E7E93A /* GetTransactionRequest.swift */; };
		291ED0921F6FA5D900E7E93A /* RequestViewController.swift in Sources */ = {isa = PBXBuildFile; fileRef = 291ED0911F6FA5D900E7E93A /* RequestViewController.swift */; };
		291F52A21F6B6DCF00B369AB /* EtherClient.swift in Sources */ = {isa = PBXBuildFile; fileRef = 291F52A11F6B6DCF00B369AB /* EtherClient.swift */; };
		291F52A51F6B762300B369AB /* EtherServiceRequest.swift in Sources */ = {isa = PBXBuildFile; fileRef = 291F52A41F6B762300B369AB /* EtherServiceRequest.swift */; };
		291F52A71F6B766100B369AB /* BalanceRequest.swift in Sources */ = {isa = PBXBuildFile; fileRef = 291F52A61F6B766100B369AB /* BalanceRequest.swift */; };
		291F52A91F6B7BE100B369AB /* BlockNumber.swift in Sources */ = {isa = PBXBuildFile; fileRef = 291F52A81F6B7BE100B369AB /* BlockNumber.swift */; };
		291F52B71F6B870400B369AB /* CastError.swift in Sources */ = {isa = PBXBuildFile; fileRef = 291F52B61F6B870400B369AB /* CastError.swift */; };
		291F52B91F6B880F00B369AB /* EtherKeystore.swift in Sources */ = {isa = PBXBuildFile; fileRef = 291F52B81F6B880F00B369AB /* EtherKeystore.swift */; };
		291F52BF1F6C874E00B369AB /* AccountsViewController.swift in Sources */ = {isa = PBXBuildFile; fileRef = 291F52BE1F6C874E00B369AB /* AccountsViewController.swift */; };
		291F52C11F6C8A1F00B369AB /* AccountsViewModel.swift in Sources */ = {isa = PBXBuildFile; fileRef = 291F52C01F6C8A1F00B369AB /* AccountsViewModel.swift */; };
		2923D9B11FDA49D8000CF3F8 /* Initializer.swift in Sources */ = {isa = PBXBuildFile; fileRef = 2923D9B01FDA49D8000CF3F8 /* Initializer.swift */; };
		2923D9B31FDA49F8000CF3F8 /* SkipBackupFilesInitializer.swift in Sources */ = {isa = PBXBuildFile; fileRef = 2923D9B21FDA49F8000CF3F8 /* SkipBackupFilesInitializer.swift */; };
		2923D9B51FDA4E07000CF3F8 /* PasswordGenerator.swift in Sources */ = {isa = PBXBuildFile; fileRef = 2923D9B41FDA4E07000CF3F8 /* PasswordGenerator.swift */; };
		2923D9B71FDA5E51000CF3F8 /* PasswordGeneratorTests.swift in Sources */ = {isa = PBXBuildFile; fileRef = 2923D9B61FDA5E51000CF3F8 /* PasswordGeneratorTests.swift */; };
		29282B531F7630970067F88D /* Token.swift in Sources */ = {isa = PBXBuildFile; fileRef = 29282B521F7630970067F88D /* Token.swift */; };
		29285B421F6FB3E60044CF29 /* SendViewController.swift in Sources */ = {isa = PBXBuildFile; fileRef = 29285B411F6FB3E60044CF29 /* SendViewController.swift */; };
		293112101FC4ADCB00966EEA /* InCoordinatorViewModel.swift in Sources */ = {isa = PBXBuildFile; fileRef = 2931120F1FC4ADCB00966EEA /* InCoordinatorViewModel.swift */; };
		293112121FC4F48400966EEA /* ServiceProvider.swift in Sources */ = {isa = PBXBuildFile; fileRef = 293112111FC4F48400966EEA /* ServiceProvider.swift */; };
		2931122E1FC94E4200966EEA /* SettingsError.swift in Sources */ = {isa = PBXBuildFile; fileRef = 2931122D1FC94E4200966EEA /* SettingsError.swift */; };
		293112351FC9A0D500966EEA /* CallRequest.swift in Sources */ = {isa = PBXBuildFile; fileRef = 293112341FC9A0D500966EEA /* CallRequest.swift */; };
		293112371FC9A24600966EEA /* UIGestureRecognizer+Closure.swift in Sources */ = {isa = PBXBuildFile; fileRef = 293112361FC9A24600966EEA /* UIGestureRecognizer+Closure.swift */; };
		2932045C1F8DCD6E0095B7C1 /* CurrencyRate.swift in Sources */ = {isa = PBXBuildFile; fileRef = 2932045B1F8DCD6E0095B7C1 /* CurrencyRate.swift */; };
		2932045E1F8EEE760095B7C1 /* BalanceCoordinator.swift in Sources */ = {isa = PBXBuildFile; fileRef = 2932045D1F8EEE760095B7C1 /* BalanceCoordinator.swift */; };
		293248841F88CCD2008A9818 /* SplashState.swift in Sources */ = {isa = PBXBuildFile; fileRef = 293248831F88CCD2008A9818 /* SplashState.swift */; };
		293248861F88CCE6008A9818 /* SplashError.swift in Sources */ = {isa = PBXBuildFile; fileRef = 293248851F88CCE6008A9818 /* SplashError.swift */; };
		29336FE71F6B245D005E3BFC /* WelcomeViewModelTests.swift in Sources */ = {isa = PBXBuildFile; fileRef = 29A13E271F6A903500E432A2 /* WelcomeViewModelTests.swift */; };
		29358D991F78D1E400925D61 /* SnapshotHelper.swift in Sources */ = {isa = PBXBuildFile; fileRef = 29358D981F78D1E400925D61 /* SnapshotHelper.swift */; };
		29358D9F1F78D5B700925D61 /* Screenshots.swift in Sources */ = {isa = PBXBuildFile; fileRef = 29358D9E1F78D5B700925D61 /* Screenshots.swift */; };
		29358DA91F79FD1C00925D61 /* CALayer.swift in Sources */ = {isa = PBXBuildFile; fileRef = 29358DA81F79FD1C00925D61 /* CALayer.swift */; };
		293B8B411F707F4600356286 /* TransactionViewModel.swift in Sources */ = {isa = PBXBuildFile; fileRef = 293B8B401F707F4600356286 /* TransactionViewModel.swift */; };
		293B8B431F70815900356286 /* BalanceTitleView.swift in Sources */ = {isa = PBXBuildFile; fileRef = 293B8B421F70815900356286 /* BalanceTitleView.swift */; };
		293B8B451F70A20200356286 /* TransactionViewCell.swift in Sources */ = {isa = PBXBuildFile; fileRef = 293B8B441F70A20200356286 /* TransactionViewCell.swift */; };
		293E626F1FA2ED1400CB0A66 /* InCoordinator.swift in Sources */ = {isa = PBXBuildFile; fileRef = 293E626E1FA2ED1400CB0A66 /* InCoordinator.swift */; };
		293E62711FA2F63500CB0A66 /* InitialWalletCreationCoordinator.swift in Sources */ = {isa = PBXBuildFile; fileRef = 293E62701FA2F63500CB0A66 /* InitialWalletCreationCoordinator.swift */; };
		293E62731FA3165C00CB0A66 /* InitialWalletCreationCoordinatorTests.swift in Sources */ = {isa = PBXBuildFile; fileRef = 293E62721FA3165C00CB0A66 /* InitialWalletCreationCoordinatorTests.swift */; };
		294DFB981FDF8CBB004CEB56 /* CrashReportInitializer.swift in Sources */ = {isa = PBXBuildFile; fileRef = 294DFB971FDF8CBB004CEB56 /* CrashReportInitializer.swift */; };
		294DFB9E1FE0CA59004CEB56 /* TransactionsViewModel.swift in Sources */ = {isa = PBXBuildFile; fileRef = 294DFB9D1FE0CA59004CEB56 /* TransactionsViewModel.swift */; };
		294DFBA01FE0CADE004CEB56 /* TransactionDetailsViewModel.swift in Sources */ = {isa = PBXBuildFile; fileRef = 294DFB9F1FE0CADD004CEB56 /* TransactionDetailsViewModel.swift */; };
		294DFBA31FE0E2EA004CEB56 /* TransactionValue.swift in Sources */ = {isa = PBXBuildFile; fileRef = 294DFBA21FE0E2EA004CEB56 /* TransactionValue.swift */; };
		294DFBA61FE11CAE004CEB56 /* Localizable.strings in Resources */ = {isa = PBXBuildFile; fileRef = 290B2B561F8F50030053C83E /* Localizable.strings */; };
		294DFBA91FE6EBFB004CEB56 /* NewTokenViewController.swift in Sources */ = {isa = PBXBuildFile; fileRef = 294DFBA81FE6EBFB004CEB56 /* NewTokenViewController.swift */; };
		294DFBAE1FE6F254004CEB56 /* TokenObject.swift in Sources */ = {isa = PBXBuildFile; fileRef = 294DFBAD1FE6F254004CEB56 /* TokenObject.swift */; };
		294EC1D81FD7FBAB0065EB20 /* BiometryAuthenticationType.swift in Sources */ = {isa = PBXBuildFile; fileRef = 294EC1D71FD7FBAB0065EB20 /* BiometryAuthenticationType.swift */; };
		294EC1DA1FD8E4E60065EB20 /* GasPriceRequest.swift in Sources */ = {isa = PBXBuildFile; fileRef = 294EC1D91FD8E4E60065EB20 /* GasPriceRequest.swift */; };
		295247DF1F8326EF007FDC31 /* AccountViewCell.swift in Sources */ = {isa = PBXBuildFile; fileRef = 295247DE1F8326EF007FDC31 /* AccountViewCell.swift */; };
		295247E71F835BA0007FDC31 /* InfoHeaderView.swift in Sources */ = {isa = PBXBuildFile; fileRef = 295247E61F835BA0007FDC31 /* InfoHeaderView.swift */; };
		295996031FAA865800DB66A8 /* TokensCoordinatorTests.swift in Sources */ = {isa = PBXBuildFile; fileRef = 295996021FAA865800DB66A8 /* TokensCoordinatorTests.swift */; };
		2959960C1FAB03EC00DB66A8 /* CoinbaseBuyWidget.swift in Sources */ = {isa = PBXBuildFile; fileRef = 2959960B1FAB03EC00DB66A8 /* CoinbaseBuyWidget.swift */; };
		2959960E1FAB05C200DB66A8 /* TransactionsEmptyView.swift in Sources */ = {isa = PBXBuildFile; fileRef = 2959960D1FAB05C100DB66A8 /* TransactionsEmptyView.swift */; };
		295996121FAB067600DB66A8 /* DepositCoordinator.swift in Sources */ = {isa = PBXBuildFile; fileRef = 295996111FAB067600DB66A8 /* DepositCoordinator.swift */; };
		295996141FAB09A200DB66A8 /* DepositCoordinatorTests.swift in Sources */ = {isa = PBXBuildFile; fileRef = 295996131FAB09A200DB66A8 /* DepositCoordinatorTests.swift */; };
		2959961A1FADB79300DB66A8 /* TokenTransfer.swift in Sources */ = {isa = PBXBuildFile; fileRef = 295996191FADB79300DB66A8 /* TokenTransfer.swift */; };
		2959961C1FAE3EDF00DB66A8 /* TrustClient.swift in Sources */ = {isa = PBXBuildFile; fileRef = 2959961B1FAE3EDF00DB66A8 /* TrustClient.swift */; };
		2959961F1FAE759700DB66A8 /* RawTransaction.swift in Sources */ = {isa = PBXBuildFile; fileRef = 2959961E1FAE759700DB66A8 /* RawTransaction.swift */; };
		295A59381F71C1B90092F0FC /* AccountsCoordinator.swift in Sources */ = {isa = PBXBuildFile; fileRef = 295A59371F71C1B90092F0FC /* AccountsCoordinator.swift */; };
		295B61D11FE7B20400642E60 /* TokensHeaderView.swift in Sources */ = {isa = PBXBuildFile; fileRef = 295B61D01FE7B20400642E60 /* TokensHeaderView.swift */; };
		295B61D41FE7D5B500642E60 /* CurrencyFormatter.swift in Sources */ = {isa = PBXBuildFile; fileRef = 295B61D31FE7D5B500642E60 /* CurrencyFormatter.swift */; };
		295B61D61FE7FC8300642E60 /* FakeTokensDataStore.swift in Sources */ = {isa = PBXBuildFile; fileRef = 295B61D51FE7FC8300642E60 /* FakeTokensDataStore.swift */; };
		296105931FA2AA2100292494 /* SignTransaction.swift in Sources */ = {isa = PBXBuildFile; fileRef = 296105921FA2AA2100292494 /* SignTransaction.swift */; };
		296105951FA2DEF000292494 /* TransactionDirection.swift in Sources */ = {isa = PBXBuildFile; fileRef = 296105941FA2DEF000292494 /* TransactionDirection.swift */; };
		296106C21F76403A0006164B /* TokenViewCell.swift in Sources */ = {isa = PBXBuildFile; fileRef = 296106C11F76403A0006164B /* TokenViewCell.swift */; };
		296106C41F7640C50006164B /* TokenViewCellViewModel.swift in Sources */ = {isa = PBXBuildFile; fileRef = 296106C31F7640C50006164B /* TokenViewCellViewModel.swift */; };
		296106C61F7645CC0006164B /* TokensViewController.swift in Sources */ = {isa = PBXBuildFile; fileRef = 296106C51F7645CC0006164B /* TokensViewController.swift */; };
		296106C81F7646590006164B /* TokensViewModel.swift in Sources */ = {isa = PBXBuildFile; fileRef = 296106C71F7646590006164B /* TokensViewModel.swift */; };
		296106CA1F764AB60006164B /* TokensDataStore.swift in Sources */ = {isa = PBXBuildFile; fileRef = 296106C91F764AB60006164B /* TokensDataStore.swift */; };
		296106CC1F776FD00006164B /* WalletCoordinatorTests.swift in Sources */ = {isa = PBXBuildFile; fileRef = 296106CB1F776FD00006164B /* WalletCoordinatorTests.swift */; };
		296106D01F778A8D0006164B /* TransferType.swift in Sources */ = {isa = PBXBuildFile; fileRef = 296106CF1F778A8D0006164B /* TransferType.swift */; };
		2961BD071FB146EB00C4B840 /* ChainState.swift in Sources */ = {isa = PBXBuildFile; fileRef = 2961BD061FB146EB00C4B840 /* ChainState.swift */; };
		2961BD091FB14B6D00C4B840 /* Config.swift in Sources */ = {isa = PBXBuildFile; fileRef = 2961BD081FB14B6D00C4B840 /* Config.swift */; };
		2963A2881FC401490095447D /* LocalizedOperation.swift in Sources */ = {isa = PBXBuildFile; fileRef = 2963A2871FC401490095447D /* LocalizedOperation.swift */; };
		2963A28A1FC402940095447D /* LocalizedOperationObject.swift in Sources */ = {isa = PBXBuildFile; fileRef = 2963A2891FC402940095447D /* LocalizedOperationObject.swift */; };
		2963B6AD1F981A96003063C1 /* TransactionAppearance.swift in Sources */ = {isa = PBXBuildFile; fileRef = 2963B6AC1F981A96003063C1 /* TransactionAppearance.swift */; };
		2963B6AF1F9823E6003063C1 /* UnconfirmedTransaction.swift in Sources */ = {isa = PBXBuildFile; fileRef = 2963B6AE1F9823E6003063C1 /* UnconfirmedTransaction.swift */; };
		2963B6B11F9891F5003063C1 /* UIButton.swift in Sources */ = {isa = PBXBuildFile; fileRef = 2963B6B01F9891F5003063C1 /* UIButton.swift */; };
		2963B6B91F9A7EEA003063C1 /* CoinTicker.swift in Sources */ = {isa = PBXBuildFile; fileRef = 2963B6B81F9A7EEA003063C1 /* CoinTicker.swift */; };
		2963B6BF1F9AB9A2003063C1 /* ContractERC20Transfer.swift in Sources */ = {isa = PBXBuildFile; fileRef = 2963B6BE1F9AB9A2003063C1 /* ContractERC20Transfer.swift */; };
		2963B6C11F9AE0E4003063C1 /* Data.swift in Sources */ = {isa = PBXBuildFile; fileRef = 2963B6C01F9AE0E4003063C1 /* Data.swift */; };
		296421951F70C1EC00EB363B /* LoadingView.swift in Sources */ = {isa = PBXBuildFile; fileRef = 296421941F70C1EC00EB363B /* LoadingView.swift */; };
		296421971F70C1F200EB363B /* ErrorView.swift in Sources */ = {isa = PBXBuildFile; fileRef = 296421961F70C1F200EB363B /* ErrorView.swift */; };
		296421991F70C1F900EB363B /* EmptyView.swift in Sources */ = {isa = PBXBuildFile; fileRef = 296421981F70C1F900EB363B /* EmptyView.swift */; };
		296AF9A31F733AB30058AF78 /* WalletCoordinator.swift in Sources */ = {isa = PBXBuildFile; fileRef = 296AF9A21F733AB30058AF78 /* WalletCoordinator.swift */; };
		296AF9A51F736BA20058AF78 /* Config.swift in Sources */ = {isa = PBXBuildFile; fileRef = 296AF9A41F736BA20058AF78 /* Config.swift */; };
		296AF9A71F736EC70058AF78 /* RPCServers.swift in Sources */ = {isa = PBXBuildFile; fileRef = 296AF9A61F736EC70058AF78 /* RPCServers.swift */; };
		296AF9A91F737F6F0058AF78 /* SendRawTransactionRequest.swift in Sources */ = {isa = PBXBuildFile; fileRef = 296AF9A81F737F6F0058AF78 /* SendRawTransactionRequest.swift */; };
		296AF9AB1F7380920058AF78 /* GetTransactionCountRequest.swift in Sources */ = {isa = PBXBuildFile; fileRef = 296AF9AA1F7380920058AF78 /* GetTransactionCountRequest.swift */; };
		2977CAE01F7DEEB0009682A0 /* FakeEtherKeystore.swift in Sources */ = {isa = PBXBuildFile; fileRef = 2977CADF1F7DEEB0009682A0 /* FakeEtherKeystore.swift */; };
		297800521F71FDCF003185C1 /* FormAppearance.swift in Sources */ = {isa = PBXBuildFile; fileRef = 297800511F71FDCF003185C1 /* FormAppearance.swift */; };
		2981C29C1FC18F7700537E43 /* ChangellyBuyWidget.swift in Sources */ = {isa = PBXBuildFile; fileRef = 2981C29B1FC18F7700537E43 /* ChangellyBuyWidget.swift */; };
		2981F4731F8303E600CA6590 /* TransactionCoordinatorTests.swift in Sources */ = {isa = PBXBuildFile; fileRef = 2981F4721F8303E600CA6590 /* TransactionCoordinatorTests.swift */; };
		29850D251F6B27A800791A49 /* R.generated.swift in Sources */ = {isa = PBXBuildFile; fileRef = 29850D241F6B27A800791A49 /* R.generated.swift */; };
		29850D2B1F6B30FF00791A49 /* TransactionViewController.swift in Sources */ = {isa = PBXBuildFile; fileRef = 29850D2A1F6B30FF00791A49 /* TransactionViewController.swift */; };
		298542E31FBA722F00CB5081 /* ContainerView.swift in Sources */ = {isa = PBXBuildFile; fileRef = 298542E21FBA722F00CB5081 /* ContainerView.swift */; };
		298542E51FBA9B0700CB5081 /* ShapeShift.swift in Sources */ = {isa = PBXBuildFile; fileRef = 298542E41FBA9B0700CB5081 /* ShapeShift.swift */; };
		298542E81FBAD0B200CB5081 /* OperationType.swift in Sources */ = {isa = PBXBuildFile; fileRef = 298542E71FBAD0B200CB5081 /* OperationType.swift */; };
		298542F31FBD594D00CB5081 /* SettingsViewModel.swift in Sources */ = {isa = PBXBuildFile; fileRef = 298542F21FBD594D00CB5081 /* SettingsViewModel.swift */; };
		298542F51FBD8E6A00CB5081 /* ConfigExplorer.swift in Sources */ = {isa = PBXBuildFile; fileRef = 298542F41FBD8E6A00CB5081 /* ConfigExplorer.swift */; };
		298542F91FBE9A0100CB5081 /* CryptoAddressValidator.swift in Sources */ = {isa = PBXBuildFile; fileRef = 298542F81FBE9A0100CB5081 /* CryptoAddressValidator.swift */; };
		298542FB1FBEA03300CB5081 /* SendInputErrors.swift in Sources */ = {isa = PBXBuildFile; fileRef = 298542FA1FBEA03300CB5081 /* SendInputErrors.swift */; };
		298542FE1FBEADEF00CB5081 /* TransactionViewModelTests.swift in Sources */ = {isa = PBXBuildFile; fileRef = 298542FD1FBEADEF00CB5081 /* TransactionViewModelTests.swift */; };
		298543001FBEAE2F00CB5081 /* ChainState.swift in Sources */ = {isa = PBXBuildFile; fileRef = 298542FF1FBEAE2F00CB5081 /* ChainState.swift */; };
		2995739F1FA1F294006F17FD /* QRURLParser.swift in Sources */ = {isa = PBXBuildFile; fileRef = 2995739E1FA1F294006F17FD /* QRURLParser.swift */; };
		299573A21FA1F369006F17FD /* QRURLParserTests.swift in Sources */ = {isa = PBXBuildFile; fileRef = 299573A11FA1F369006F17FD /* QRURLParserTests.swift */; };
		299573A41FA27A15006F17FD /* TestKeyStore.swift in Sources */ = {isa = PBXBuildFile; fileRef = 299573A31FA27A15006F17FD /* TestKeyStore.swift */; };
		2996F1431F6C96FF005C33AE /* ImportWalletViewModel.swift in Sources */ = {isa = PBXBuildFile; fileRef = 2996F1421F6C96FF005C33AE /* ImportWalletViewModel.swift */; };
		2996F1461F6C98B3005C33AE /* SettingsViewController.swift in Sources */ = {isa = PBXBuildFile; fileRef = 2996F1451F6C98B3005C33AE /* SettingsViewController.swift */; };
		2996F1481F6C9AE5005C33AE /* SettingsCoordinator.swift in Sources */ = {isa = PBXBuildFile; fileRef = 2996F1471F6C9AE5005C33AE /* SettingsCoordinator.swift */; };
		2996F14D1F6CA743005C33AE /* UIViewController.swift in Sources */ = {isa = PBXBuildFile; fileRef = 2996F14C1F6CA742005C33AE /* UIViewController.swift */; };
		299B5E291FCA8F040051361C /* GetERC20Balance.swift in Sources */ = {isa = PBXBuildFile; fileRef = 299B5E281FCA8F040051361C /* GetERC20Balance.swift */; };
		299B5E2B1FCA9A640051361C /* ApproveERC20.swift in Sources */ = {isa = PBXBuildFile; fileRef = 299B5E2A1FCA9A640051361C /* ApproveERC20.swift */; };
		299B5E2D1FCBC0660051361C /* BalanceProtocol.swift in Sources */ = {isa = PBXBuildFile; fileRef = 299B5E2C1FCBC0660051361C /* BalanceProtocol.swift */; };
		299B5E341FCBC5180051361C /* ConfirmPaymentViewModel.swift in Sources */ = {isa = PBXBuildFile; fileRef = 299B5E331FCBC5180051361C /* ConfirmPaymentViewModel.swift */; };
		299B5E381FCBCDF70051361C /* RequestViewModelTests.swift in Sources */ = {isa = PBXBuildFile; fileRef = 299B5E371FCBCDF70051361C /* RequestViewModelTests.swift */; };
		299B5E3B1FD141B70051361C /* BackupViewModel.swift in Sources */ = {isa = PBXBuildFile; fileRef = 299B5E3A1FD141B70051361C /* BackupViewModel.swift */; };
		299B5E3F1FD143400051361C /* BackupViewModelTests.swift in Sources */ = {isa = PBXBuildFile; fileRef = 299B5E3E1FD143400051361C /* BackupViewModelTests.swift */; };
		299B5E421FD2298E0051361C /* ConfigureTransactionViewController.swift in Sources */ = {isa = PBXBuildFile; fileRef = 299B5E411FD2298E0051361C /* ConfigureTransactionViewController.swift */; };
		299B5E451FD22FB40051361C /* ConfigureTransactionViewModel.swift in Sources */ = {isa = PBXBuildFile; fileRef = 299B5E441FD22FB40051361C /* ConfigureTransactionViewModel.swift */; };
		299B5E471FD2C87F0051361C /* ConfigureTransactionError.swift in Sources */ = {isa = PBXBuildFile; fileRef = 299B5E461FD2C87F0051361C /* ConfigureTransactionError.swift */; };
		299B5E491FD2C8900051361C /* ConfigureTransaction.swift in Sources */ = {isa = PBXBuildFile; fileRef = 299B5E481FD2C8900051361C /* ConfigureTransaction.swift */; };
		29A0E1851F706B8C00BAAAED /* String.swift in Sources */ = {isa = PBXBuildFile; fileRef = 29A0E1841F706B8C00BAAAED /* String.swift */; };
		29A13E2C1F6A955700E432A2 /* CreateWalletViewModel.swift in Sources */ = {isa = PBXBuildFile; fileRef = 29A13E2B1F6A955700E432A2 /* CreateWalletViewModel.swift */; };
		29A13E331F6B1B7A00E432A2 /* AppStyle.swift in Sources */ = {isa = PBXBuildFile; fileRef = 29A13E321F6B1B7A00E432A2 /* AppStyle.swift */; };
		29AD8A041F93D6CD008E10E7 /* Constants.swift in Sources */ = {isa = PBXBuildFile; fileRef = 29AD8A031F93D6CD008E10E7 /* Constants.swift */; };
		29AD8A061F93DC8C008E10E7 /* PushDevice.swift in Sources */ = {isa = PBXBuildFile; fileRef = 29AD8A051F93DC8C008E10E7 /* PushDevice.swift */; };
		29AD8A091F93F8B2008E10E7 /* Session.swift in Sources */ = {isa = PBXBuildFile; fileRef = 29AD8A081F93F8B2008E10E7 /* Session.swift */; };
		29AD8A0C1F93FBBF008E10E7 /* Subscribable.swift in Sources */ = {isa = PBXBuildFile; fileRef = 29AD8A0B1F93FBBF008E10E7 /* Subscribable.swift */; };
		29AD8A0E1F93FF28008E10E7 /* WalletSession.swift in Sources */ = {isa = PBXBuildFile; fileRef = 29AD8A0D1F93FF28008E10E7 /* WalletSession.swift */; };
		29B6AECB1F7C5FA900EC6DE3 /* PaymentCoordinator.swift in Sources */ = {isa = PBXBuildFile; fileRef = 29B6AECA1F7C5FA900EC6DE3 /* PaymentCoordinator.swift */; };
		29B6AED61F7CA4A700EC6DE3 /* TransactionConfiguration.swift in Sources */ = {isa = PBXBuildFile; fileRef = 29B6AED51F7CA4A700EC6DE3 /* TransactionConfiguration.swift */; };
		29B933F51F860074009FCABB /* SendTransactionCoordinator.swift in Sources */ = {isa = PBXBuildFile; fileRef = 29B933F41F860074009FCABB /* SendTransactionCoordinator.swift */; };
		29B933F81F8609FF009FCABB /* PaymentFlow.swift in Sources */ = {isa = PBXBuildFile; fileRef = 29B933F71F8609FF009FCABB /* PaymentFlow.swift */; };
		29B9345D1F88459C009FCABB /* SplashView.swift in Sources */ = {isa = PBXBuildFile; fileRef = 29B9345C1F88459C009FCABB /* SplashView.swift */; };
		29BB94931F6FC380009B09CC /* BalanceViewModel.swift in Sources */ = {isa = PBXBuildFile; fileRef = 29BB94921F6FC380009B09CC /* BalanceViewModel.swift */; };
		29BB94951F6FC54C009B09CC /* EthereumUnit.swift in Sources */ = {isa = PBXBuildFile; fileRef = 29BB94941F6FC54C009B09CC /* EthereumUnit.swift */; };
		29BB94971F6FCD60009B09CC /* SendViewModel.swift in Sources */ = {isa = PBXBuildFile; fileRef = 29BB94961F6FCD60009B09CC /* SendViewModel.swift */; };
		29BDF1941FEE43AA0023A45F /* TransactionConfiguratorTests.swift in Sources */ = {isa = PBXBuildFile; fileRef = 29BDF1931FEE43AA0023A45F /* TransactionConfiguratorTests.swift */; };
		29BDF1961FEE43F40023A45F /* UnconfirmedTransaction.swift in Sources */ = {isa = PBXBuildFile; fileRef = 29BDF1951FEE43F40023A45F /* UnconfirmedTransaction.swift */; };
		29BDF1981FEE4DB00023A45F /* GasPriceConfiguration.swift in Sources */ = {isa = PBXBuildFile; fileRef = 29BDF1971FEE4DB00023A45F /* GasPriceConfiguration.swift */; };
		29BDF19D1FEE50E90023A45F /* GasPriceConfigurationTests.swift in Sources */ = {isa = PBXBuildFile; fileRef = 29BDF19C1FEE50E90023A45F /* GasPriceConfigurationTests.swift */; };
		29BDF19F1FEE51650023A45F /* GasLimitConfigurationTests.swift in Sources */ = {isa = PBXBuildFile; fileRef = 29BDF19E1FEE51650023A45F /* GasLimitConfigurationTests.swift */; };
		29BDF1A11FEE51A80023A45F /* GasLimitConfiguration.swift in Sources */ = {isa = PBXBuildFile; fileRef = 29BDF1A01FEE51A80023A45F /* GasLimitConfiguration.swift */; };
		29BE3FD01F7071A200F6BFC2 /* UIColor.swift in Sources */ = {isa = PBXBuildFile; fileRef = 29BE3FCF1F7071A200F6BFC2 /* UIColor.swift */; };
		29BE3FD21F707DC300F6BFC2 /* TransactionDataCoordinator.swift in Sources */ = {isa = PBXBuildFile; fileRef = 29BE3FD11F707DC300F6BFC2 /* TransactionDataCoordinator.swift */; };
		29C0FCE1200DA94A004A13CB /* SignMessageCoordinator.swift in Sources */ = {isa = PBXBuildFile; fileRef = 29C0FCE0200DA94A004A13CB /* SignMessageCoordinator.swift */; };
		29C0FCE5200EBAF6004A13CB /* TokenType.swift in Sources */ = {isa = PBXBuildFile; fileRef = 29C0FCE4200EBAF6004A13CB /* TokenType.swift */; };
		29C70C712016C7780072E454 /* SentTransaction.swift in Sources */ = {isa = PBXBuildFile; fileRef = 29C70C702016C7780072E454 /* SentTransaction.swift */; };
		29C70C7C201990540072E454 /* SendTransaction.swift in Sources */ = {isa = PBXBuildFile; fileRef = 29C70C7B201990540072E454 /* SendTransaction.swift */; };
		29C70C7F20199AEB0072E454 /* WKWebViewConfiguration.swift in Sources */ = {isa = PBXBuildFile; fileRef = 29C70C7E20199AEB0072E454 /* WKWebViewConfiguration.swift */; };
		29C80D371FB2CD230037B1E0 /* PendingTransaction.swift in Sources */ = {isa = PBXBuildFile; fileRef = 29C80D361FB2CD230037B1E0 /* PendingTransaction.swift */; };
		29C80D491FB51C380037B1E0 /* Dictionary.swift in Sources */ = {isa = PBXBuildFile; fileRef = 29C80D481FB51C380037B1E0 /* Dictionary.swift */; };
		29C80D4B1FB51C460037B1E0 /* Decimal.swift in Sources */ = {isa = PBXBuildFile; fileRef = 29C80D4A1FB51C460037B1E0 /* Decimal.swift */; };
		29C80D4D1FB5202C0037B1E0 /* BalanceBaseViewModel.swift in Sources */ = {isa = PBXBuildFile; fileRef = 29C80D4C1FB5202C0037B1E0 /* BalanceBaseViewModel.swift */; };
		29C80D4F1FB520AF0037B1E0 /* BalanceTokenViewModel.swift in Sources */ = {isa = PBXBuildFile; fileRef = 29C80D4E1FB520AF0037B1E0 /* BalanceTokenViewModel.swift */; };
		29C80D511FB67A110037B1E0 /* ArrayResponse.swift in Sources */ = {isa = PBXBuildFile; fileRef = 29C80D501FB67A110037B1E0 /* ArrayResponse.swift */; };
		29C9F5F91F720BD30025C494 /* FloatLabelCell.swift in Sources */ = {isa = PBXBuildFile; fileRef = 29C9F5F81F720BD30025C494 /* FloatLabelCell.swift */; };
		29C9F5FB1F720C050025C494 /* FloatLabelTextField.swift in Sources */ = {isa = PBXBuildFile; fileRef = 29C9F5FA1F720C050025C494 /* FloatLabelTextField.swift */; };
		29CA4B771F6FBBFB0032313D /* RequestViewModel.swift in Sources */ = {isa = PBXBuildFile; fileRef = 29CA4B761F6FBBFB0032313D /* RequestViewModel.swift */; };
		29CA4B791F6FBFD50032313D /* Balance.swift in Sources */ = {isa = PBXBuildFile; fileRef = 29CA4B781F6FBFD50032313D /* Balance.swift */; };
		29CAEB8E1F70A2FB00F7357D /* TransactionCellViewModel.swift in Sources */ = {isa = PBXBuildFile; fileRef = 29CAEB8D1F70A2FB00F7357D /* TransactionCellViewModel.swift */; };
		29D03F1D1F712183006E548C /* Button.swift in Sources */ = {isa = PBXBuildFile; fileRef = 29D03F1C1F712183006E548C /* Button.swift */; };
		29D72A2A1F6A8D1500CE9209 /* AppCoordinator.swift in Sources */ = {isa = PBXBuildFile; fileRef = 29D72A291F6A8D1500CE9209 /* AppCoordinator.swift */; };
		29DBF2A11F9DA6EF00327C60 /* BackupViewController.swift in Sources */ = {isa = PBXBuildFile; fileRef = 29DBF2A01F9DA6EF00327C60 /* BackupViewController.swift */; };
		29DBF2A31F9DBFF400327C60 /* BackupCoordinator.swift in Sources */ = {isa = PBXBuildFile; fileRef = 29DBF2A21F9DBFF400327C60 /* BackupCoordinator.swift */; };
		29DBF2A51F9EB75E00327C60 /* BackupCoordinatorTests.swift in Sources */ = {isa = PBXBuildFile; fileRef = 29DBF2A41F9EB75E00327C60 /* BackupCoordinatorTests.swift */; };
		29DBF2A71F9F145900327C60 /* StateViewModel.swift in Sources */ = {isa = PBXBuildFile; fileRef = 29DBF2A61F9F145900327C60 /* StateViewModel.swift */; };
		29DF400A1FD3E80A000077CA /* TabBarController.swift in Sources */ = {isa = PBXBuildFile; fileRef = 29DF40091FD3E80A000077CA /* TabBarController.swift */; };
		29E14FD11F7F457D00185568 /* TransactionsStorage.swift in Sources */ = {isa = PBXBuildFile; fileRef = 29E14FD01F7F457D00185568 /* TransactionsStorage.swift */; };
		29E14FD51F7F470C00185568 /* TransactionsStorageTests.swift in Sources */ = {isa = PBXBuildFile; fileRef = 29E14FD41F7F470C00185568 /* TransactionsStorageTests.swift */; };
		29E14FD71F7F490000185568 /* Transaction.swift in Sources */ = {isa = PBXBuildFile; fileRef = 29E14FD61F7F490000185568 /* Transaction.swift */; };
		29E14FD91F7F4D4E00185568 /* FakeTransactionsStorage.swift in Sources */ = {isa = PBXBuildFile; fileRef = 29E14FD81F7F4D4E00185568 /* FakeTransactionsStorage.swift */; };
		29E14FDB1F7F4F3D00185568 /* Transaction.swift in Sources */ = {isa = PBXBuildFile; fileRef = 29E14FDA1F7F4F3D00185568 /* Transaction.swift */; };
		29E2E33A1F7A008C000CF94A /* UIView.swift in Sources */ = {isa = PBXBuildFile; fileRef = 29E2E3391F7A008C000CF94A /* UIView.swift */; };
		29E2E33E1F7A2423000CF94A /* TransactionHeaderView.swift in Sources */ = {isa = PBXBuildFile; fileRef = 29E2E33D1F7A2423000CF94A /* TransactionHeaderView.swift */; };
		29E2E3411F7B1585000CF94A /* ActionButtonRow.swift in Sources */ = {isa = PBXBuildFile; fileRef = 29E2E3401F7B1585000CF94A /* ActionButtonRow.swift */; };
		29E6E06C1FE897D90079265A /* BrowserCoordinator.swift in Sources */ = {isa = PBXBuildFile; fileRef = 29E6E06B1FE897D90079265A /* BrowserCoordinator.swift */; };
		29E6E06E1FE897EE0079265A /* BrowserViewController.swift in Sources */ = {isa = PBXBuildFile; fileRef = 29E6E06D1FE897EE0079265A /* BrowserViewController.swift */; };
		29E6E0701FEA12910079265A /* TransactionConfigurator.swift in Sources */ = {isa = PBXBuildFile; fileRef = 29E6E06F1FEA12910079265A /* TransactionConfigurator.swift */; };
		29E6E0721FEA200D0079265A /* ConfirmPaymentDetailsViewModel.swift in Sources */ = {isa = PBXBuildFile; fileRef = 29E6E0711FEA200D0079265A /* ConfirmPaymentDetailsViewModel.swift */; };
		29E9CFCB1FE70D5B00017744 /* GetBalanceCoordinator.swift in Sources */ = {isa = PBXBuildFile; fileRef = 29E9CFCA1FE70D5B00017744 /* GetBalanceCoordinator.swift */; };
		29E9CFCD1FE7343C00017744 /* NewTokenViewModel.swift in Sources */ = {isa = PBXBuildFile; fileRef = 29E9CFCC1FE7343C00017744 /* NewTokenViewModel.swift */; };
		29E9CFCF1FE7347200017744 /* ERC20Token.swift in Sources */ = {isa = PBXBuildFile; fileRef = 29E9CFCE1FE7347200017744 /* ERC20Token.swift */; };
		29E9CFD21FE737FE00017744 /* TrustRealmConfiguration.swift in Sources */ = {isa = PBXBuildFile; fileRef = 29E9CFD11FE737FE00017744 /* TrustRealmConfiguration.swift */; };
		29EB102A1F6CBD23000907A4 /* UIAlertController.swift in Sources */ = {isa = PBXBuildFile; fileRef = 29EB10291F6CBD23000907A4 /* UIAlertController.swift */; };
		29F114E91FA3EC9E00114A29 /* InCoordinatorTests.swift in Sources */ = {isa = PBXBuildFile; fileRef = 29F114E81FA3EC9E00114A29 /* InCoordinatorTests.swift */; };
		29F114EC1FA448F400114A29 /* TokensCoordinator.swift in Sources */ = {isa = PBXBuildFile; fileRef = 29F114EB1FA448F400114A29 /* TokensCoordinator.swift */; };
		29F114EE1FA65DEF00114A29 /* ImportType.swift in Sources */ = {isa = PBXBuildFile; fileRef = 29F114ED1FA65DEF00114A29 /* ImportType.swift */; };
		29F114F01FA6D53700114A29 /* ImportSelectionType.swift in Sources */ = {isa = PBXBuildFile; fileRef = 29F114EF1FA6D53700114A29 /* ImportSelectionType.swift */; };
		29F114F21FA7966300114A29 /* PrivateKeyRule.swift in Sources */ = {isa = PBXBuildFile; fileRef = 29F114F11FA7966300114A29 /* PrivateKeyRule.swift */; };
		29F114F41FA8117C00114A29 /* SendCoordinator.swift in Sources */ = {isa = PBXBuildFile; fileRef = 29F114F31FA8117C00114A29 /* SendCoordinator.swift */; };
		29F114F61FA8147300114A29 /* RequestCoordinator.swift in Sources */ = {isa = PBXBuildFile; fileRef = 29F114F51FA8147300114A29 /* RequestCoordinator.swift */; };
		29F114F81FA8165200114A29 /* SendCoordinatorTests.swift in Sources */ = {isa = PBXBuildFile; fileRef = 29F114F71FA8165200114A29 /* SendCoordinatorTests.swift */; };
		29F114FA1FA817A800114A29 /* RequestCoordinatorTests.swift in Sources */ = {isa = PBXBuildFile; fileRef = 29F114F91FA817A800114A29 /* RequestCoordinatorTests.swift */; };
		29F1C83E1FEB5C91003780D8 /* EditTokensViewController.swift in Sources */ = {isa = PBXBuildFile; fileRef = 29F1C83D1FEB5C91003780D8 /* EditTokensViewController.swift */; };
		29F1C8421FEB62ED003780D8 /* EditTokenTableCellViewModel.swift in Sources */ = {isa = PBXBuildFile; fileRef = 29F1C8411FEB62ED003780D8 /* EditTokenTableCellViewModel.swift */; };
		29F1C8471FEB6664003780D8 /* EditTokenTableViewCell.swift in Sources */ = {isa = PBXBuildFile; fileRef = 29F1C8451FEB6664003780D8 /* EditTokenTableViewCell.swift */; };
		29F1C8481FEB6664003780D8 /* EditTokenTableViewCell.xib in Resources */ = {isa = PBXBuildFile; fileRef = 29F1C8461FEB6664003780D8 /* EditTokenTableViewCell.xib */; };
		29F1C84A1FEB6D6B003780D8 /* EditTokenViewModel.swift in Sources */ = {isa = PBXBuildFile; fileRef = 29F1C8491FEB6D6B003780D8 /* EditTokenViewModel.swift */; };
		29F1C84C1FEC4F6F003780D8 /* TokensFooterView.swift in Sources */ = {isa = PBXBuildFile; fileRef = 29F1C84B1FEC4F6F003780D8 /* TokensFooterView.swift */; };
		29F1C85120032688003780D8 /* Address.swift in Sources */ = {isa = PBXBuildFile; fileRef = 29F1C85020032688003780D8 /* Address.swift */; };
		29F1C853200363B2003780D8 /* PassphraseViewController.swift in Sources */ = {isa = PBXBuildFile; fileRef = 29F1C852200363B2003780D8 /* PassphraseViewController.swift */; };
		29F1C85620036887003780D8 /* AppTrackerTests.swift in Sources */ = {isa = PBXBuildFile; fileRef = 29F1C85520036887003780D8 /* AppTrackerTests.swift */; };
		29F1C85820036926003780D8 /* AppTracker.swift in Sources */ = {isa = PBXBuildFile; fileRef = 29F1C85720036926003780D8 /* AppTracker.swift */; };
		29F1C85A20036968003780D8 /* HelpUsCoordinator.swift in Sources */ = {isa = PBXBuildFile; fileRef = 29F1C85920036968003780D8 /* HelpUsCoordinator.swift */; };
		29F1C85D2003698A003780D8 /* WellDoneViewController.swift in Sources */ = {isa = PBXBuildFile; fileRef = 29F1C85C2003698A003780D8 /* WellDoneViewController.swift */; };
		29F1C85F200369BA003780D8 /* HelpUsViewModel.swift in Sources */ = {isa = PBXBuildFile; fileRef = 29F1C85E200369BA003780D8 /* HelpUsViewModel.swift */; };
		29F1C863200375D2003780D8 /* Wallet.swift in Sources */ = {isa = PBXBuildFile; fileRef = 29F1C862200375D2003780D8 /* Wallet.swift */; };
		29F1C865200384FE003780D8 /* Wallet.swift in Sources */ = {isa = PBXBuildFile; fileRef = 29F1C864200384FE003780D8 /* Wallet.swift */; };
		29FA00CC201CA63C002F7DC5 /* Method.swift in Sources */ = {isa = PBXBuildFile; fileRef = 29FA00CB201CA63C002F7DC5 /* Method.swift */; };
		29FA00CE201CA64E002F7DC5 /* DappCommand.swift in Sources */ = {isa = PBXBuildFile; fileRef = 29FA00CD201CA64E002F7DC5 /* DappCommand.swift */; };
		29FA00D0201CA66A002F7DC5 /* DAppError.swift in Sources */ = {isa = PBXBuildFile; fileRef = 29FA00CF201CA66A002F7DC5 /* DAppError.swift */; };
		29FA00D2201CA79F002F7DC5 /* web3.min.js in Resources */ = {isa = PBXBuildFile; fileRef = 29FA00D1201CA79F002F7DC5 /* web3.min.js */; };
		29FA00D4201EC662002F7DC5 /* NSObject.swift in Sources */ = {isa = PBXBuildFile; fileRef = 29FA00D3201EC662002F7DC5 /* NSObject.swift */; };
		29FC0CB61F8298820036089F /* TransactionCoordinator.swift in Sources */ = {isa = PBXBuildFile; fileRef = 29FC0CB51F8298820036089F /* TransactionCoordinator.swift */; };
		29FC0CB81F8299510036089F /* Coordinator.swift in Sources */ = {isa = PBXBuildFile; fileRef = 29FC0CB71F8299510036089F /* Coordinator.swift */; };
		29FC9BC61F830899000209CD /* MirgrationInitializer.swift in Sources */ = {isa = PBXBuildFile; fileRef = 29FC9BC51F830880000209CD /* MirgrationInitializer.swift */; };
		29FC9BCC1F831860000209CD /* PaymentCoordinator.swift in Sources */ = {isa = PBXBuildFile; fileRef = 29FC9BCB1F831860000209CD /* PaymentCoordinator.swift */; };
		29FF12F61F74799D00AFD326 /* NSAttributedString.swift in Sources */ = {isa = PBXBuildFile; fileRef = 29FF12F51F74799D00AFD326 /* NSAttributedString.swift */; };
		29FF12F81F747D6C00AFD326 /* Error.swift in Sources */ = {isa = PBXBuildFile; fileRef = 29FF12F71F747D6C00AFD326 /* Error.swift */; };
		29FF12FB1F74CC8200AFD326 /* EthereumAddressRule.swift in Sources */ = {isa = PBXBuildFile; fileRef = 29FF12FA1F74CC8200AFD326 /* EthereumAddressRule.swift */; };
		29FF12FE1F75EA3F00AFD326 /* Keystore.swift in Sources */ = {isa = PBXBuildFile; fileRef = 29FF12FD1F75EA3F00AFD326 /* Keystore.swift */; };
		29FF13011F75EAD900AFD326 /* FakeKeystore.swift in Sources */ = {isa = PBXBuildFile; fileRef = 29FF13001F75EAD900AFD326 /* FakeKeystore.swift */; };
		29FF13031F75EB7500AFD326 /* Account.swift in Sources */ = {isa = PBXBuildFile; fileRef = 29FF13021F75EB7500AFD326 /* Account.swift */; };
		29FF13081F75F0AE00AFD326 /* AppCoordinatorTests.swift in Sources */ = {isa = PBXBuildFile; fileRef = 29FF13071F75F0AE00AFD326 /* AppCoordinatorTests.swift */; };
		29FF130A1F75F67200AFD326 /* Address.swift in Sources */ = {isa = PBXBuildFile; fileRef = 29FF13091F75F67200AFD326 /* Address.swift */; };
		29FF130D1F7626E800AFD326 /* FakeNavigationController.swift in Sources */ = {isa = PBXBuildFile; fileRef = 29FF130C1F7626E800AFD326 /* FakeNavigationController.swift */; };
		29FF6D6B2011D2AF00A3011C /* InCoordinatorError.swift in Sources */ = {isa = PBXBuildFile; fileRef = 29FF6D6A2011D2AF00A3011C /* InCoordinatorError.swift */; };
		29FF6D73201200D500A3011C /* FieldAppereance.swift in Sources */ = {isa = PBXBuildFile; fileRef = 29FF6D72201200D500A3011C /* FieldAppereance.swift */; };
		442FC01053E2F1B59355A961 /* Arguments.swift in Sources */ = {isa = PBXBuildFile; fileRef = 442FCC7DC5A13C023F7F2C26 /* Arguments.swift */; };
		442FC03669B2BB02B0876278 /* StormBirdTokenSummaryTableViewCell.swift in Sources */ = {isa = PBXBuildFile; fileRef = 442FCFA81968EBB72349E849 /* StormBirdTokenSummaryTableViewCell.swift */; };
		442FC0B59B23C0F3068621C0 /* NumberStepper.swift in Sources */ = {isa = PBXBuildFile; fileRef = 442FC575B6A4A50B0555E1B0 /* NumberStepper.swift */; };
		442FC11C94F17E8FDC0DA7B7 /* RedeemTickets.storyboard in Resources */ = {isa = PBXBuildFile; fileRef = 442FCC6869F8D9EBCE80C1E0 /* RedeemTickets.storyboard */; };
		442FC126C8A73F70F2782025 /* TicketDecode.swift in Sources */ = {isa = PBXBuildFile; fileRef = 442FC6911EEE85B669D7BDA1 /* TicketDecode.swift */; };
		442FC249C2A39F85BDBD7987 /* GetDecimalsCoordinator.swift in Sources */ = {isa = PBXBuildFile; fileRef = 442FC0F2E3BB3EE420BC2C16 /* GetDecimalsCoordinator.swift */; };
		442FC258BAEFDE2D64E48D0D /* TicketsCoordinator.swift in Sources */ = {isa = PBXBuildFile; fileRef = 442FCC8150042FE9179D574A /* TicketsCoordinator.swift */; };
		442FC2CC21FFFC4FAB33A300 /* Ticket.swift in Sources */ = {isa = PBXBuildFile; fileRef = 442FC90F0768C43EF903465B /* Ticket.swift */; };
		442FC546ED56F5C9D3D35471 /* TicketRedemptionViewModel.swift in Sources */ = {isa = PBXBuildFile; fileRef = 442FCBDB86579889BC773540 /* TicketRedemptionViewModel.swift */; };
		442FC58B7558F28F9452D383 /* GetIsStormBirdCoordinator.swift in Sources */ = {isa = PBXBuildFile; fileRef = 442FCEBC98D0A367D258D2C3 /* GetIsStormBirdCoordinator.swift */; };
		442FC5F70AF003F331F7C841 /* GetSymbolCoordinator.swift in Sources */ = {isa = PBXBuildFile; fileRef = 442FCB2726DB345481C1FDA1 /* GetSymbolCoordinator.swift */; };
		442FC65BFA2D42879648EC06 /* Int.swift in Sources */ = {isa = PBXBuildFile; fileRef = 442FCCAC6A172506637A2FF6 /* Int.swift */; };
		442FC7777D495D3095836CA6 /* RedeemTicketsViewModel.swift in Sources */ = {isa = PBXBuildFile; fileRef = 442FCB2915417EB871E40D6C /* RedeemTicketsViewModel.swift */; };
		442FC81F38F80EEF54C69C5B /* TicketAdaptor.swift in Sources */ = {isa = PBXBuildFile; fileRef = 442FC20E6470B92A46479342 /* TicketAdaptor.swift */; };
		442FC9C4FAC64192FF5DCC40 /* GetERC20Decimals.swift in Sources */ = {isa = PBXBuildFile; fileRef = 442FC72F9D22CC36AC015274 /* GetERC20Decimals.swift */; };
		442FCA2F6C6A21C27B628AA4 /* RedeemTicketTableViewCell.swift in Sources */ = {isa = PBXBuildFile; fileRef = 442FCD4311FCAFE6FB288A5E /* RedeemTicketTableViewCell.swift */; };
		442FCACD46848927C84DE66E /* EndPoints.swift in Sources */ = {isa = PBXBuildFile; fileRef = 442FC203B8266AB92D8F4032 /* EndPoints.swift */; };
		442FCAD7292D93C261B97D09 /* TicketHolder.swift in Sources */ = {isa = PBXBuildFile; fileRef = 442FCFEB2D7443C4E0B889B0 /* TicketHolder.swift */; };
		442FCB2B0DD39EB2D9233A2F /* GetStormBirdBalance.swift in Sources */ = {isa = PBXBuildFile; fileRef = 442FC8B1D5B4317DE7D68325 /* GetStormBirdBalance.swift */; };
		442FCB593844F3B8F74BC8C5 /* EventsRest.swift in Sources */ = {isa = PBXBuildFile; fileRef = 442FC94DC1CA79FE4F3360E2 /* EventsRest.swift */; };
		442FCB9850FC6F2D28978199 /* GetERC20Symbol.swift in Sources */ = {isa = PBXBuildFile; fileRef = 442FCBDD3A69DF75551B10AC /* GetERC20Symbol.swift */; };
		442FCB9CF5BC243F0705F4FE /* TicketRedemptionViewController.swift in Sources */ = {isa = PBXBuildFile; fileRef = 442FCACD2BF4DD90BD9C6DBC /* TicketRedemptionViewController.swift */; };
		442FCBA4A5E39A4C4B16426A /* EventsRestTest.swift in Sources */ = {isa = PBXBuildFile; fileRef = 442FCBCF749F0FDA53FB88A3 /* EventsRestTest.swift */; };
		442FCBBFCC5926B4D416E6D3 /* GetNameCoordinator.swift in Sources */ = {isa = PBXBuildFile; fileRef = 442FC630874D29159799EEB6 /* GetNameCoordinator.swift */; };
		442FCC0C672901AF791D320F /* Event.swift in Sources */ = {isa = PBXBuildFile; fileRef = 442FC084706C14853B4A7B31 /* Event.swift */; };
		442FCD76B5C25C9FB7FE7479 /* TicketsViewModel.swift in Sources */ = {isa = PBXBuildFile; fileRef = 442FCB182F854B307761CD82 /* TicketsViewModel.swift */; };
		442FCE0709E29BF233F32CAB /* GetStormBirdBalanceCoordinator.swift in Sources */ = {isa = PBXBuildFile; fileRef = 442FC002CDEA792B8ECD3E13 /* GetStormBirdBalanceCoordinator.swift */; };
		442FCE0DAE5527A93F54022C /* QuantitySelectionViewController.swift in Sources */ = {isa = PBXBuildFile; fileRef = 442FCC17EAB857C58732831E /* QuantitySelectionViewController.swift */; };
		442FCE2BEE8D475C7DEB39C1 /* QuantitySelectionViewModel.swift in Sources */ = {isa = PBXBuildFile; fileRef = 442FC54DA900FA2F9BB73A63 /* QuantitySelectionViewModel.swift */; };
		442FCED8B618930EFD1F7BA8 /* GetIsStormBird.swift in Sources */ = {isa = PBXBuildFile; fileRef = 442FCA1F19B6293FE5FAD494 /* GetIsStormBird.swift */; };
		4AEDE35A1DC3B1F4B885A073 /* Pods_AlphaWallet.framework in Frameworks */ = {isa = PBXBuildFile; fileRef = 9BD60178B937124277D81CCD /* Pods_AlphaWallet.framework */; };
		5E7C705431CB4690FCD9BF18 /* AlphaWalletTicketTokenViewCellViewModel.swift in Sources */ = {isa = PBXBuildFile; fileRef = 5E7C770BDFCD59740E20D9FC /* AlphaWalletTicketTokenViewCellViewModel.swift */; };
		5E7C709EFBED069EA07DCEFD /* AlphaWalletTicketTokenViewCell.swift in Sources */ = {isa = PBXBuildFile; fileRef = 5E7C77264EC27237CD9DA18F /* AlphaWalletTicketTokenViewCell.swift */; };
		5E7C71D3F8BCECB0F641CE1B /* AlphaWalletFilter.swift in Sources */ = {isa = PBXBuildFile; fileRef = 5E7C7B27B233839F6E02B22D /* AlphaWalletFilter.swift */; };
		5E7C7281CB985E0E198B169F /* AlphaWalletTokensCoordinator.swift in Sources */ = {isa = PBXBuildFile; fileRef = 5E7C7C8CFADC77E818F0ECF2 /* AlphaWalletTokensCoordinator.swift */; };
		5E7C7523220590DFEFA66E0B /* AlphaWalletFilterView.swift in Sources */ = {isa = PBXBuildFile; fileRef = 5E7C7D9AA7F23134664CA01B /* AlphaWalletFilterView.swift */; };
		5E7C75F80A7E178B49830BCD /* TicketsViewControllerHeader.swift in Sources */ = {isa = PBXBuildFile; fileRef = 5E7C796039C0F47CDCA236C0 /* TicketsViewControllerHeader.swift */; };
		5E7C760C7D55C97424F55138 /* TicketTableViewCellViewModel.swift in Sources */ = {isa = PBXBuildFile; fileRef = 5E7C75F877B2F2E24C7EF258 /* TicketTableViewCellViewModel.swift */; };
		5E7C770E80DA43E9DA43F545 /* AlphaWalletFilterViewModel.swift in Sources */ = {isa = PBXBuildFile; fileRef = 5E7C70004B43AB45BF6467C0 /* AlphaWalletFilterViewModel.swift */; };
		5E7C77BFE0FF3F9C11BF4182 /* AlphaWalletTokensViewModel.swift in Sources */ = {isa = PBXBuildFile; fileRef = 5E7C70F6DB462E665D36AF42 /* AlphaWalletTokensViewModel.swift */; };
		5E7C78AA206C73015BEF771A /* AlphaWalletTokensViewController.swift in Sources */ = {isa = PBXBuildFile; fileRef = 5E7C70D162C7F6C1F94462F5 /* AlphaWalletTokensViewController.swift */; };
		5E7C7B3E08EEA63C5B68B9C4 /* TicketRedemptionInfoViewController.swift in Sources */ = {isa = PBXBuildFile; fileRef = 5E7C778F20D32B70D7FF2135 /* TicketRedemptionInfoViewController.swift */; };
		5E7C7B94143AB817CB2D8145 /* AlphaWalletTokensDataStore.swift in Sources */ = {isa = PBXBuildFile; fileRef = 5E7C7BA83C86BAC1C1BAA7D2 /* AlphaWalletTokensDataStore.swift */; };
		5E7C7BDF5EF2EC02589F03E0 /* AlphaWalletTokenViewCell.swift in Sources */ = {isa = PBXBuildFile; fileRef = 5E7C7A715287C98D09E977EB /* AlphaWalletTokenViewCell.swift */; };
		5E7C7CF06533EDACC8E220B3 /* StaticHTMLViewController.swift in Sources */ = {isa = PBXBuildFile; fileRef = 5E7C764B98F526271E4C2A6A /* StaticHTMLViewController.swift */; };
		5E7C7E5C30EFDC70DF1E00C1 /* TicketsViewControllerHeaderViewModel.swift in Sources */ = {isa = PBXBuildFile; fileRef = 5E7C77316522DF2B256F1F92 /* TicketsViewControllerHeaderViewModel.swift */; };
		5E7C7F35A222EA9CC0933E37 /* AlphaWalletTokenViewCellViewModel.swift in Sources */ = {isa = PBXBuildFile; fileRef = 5E7C7140CFD06FF344C64085 /* AlphaWalletTokenViewCellViewModel.swift */; };
		613D04891FDE15F8008DE72E /* COMODO ECC Domain Validation Secure Server CA 2.cer in Resources */ = {isa = PBXBuildFile; fileRef = 613D04881FDE15F8008DE72E /* COMODO ECC Domain Validation Secure Server CA 2.cer */; };
		613D048B1FDE162B008DE72E /* TrustProvider.swift in Sources */ = {isa = PBXBuildFile; fileRef = 613D048A1FDE162B008DE72E /* TrustProvider.swift */; };
		615F10561FCBEF2E008A45AF /* OnboardingPageViewModel.swift in Sources */ = {isa = PBXBuildFile; fileRef = 615F10551FCBEF2E008A45AF /* OnboardingPageViewModel.swift */; };
		615F10591FCBEF7C008A45AF /* OnboardingPage.swift in Sources */ = {isa = PBXBuildFile; fileRef = 615F10581FCBEF7C008A45AF /* OnboardingPage.swift */; };
		615F105D1FCBF55E008A45AF /* OnboardingCollectionViewController.swift in Sources */ = {isa = PBXBuildFile; fileRef = 615F105C1FCBF55E008A45AF /* OnboardingCollectionViewController.swift */; };
		615F10621FCD3F0F008A45AF /* OnboardingPageStyle.swift in Sources */ = {isa = PBXBuildFile; fileRef = 615F10611FCD3F0F008A45AF /* OnboardingPageStyle.swift */; };
		61C359E02002AA5A0097B04D /* TransactionSigning.swift in Sources */ = {isa = PBXBuildFile; fileRef = 61C359DF2002AA590097B04D /* TransactionSigning.swift */; };
		61C359E22002AC9D0097B04D /* TransactionSigningTests.swift in Sources */ = {isa = PBXBuildFile; fileRef = 61C359E12002AC9D0097B04D /* TransactionSigningTests.swift */; };
		61DCE17B2001A6BE0053939F /* RLP.swift in Sources */ = {isa = PBXBuildFile; fileRef = 61DCE17A2001A6BE0053939F /* RLP.swift */; };
		61DCE17D2001A7A20053939F /* RLPTests.swift in Sources */ = {isa = PBXBuildFile; fileRef = 61DCE17C2001A7A20053939F /* RLPTests.swift */; };
		61FC5ECF1FCFBAE500CCB12A /* EtherNumberFormatter.swift in Sources */ = {isa = PBXBuildFile; fileRef = 61FC5ECE1FCFBAE500CCB12A /* EtherNumberFormatter.swift */; };
		61FC5ED11FCFBDEB00CCB12A /* EtherNumberFormatterTests.swift in Sources */ = {isa = PBXBuildFile; fileRef = 61FC5ED01FCFBDEB00CCB12A /* EtherNumberFormatterTests.swift */; };
		664D11A12007D59F0041A0B0 /* EstimateGasRequest.swift in Sources */ = {isa = PBXBuildFile; fileRef = 664D11A02007D59F0041A0B0 /* EstimateGasRequest.swift */; };
		732086B9201508690047F605 /* SplashCoordinator.swift in Sources */ = {isa = PBXBuildFile; fileRef = 732086B8201508690047F605 /* SplashCoordinator.swift */; };
		732E0F502022716700B39C1F /* LockEnterPasscodeCoordinatorTest.swift in Sources */ = {isa = PBXBuildFile; fileRef = 732E0F4F2022716700B39C1F /* LockEnterPasscodeCoordinatorTest.swift */; };
		732E0F522022754600B39C1F /* FakeLockProtocol.swift in Sources */ = {isa = PBXBuildFile; fileRef = 732E0F512022754600B39C1F /* FakeLockProtocol.swift */; };
		732E0F542022786400B39C1F /* LockCreatePasscodeCoordinatorTest.swift in Sources */ = {isa = PBXBuildFile; fileRef = 732E0F532022786400B39C1F /* LockCreatePasscodeCoordinatorTest.swift */; };
		737D1675202BDCB400B42DDE /* UINavigationController.swift in Sources */ = {isa = PBXBuildFile; fileRef = 737D1674202BDCB400B42DDE /* UINavigationController.swift */; };
		737EEDDA201BE3A8009D9D5D /* Lock.swift in Sources */ = {isa = PBXBuildFile; fileRef = 737EEDD9201BE3A8009D9D5D /* Lock.swift */; };
		739533971FEFF5FD0084AFAB /* Currency.swift in Sources */ = {isa = PBXBuildFile; fileRef = 739533961FEFF5FD0084AFAB /* Currency.swift */; };
		73958DC720263525000A40EB /* SplashCoordinatorTests.swift in Sources */ = {isa = PBXBuildFile; fileRef = 73958DC620263525000A40EB /* SplashCoordinatorTests.swift */; };
		73ACEEF5201631A3003DD71D /* ProtectionCoordinator.swift in Sources */ = {isa = PBXBuildFile; fileRef = 73ACEEF4201631A2003DD71D /* ProtectionCoordinator.swift */; };
		73ACEEFB20163C94003DD71D /* LockView.swift in Sources */ = {isa = PBXBuildFile; fileRef = 73ACEEFA20163C94003DD71D /* LockView.swift */; };
		73ACEEFF20163E08003DD71D /* PasscodeCharacterView.swift in Sources */ = {isa = PBXBuildFile; fileRef = 73ACEEFE20163E08003DD71D /* PasscodeCharacterView.swift */; };
		73ACEF0120163ED4003DD71D /* LockViewModel.swift in Sources */ = {isa = PBXBuildFile; fileRef = 73ACEF0020163ED4003DD71D /* LockViewModel.swift */; };
		73ACEF0520163F46003DD71D /* LockEnterPasscodeCoordinator.swift in Sources */ = {isa = PBXBuildFile; fileRef = 73ACEF0420163F46003DD71D /* LockEnterPasscodeCoordinator.swift */; };
		73BAA8D1201B2FBC00D6DD75 /* LockCreatePasscodeViewController.swift in Sources */ = {isa = PBXBuildFile; fileRef = 73BAA8D0201B2FBC00D6DD75 /* LockCreatePasscodeViewController.swift */; };
		73BAA8D3201B2FF800D6DD75 /* LockEnterPasscodeViewController.swift in Sources */ = {isa = PBXBuildFile; fileRef = 73BAA8D2201B2FF800D6DD75 /* LockEnterPasscodeViewController.swift */; };
		73C41C71201B46AD00243C6C /* LockEnterPasscodeViewModel.swift in Sources */ = {isa = PBXBuildFile; fileRef = 73C41C70201B46AD00243C6C /* LockEnterPasscodeViewModel.swift */; };
		73C41C73201B5EFF00243C6C /* LockCreatePasscodeViewModel.swift in Sources */ = {isa = PBXBuildFile; fileRef = 73C41C72201B5EFF00243C6C /* LockCreatePasscodeViewModel.swift */; };
		73C41C75201B65AD00243C6C /* LockCreatePasscodeCoordinator.swift in Sources */ = {isa = PBXBuildFile; fileRef = 73C41C74201B65AD00243C6C /* LockCreatePasscodeCoordinator.swift */; };
		73C5CF45201A7CAB00C74316 /* LockPasscodeViewController.swift in Sources */ = {isa = PBXBuildFile; fileRef = 73C5CF44201A7CAB00C74316 /* LockPasscodeViewController.swift */; };
		73CBC75F2020CBF800374666 /* AccountViewCell.xib in Resources */ = {isa = PBXBuildFile; fileRef = 73CBC75E2020CBF800374666 /* AccountViewCell.xib */; };
		73CBC761202139FB00374666 /* FakeGetBalanceCoordinator(.swift in Sources */ = {isa = PBXBuildFile; fileRef = 73CBC760202139FB00374666 /* FakeGetBalanceCoordinator(.swift */; };
		73D26837202E827E009777A1 /* DecimalFormatter.swift in Sources */ = {isa = PBXBuildFile; fileRef = 73D26836202E827E009777A1 /* DecimalFormatter.swift */; };
		73D2683B202E8411009777A1 /* DecimalNumberFormatterTest.swift in Sources */ = {isa = PBXBuildFile; fileRef = 73D2683A202E8411009777A1 /* DecimalNumberFormatterTest.swift */; };
		73ED85A520349BE400593BF3 /* StringFormatter.swift in Sources */ = {isa = PBXBuildFile; fileRef = 73ED85A420349BE400593BF3 /* StringFormatter.swift */; };
		73ED85A72034BFEF00593BF3 /* UITextFieldAdditions.swift in Sources */ = {isa = PBXBuildFile; fileRef = 73ED85A62034BFEF00593BF3 /* UITextFieldAdditions.swift */; };
		73ED85A92034C42D00593BF3 /* StringFormatterTest.swift in Sources */ = {isa = PBXBuildFile; fileRef = 73ED85A82034C42D00593BF3 /* StringFormatterTest.swift */; };
		76F1D137B10D8309E513BBDD /* OrderSigningTests.swift in Sources */ = {isa = PBXBuildFile; fileRef = 76F1DE8ADA3176D0277EDF20 /* OrderSigningTests.swift */; };
		76F1D5AF727A83205BBCF0EC /* SignOrders.swift in Sources */ = {isa = PBXBuildFile; fileRef = 76F1DADFD07E2941897FD2E1 /* SignOrders.swift */; };
		76F1D91659771C9EEA7B48DC /* CreateRedeem.swift in Sources */ = {isa = PBXBuildFile; fileRef = 76F1DF80932454E9F58B7830 /* CreateRedeem.swift */; };
		76F1DD10DF9A6C844E5F57D6 /* CreateRedeemTests.swift in Sources */ = {isa = PBXBuildFile; fileRef = 76F1D8877226D5DD086B135D /* CreateRedeemTests.swift */; };
		771A8471202F067D00528D28 /* NetworksViewController.swift in Sources */ = {isa = PBXBuildFile; fileRef = 771A8470202F067D00528D28 /* NetworksViewController.swift */; };
		771A847320322F2500528D28 /* PreferencesViewController.swift in Sources */ = {isa = PBXBuildFile; fileRef = 771A847220322F2500528D28 /* PreferencesViewController.swift */; };
		771A847520322FD700528D28 /* PreferencesViewModel.swift in Sources */ = {isa = PBXBuildFile; fileRef = 771A847420322FD700528D28 /* PreferencesViewModel.swift */; };
		771A847A2032344D00528D28 /* PreferencesController.swift in Sources */ = {isa = PBXBuildFile; fileRef = 771A84792032344D00528D28 /* PreferencesController.swift */; };
		771A847D2032409000528D28 /* PreferenceOption.swift in Sources */ = {isa = PBXBuildFile; fileRef = 771A847C2032409000528D28 /* PreferenceOption.swift */; };
		771A8480203240BB00528D28 /* PreferencesControllerTests.swift in Sources */ = {isa = PBXBuildFile; fileRef = 771A847F203240BB00528D28 /* PreferencesControllerTests.swift */; };
		771A84822032423800528D28 /* PreferencesController.swift in Sources */ = {isa = PBXBuildFile; fileRef = 771A84812032423800528D28 /* PreferencesController.swift */; };
		771A8485203242B400528D28 /* InCoordinatorViewModelTests.swift in Sources */ = {isa = PBXBuildFile; fileRef = 771A8484203242B400528D28 /* InCoordinatorViewModelTests.swift */; };
		771AA94E1FF971CD00D25403 /* DappAction.swift in Sources */ = {isa = PBXBuildFile; fileRef = 771AA94D1FF971CD00D25403 /* DappAction.swift */; };
		771AA960200D5E8800D25403 /* PassphraseView.swift in Sources */ = {isa = PBXBuildFile; fileRef = 771AA95F200D5E8800D25403 /* PassphraseView.swift */; };
		771AA962200D5EC700D25403 /* PassphraseViewModel.swift in Sources */ = {isa = PBXBuildFile; fileRef = 771AA961200D5EC700D25403 /* PassphraseViewModel.swift */; };
		771AA964200D5EDB00D25403 /* WordCollectionViewCell.swift in Sources */ = {isa = PBXBuildFile; fileRef = 771AA963200D5EDB00D25403 /* WordCollectionViewCell.swift */; };
		771AA966200D5F1900D25403 /* WordCollectionViewCell.xib in Resources */ = {isa = PBXBuildFile; fileRef = 771AA965200D5F1900D25403 /* WordCollectionViewCell.xib */; };
		7721A6BE202A5677004DB16C /* DecryptError.swift in Sources */ = {isa = PBXBuildFile; fileRef = 7721A6BD202A5677004DB16C /* DecryptError.swift */; };
		7721A6C4202D9520004DB16C /* trust-min.js in Resources */ = {isa = PBXBuildFile; fileRef = 7721A6C3202D9520004DB16C /* trust-min.js */; };
		7721A6C8202EF81B004DB16C /* CustomRPC.swift in Sources */ = {isa = PBXBuildFile; fileRef = 7721A6C7202EF81B004DB16C /* CustomRPC.swift */; };
		7721A6CC202EFBC5004DB16C /* AddCustomNetworkViewController.swift in Sources */ = {isa = PBXBuildFile; fileRef = 7721A6CB202EFBC5004DB16C /* AddCustomNetworkViewController.swift */; };
		7721A6CE202EFC21004DB16C /* AddCustomNetworkViewModel.swift in Sources */ = {isa = PBXBuildFile; fileRef = 7721A6CD202EFC21004DB16C /* AddCustomNetworkViewModel.swift */; };
		7721A6D0202EFD07004DB16C /* AddCustomNetworkCoordinator.swift in Sources */ = {isa = PBXBuildFile; fileRef = 7721A6CF202EFD07004DB16C /* AddCustomNetworkCoordinator.swift */; };
		775C00B520195BFB001B5EBC /* BrowserAction.swift in Sources */ = {isa = PBXBuildFile; fileRef = 775C00B420195BFB001B5EBC /* BrowserAction.swift */; };
		77872D232023F43B0032D687 /* TransactionsTracker.swift in Sources */ = {isa = PBXBuildFile; fileRef = 77872D222023F43B0032D687 /* TransactionsTracker.swift */; };
		77872D25202505B70032D687 /* EnterPasswordViewController.swift in Sources */ = {isa = PBXBuildFile; fileRef = 77872D24202505B70032D687 /* EnterPasswordViewController.swift */; };
		77872D27202505C00032D687 /* EnterPasswordViewModel.swift in Sources */ = {isa = PBXBuildFile; fileRef = 77872D26202505C00032D687 /* EnterPasswordViewModel.swift */; };
		77872D292025116E0032D687 /* EnterPasswordCoordinator.swift in Sources */ = {isa = PBXBuildFile; fileRef = 77872D282025116E0032D687 /* EnterPasswordCoordinator.swift */; };
		77872D2D202514AD0032D687 /* EnterPasswordCoordinatorTests.swift in Sources */ = {isa = PBXBuildFile; fileRef = 77872D2C202514AD0032D687 /* EnterPasswordCoordinatorTests.swift */; };
		77872D302026DC570032D687 /* SplashViewController.swift in Sources */ = {isa = PBXBuildFile; fileRef = 77872D2F2026DC570032D687 /* SplashViewController.swift */; };
		77872D322027AA4A0032D687 /* SliderTextFieldRow.swift in Sources */ = {isa = PBXBuildFile; fileRef = 77872D312027AA4A0032D687 /* SliderTextFieldRow.swift */; };
		778EAF7D1FF10AF400C8E2AB /* SettingsCoordinatorTests.swift in Sources */ = {isa = PBXBuildFile; fileRef = 778EAF7C1FF10AF400C8E2AB /* SettingsCoordinatorTests.swift */; };
		77B3BF352017D0D000EEC15A /* MarketplaceViewModel.swift in Sources */ = {isa = PBXBuildFile; fileRef = 77B3BF342017D0D000EEC15A /* MarketplaceViewModel.swift */; };
		77B3BF3C201908ED00EEC15A /* ConfirmCoordinator.swift in Sources */ = {isa = PBXBuildFile; fileRef = 77B3BF3B201908ED00EEC15A /* ConfirmCoordinator.swift */; };
		77B3BF4A2019247200EEC15A /* BrowserNavigationBar.swift in Sources */ = {isa = PBXBuildFile; fileRef = 77B3BF492019247200EEC15A /* BrowserNavigationBar.swift */; };
		77E0E773201FAD06009B4B31 /* BrowserURLParser.swift in Sources */ = {isa = PBXBuildFile; fileRef = 77E0E772201FAD05009B4B31 /* BrowserURLParser.swift */; };
		77E0E777201FAD36009B4B31 /* BrowserURLParserTests.swift in Sources */ = {isa = PBXBuildFile; fileRef = 77E0E776201FAD36009B4B31 /* BrowserURLParserTests.swift */; };
		9B2444900035A62AD4FA2D55 /* Pods_AlphaWalletUITests.framework in Frameworks */ = {isa = PBXBuildFile; fileRef = B2CF9CDF557F98DECE6D0AF6 /* Pods_AlphaWalletUITests.framework */; };
		AA26C61F20412A1E00318B9B /* TicketsViewController.swift in Sources */ = {isa = PBXBuildFile; fileRef = AA26C61D20412A1D00318B9B /* TicketsViewController.swift */; };
		AA26C62020412A1E00318B9B /* Tickets.storyboard in Resources */ = {isa = PBXBuildFile; fileRef = AA26C61E20412A1E00318B9B /* Tickets.storyboard */; };
		AA26C62320412A4100318B9B /* UIViewInspectableEnhancements.swift in Sources */ = {isa = PBXBuildFile; fileRef = AA26C62120412A4100318B9B /* UIViewInspectableEnhancements.swift */; };
		AA26C62420412A4100318B9B /* Double.swift in Sources */ = {isa = PBXBuildFile; fileRef = AA26C62220412A4100318B9B /* Double.swift */; };
		AA26C62620412C9A00318B9B /* ContractStormBirdTransfer.swift in Sources */ = {isa = PBXBuildFile; fileRef = AA26C62520412C9A00318B9B /* ContractStormBirdTransfer.swift */; };
		AA26C628204134C500318B9B /* TicketTableViewCell.swift in Sources */ = {isa = PBXBuildFile; fileRef = AA26C627204134C500318B9B /* TicketTableViewCell.swift */; };
		AA4E531820425A9500143A09 /* Date.swift in Sources */ = {isa = PBXBuildFile; fileRef = AA4E531720425A9500143A09 /* Date.swift */; };
		AA574E632054ECA400F4B3AF /* RestClient.swift in Sources */ = {isa = PBXBuildFile; fileRef = AA574E622054ECA400F4B3AF /* RestClient.swift */; };
		AA893ED12037E93000CDCED1 /* GetERC20Name.swift in Sources */ = {isa = PBXBuildFile; fileRef = AA893ED02037E93000CDCED1 /* GetERC20Name.swift */; };
		AA893ED5203C3E5400CDCED1 /* TokenBalance.swift in Sources */ = {isa = PBXBuildFile; fileRef = AA893ED4203C3E5400CDCED1 /* TokenBalance.swift */; };
		AAEB8DA0204BBDB200CB0B2C /* RadioButton.swift in Sources */ = {isa = PBXBuildFile; fileRef = AAEB8D9F204BBDB100CB0B2C /* RadioButton.swift */; };
		AAEB8DA2204BC7B700CB0B2C /* RedeemTicketsViewController.swift in Sources */ = {isa = PBXBuildFile; fileRef = AAEB8DA1204BC7B700CB0B2C /* RedeemTicketsViewController.swift */; };
		AAEB8DA6204D5CDE00CB0B2C /* TicketView.xib in Resources */ = {isa = PBXBuildFile; fileRef = AAEB8DA5204D5CDE00CB0B2C /* TicketView.xib */; };
		AAEB8DA8204D5CFA00CB0B2C /* TicketView.swift in Sources */ = {isa = PBXBuildFile; fileRef = AAEB8DA7204D5CFA00CB0B2C /* TicketView.swift */; };
		AAEF2CAB2050A68A0038BE0D /* SignatureHelper.swift in Sources */ = {isa = PBXBuildFile; fileRef = AAEF2CAA2050A68A0038BE0D /* SignatureHelper.swift */; };
		B1DC375D203AEAE200C9756D /* OrdersRequest.swift in Sources */ = {isa = PBXBuildFile; fileRef = B1DC375C203AEAE100C9756D /* OrdersRequest.swift */; };
		B1DC375F203AEB4800C9756D /* OrderRequestTest.swift in Sources */ = {isa = PBXBuildFile; fileRef = B1DC375E203AEB4800C9756D /* OrderRequestTest.swift */; };
		BB5D6A9E20232EE8000FC5AB /* CurrencyRate+Fee.swift in Sources */ = {isa = PBXBuildFile; fileRef = BB5D6A9D20232EE8000FC5AB /* CurrencyRate+Fee.swift */; };
		BBF4F9B72029D0B3009E04C0 /* GasViewModel.swift in Sources */ = {isa = PBXBuildFile; fileRef = BBF4F9B62029D0B2009E04C0 /* GasViewModel.swift */; };
		C868C5292053BDE00059672B /* AlphaWalletLaunchScreen.storyboard in Resources */ = {isa = PBXBuildFile; fileRef = C868C5282053BDE00059672B /* AlphaWalletLaunchScreen.storyboard */; };
		C868C536205409160059672B /* redeemInfo.html in Resources */ = {isa = PBXBuildFile; fileRef = C868C534205409160059672B /* redeemInfo.html */; };
		C876FF79204A79D300B7D0EA /* README.md in Resources */ = {isa = PBXBuildFile; fileRef = C876FF6B204A79D300B7D0EA /* README.md */; };
		C876FF7A204A79D300B7D0EA /* SIL Open Font License.txt in Resources */ = {isa = PBXBuildFile; fileRef = C876FF6C204A79D300B7D0EA /* SIL Open Font License.txt */; };
		C876FF7D204A79D300B7D0EA /* SourceSansPro-Bold.otf in Resources */ = {isa = PBXBuildFile; fileRef = C876FF6F204A79D300B7D0EA /* SourceSansPro-Bold.otf */; };
		C876FF82204A79D300B7D0EA /* SourceSansPro-Light.otf in Resources */ = {isa = PBXBuildFile; fileRef = C876FF74204A79D300B7D0EA /* SourceSansPro-Light.otf */; };
		C876FF84204A79D300B7D0EA /* SourceSansPro-Regular.otf in Resources */ = {isa = PBXBuildFile; fileRef = C876FF76204A79D300B7D0EA /* SourceSansPro-Regular.otf */; };
		C876FF85204A79D300B7D0EA /* SourceSansPro-Semibold.otf in Resources */ = {isa = PBXBuildFile; fileRef = C876FF77204A79D300B7D0EA /* SourceSansPro-Semibold.otf */; };
		C880330C2054371500D73D6F /* non_asset_catalog_redemption_location.png in Resources */ = {isa = PBXBuildFile; fileRef = C88033092054371500D73D6F /* non_asset_catalog_redemption_location.png */; };
		C880330D2054371500D73D6F /* non_asset_catalog_redemption_location@2x.png in Resources */ = {isa = PBXBuildFile; fileRef = C880330A2054371500D73D6F /* non_asset_catalog_redemption_location@2x.png */; };
		C880330E2054371500D73D6F /* non_asset_catalog_redemption_location@3x.png in Resources */ = {isa = PBXBuildFile; fileRef = C880330B2054371500D73D6F /* non_asset_catalog_redemption_location@3x.png */; };
		CCA4FE331FD3655900749AE4 /* CheckDeviceCoordinatorTests.swift in Sources */ = {isa = PBXBuildFile; fileRef = CCA4FE321FD3655900749AE4 /* CheckDeviceCoordinatorTests.swift */; };
		CCA4FE361FD4282400749AE4 /* DeviceChecker.swift in Sources */ = {isa = PBXBuildFile; fileRef = CCA4FE351FD4282400749AE4 /* DeviceChecker.swift */; };
		CCA4FE381FD428B300749AE4 /* JailbreakChecker.swift in Sources */ = {isa = PBXBuildFile; fileRef = CCA4FE371FD428B300749AE4 /* JailbreakChecker.swift */; };
		CCA4FE3A1FD42B4100749AE4 /* FakeJailbreakChecker.swift in Sources */ = {isa = PBXBuildFile; fileRef = CCA4FE391FD42B4100749AE4 /* FakeJailbreakChecker.swift */; };
		CCCD74FD1FD2D38D004A087D /* CheckDeviceCoordinator.swift in Sources */ = {isa = PBXBuildFile; fileRef = CCCD74FC1FD2D38D004A087D /* CheckDeviceCoordinator.swift */; };
/* End PBXBuildFile section */

/* Begin PBXContainerItemProxy section */
		2912CD0C1F6A830700C6CBE3 /* PBXContainerItemProxy */ = {
			isa = PBXContainerItemProxy;
			containerPortal = 2912CCED1F6A830700C6CBE3 /* Project object */;
			proxyType = 1;
			remoteGlobalIDString = 2912CCF41F6A830700C6CBE3;
			remoteInfo = etherwallet;
		};
		2912CD171F6A830700C6CBE3 /* PBXContainerItemProxy */ = {
			isa = PBXContainerItemProxy;
			containerPortal = 2912CCED1F6A830700C6CBE3 /* Project object */;
			proxyType = 1;
			remoteGlobalIDString = 2912CCF41F6A830700C6CBE3;
			remoteInfo = etherwallet;
		};
/* End PBXContainerItemProxy section */

/* Begin PBXFileReference section */
		0AEE09E815DB68F6634F89AA /* Pods_TrustUITests.framework */ = {isa = PBXFileReference; explicitFileType = wrapper.framework; includeInIndex = 0; path = Pods_TrustUITests.framework; sourceTree = BUILT_PRODUCTS_DIR; };
		290B2B551F8F50030053C83E /* en */ = {isa = PBXFileReference; lastKnownFileType = text.plist.strings; name = en; path = en.lproj/Localizable.strings; sourceTree = "<group>"; };
		290B2B5A1F8F551E0053C83E /* LokaliseInitializer.swift */ = {isa = PBXFileReference; lastKnownFileType = sourcecode.swift; path = LokaliseInitializer.swift; sourceTree = "<group>"; };
		290B2B5E1F9177860053C83E /* UIImage.swift */ = {isa = PBXFileReference; lastKnownFileType = sourcecode.swift; path = UIImage.swift; sourceTree = "<group>"; };
		290B2B601F9179880053C83E /* AccountViewModel.swift */ = {isa = PBXFileReference; lastKnownFileType = sourcecode.swift; path = AccountViewModel.swift; sourceTree = "<group>"; };
		290B2B641F91A4880053C83E /* TransactionsFooterView.swift */ = {isa = PBXFileReference; lastKnownFileType = sourcecode.swift; path = TransactionsFooterView.swift; sourceTree = "<group>"; };
		290B2B661F9266630053C83E /* SettingsAction.swift */ = {isa = PBXFileReference; lastKnownFileType = sourcecode.swift; path = SettingsAction.swift; sourceTree = "<group>"; };
		290B2B691F92C0440053C83E /* ConfigTests.swift */ = {isa = PBXFileReference; lastKnownFileType = sourcecode.swift; path = ConfigTests.swift; sourceTree = "<group>"; };
		290B2B6B1F92C35B0053C83E /* RPCServerTests.swift */ = {isa = PBXFileReference; lastKnownFileType = sourcecode.swift; path = RPCServerTests.swift; sourceTree = "<group>"; };
		290B2B6D1F92C3980053C83E /* UserDefaults.swift */ = {isa = PBXFileReference; lastKnownFileType = sourcecode.swift; path = UserDefaults.swift; sourceTree = "<group>"; };
		290B2B6F1F930AB90053C83E /* PushNotificationsRegistrar.swift */ = {isa = PBXFileReference; lastKnownFileType = sourcecode.swift; path = PushNotificationsRegistrar.swift; sourceTree = "<group>"; };
		2912CCF51F6A830700C6CBE3 /* AlphaWallet.app */ = {isa = PBXFileReference; explicitFileType = wrapper.application; includeInIndex = 0; path = AlphaWallet.app; sourceTree = BUILT_PRODUCTS_DIR; };
		2912CCF81F6A830700C6CBE3 /* AppDelegate.swift */ = {isa = PBXFileReference; lastKnownFileType = sourcecode.swift; path = AppDelegate.swift; sourceTree = "<group>"; };
		2912CD011F6A830700C6CBE3 /* Assets.xcassets */ = {isa = PBXFileReference; lastKnownFileType = folder.assetcatalog; path = Assets.xcassets; sourceTree = "<group>"; };
		2912CD061F6A830700C6CBE3 /* Info.plist */ = {isa = PBXFileReference; lastKnownFileType = text.plist.xml; path = Info.plist; sourceTree = "<group>"; };
		2912CD0B1F6A830700C6CBE3 /* AlphaWalletTests.xctest */ = {isa = PBXFileReference; explicitFileType = wrapper.cfbundle; includeInIndex = 0; path = AlphaWalletTests.xctest; sourceTree = BUILT_PRODUCTS_DIR; };
		2912CD111F6A830700C6CBE3 /* Info.plist */ = {isa = PBXFileReference; lastKnownFileType = text.plist.xml; path = Info.plist; sourceTree = "<group>"; };
		2912CD161F6A830700C6CBE3 /* AlphaWalletUITests.xctest */ = {isa = PBXFileReference; explicitFileType = wrapper.cfbundle; includeInIndex = 0; path = AlphaWalletUITests.xctest; sourceTree = BUILT_PRODUCTS_DIR; };
		2912CD1A1F6A830700C6CBE3 /* TrustUITests.swift */ = {isa = PBXFileReference; lastKnownFileType = sourcecode.swift; path = TrustUITests.swift; sourceTree = "<group>"; };
		2912CD1C1F6A830700C6CBE3 /* Info.plist */ = {isa = PBXFileReference; lastKnownFileType = text.plist.xml; path = Info.plist; sourceTree = "<group>"; };
		2912CD2A1F6A833E00C6CBE3 /* TransactionsViewController.swift */ = {isa = PBXFileReference; lastKnownFileType = sourcecode.swift; path = TransactionsViewController.swift; sourceTree = "<group>"; };
		2912CD2E1F6A83A100C6CBE3 /* ImportWalletViewController.swift */ = {isa = PBXFileReference; lastKnownFileType = sourcecode.swift; path = ImportWalletViewController.swift; sourceTree = "<group>"; };
		2912CD311F6A83EE00C6CBE3 /* WelcomeViewController.swift */ = {isa = PBXFileReference; lastKnownFileType = sourcecode.swift; path = WelcomeViewController.swift; sourceTree = "<group>"; };
		2912CD331F6A849C00C6CBE3 /* WelcomeViewModel.swift */ = {isa = PBXFileReference; lastKnownFileType = sourcecode.swift; path = WelcomeViewModel.swift; sourceTree = "<group>"; };
		291794F71F95DC0200539A30 /* index.html */ = {isa = PBXFileReference; lastKnownFileType = text.html; name = index.html; path = Trust/Vendors/Web3Swift/html/index.html; sourceTree = SOURCE_ROOT; };
		291794FA1F95DC2200539A30 /* Web3Swift.swift */ = {isa = PBXFileReference; lastKnownFileType = sourcecode.swift; path = Web3Swift.swift; sourceTree = "<group>"; };
		291794FE1F95F5CE00539A30 /* Web3Request.swift */ = {isa = PBXFileReference; lastKnownFileType = sourcecode.swift; path = Web3Request.swift; sourceTree = "<group>"; };
		291795001F95F5E200539A30 /* GetBalance.swift */ = {isa = PBXFileReference; lastKnownFileType = sourcecode.swift; path = GetBalance.swift; sourceTree = "<group>"; };
		291795041F95F60100539A30 /* Web3RequestType.swift */ = {isa = PBXFileReference; lastKnownFileType = sourcecode.swift; path = Web3RequestType.swift; sourceTree = "<group>"; };
		291A1B641F974E8600ADEC80 /* WalletEntryPoint.swift */ = {isa = PBXFileReference; lastKnownFileType = sourcecode.swift; path = WalletEntryPoint.swift; sourceTree = "<group>"; };
		291A1B661F98092F00ADEC80 /* ConfirmPaymentViewController.swift */ = {isa = PBXFileReference; lastKnownFileType = sourcecode.swift; path = ConfirmPaymentViewController.swift; sourceTree = "<group>"; };
		291A1B681F980E3400ADEC80 /* StackViewController.swift */ = {isa = PBXFileReference; lastKnownFileType = sourcecode.swift; path = StackViewController.swift; sourceTree = "<group>"; };
		291D73C51F7F500D00A8AB56 /* TransactionItemState.swift */ = {isa = PBXFileReference; lastKnownFileType = sourcecode.swift; path = TransactionItemState.swift; sourceTree = "<group>"; };
		291E8FBE1F7DEA85003F0ECF /* EtherKeystoreTests.swift */ = {isa = PBXFileReference; lastKnownFileType = sourcecode.swift; path = EtherKeystoreTests.swift; sourceTree = "<group>"; };
		291EC9DE1F7053C50004EDD0 /* NavigationController.swift */ = {isa = PBXFileReference; lastKnownFileType = sourcecode.swift; path = NavigationController.swift; sourceTree = "<group>"; };
		291ED08A1F6F5D2100E7E93A /* Bundle.swift */ = {isa = PBXFileReference; lastKnownFileType = sourcecode.swift; path = Bundle.swift; sourceTree = "<group>"; };
		291ED08C1F6F5F0A00E7E93A /* KeyStoreError.swift */ = {isa = PBXFileReference; lastKnownFileType = sourcecode.swift; path = KeyStoreError.swift; sourceTree = "<group>"; };
		291ED08E1F6F613200E7E93A /* GetTransactionRequest.swift */ = {isa = PBXFileReference; lastKnownFileType = sourcecode.swift; path = GetTransactionRequest.swift; sourceTree = "<group>"; };
		291ED0911F6FA5D900E7E93A /* RequestViewController.swift */ = {isa = PBXFileReference; lastKnownFileType = sourcecode.swift; path = RequestViewController.swift; sourceTree = "<group>"; };
		291F52A11F6B6DCF00B369AB /* EtherClient.swift */ = {isa = PBXFileReference; lastKnownFileType = sourcecode.swift; path = EtherClient.swift; sourceTree = "<group>"; };
		291F52A41F6B762300B369AB /* EtherServiceRequest.swift */ = {isa = PBXFileReference; lastKnownFileType = sourcecode.swift; path = EtherServiceRequest.swift; sourceTree = "<group>"; };
		291F52A61F6B766100B369AB /* BalanceRequest.swift */ = {isa = PBXFileReference; lastKnownFileType = sourcecode.swift; path = BalanceRequest.swift; sourceTree = "<group>"; };
		291F52A81F6B7BE100B369AB /* BlockNumber.swift */ = {isa = PBXFileReference; lastKnownFileType = sourcecode.swift; path = BlockNumber.swift; sourceTree = "<group>"; };
		291F52B61F6B870400B369AB /* CastError.swift */ = {isa = PBXFileReference; lastKnownFileType = sourcecode.swift; path = CastError.swift; sourceTree = "<group>"; };
		291F52B81F6B880F00B369AB /* EtherKeystore.swift */ = {isa = PBXFileReference; lastKnownFileType = sourcecode.swift; path = EtherKeystore.swift; sourceTree = "<group>"; };
		291F52BE1F6C874E00B369AB /* AccountsViewController.swift */ = {isa = PBXFileReference; lastKnownFileType = sourcecode.swift; path = AccountsViewController.swift; sourceTree = "<group>"; };
		291F52C01F6C8A1F00B369AB /* AccountsViewModel.swift */ = {isa = PBXFileReference; lastKnownFileType = sourcecode.swift; path = AccountsViewModel.swift; sourceTree = "<group>"; };
		2923D9B01FDA49D8000CF3F8 /* Initializer.swift */ = {isa = PBXFileReference; lastKnownFileType = sourcecode.swift; path = Initializer.swift; sourceTree = "<group>"; };
		2923D9B21FDA49F8000CF3F8 /* SkipBackupFilesInitializer.swift */ = {isa = PBXFileReference; lastKnownFileType = sourcecode.swift; path = SkipBackupFilesInitializer.swift; sourceTree = "<group>"; };
		2923D9B41FDA4E07000CF3F8 /* PasswordGenerator.swift */ = {isa = PBXFileReference; lastKnownFileType = sourcecode.swift; path = PasswordGenerator.swift; sourceTree = "<group>"; };
		2923D9B61FDA5E51000CF3F8 /* PasswordGeneratorTests.swift */ = {isa = PBXFileReference; lastKnownFileType = sourcecode.swift; path = PasswordGeneratorTests.swift; sourceTree = "<group>"; };
		29282B521F7630970067F88D /* Token.swift */ = {isa = PBXFileReference; lastKnownFileType = sourcecode.swift; path = Token.swift; sourceTree = "<group>"; };
		29285B411F6FB3E60044CF29 /* SendViewController.swift */ = {isa = PBXFileReference; lastKnownFileType = sourcecode.swift; path = SendViewController.swift; sourceTree = "<group>"; };
		2931120F1FC4ADCB00966EEA /* InCoordinatorViewModel.swift */ = {isa = PBXFileReference; lastKnownFileType = sourcecode.swift; path = InCoordinatorViewModel.swift; sourceTree = "<group>"; };
		293112111FC4F48400966EEA /* ServiceProvider.swift */ = {isa = PBXFileReference; lastKnownFileType = sourcecode.swift; path = ServiceProvider.swift; sourceTree = "<group>"; };
		2931122D1FC94E4200966EEA /* SettingsError.swift */ = {isa = PBXFileReference; lastKnownFileType = sourcecode.swift; path = SettingsError.swift; sourceTree = "<group>"; };
		293112341FC9A0D500966EEA /* CallRequest.swift */ = {isa = PBXFileReference; lastKnownFileType = sourcecode.swift; path = CallRequest.swift; sourceTree = "<group>"; };
		293112361FC9A24600966EEA /* UIGestureRecognizer+Closure.swift */ = {isa = PBXFileReference; lastKnownFileType = sourcecode.swift; path = "UIGestureRecognizer+Closure.swift"; sourceTree = "<group>"; };
		2932045B1F8DCD6E0095B7C1 /* CurrencyRate.swift */ = {isa = PBXFileReference; lastKnownFileType = sourcecode.swift; path = CurrencyRate.swift; sourceTree = "<group>"; };
		2932045D1F8EEE760095B7C1 /* BalanceCoordinator.swift */ = {isa = PBXFileReference; lastKnownFileType = sourcecode.swift; path = BalanceCoordinator.swift; sourceTree = "<group>"; };
		293248831F88CCD2008A9818 /* SplashState.swift */ = {isa = PBXFileReference; lastKnownFileType = sourcecode.swift; path = SplashState.swift; sourceTree = "<group>"; };
		293248851F88CCE6008A9818 /* SplashError.swift */ = {isa = PBXFileReference; lastKnownFileType = sourcecode.swift; path = SplashError.swift; sourceTree = "<group>"; };
		29358D981F78D1E400925D61 /* SnapshotHelper.swift */ = {isa = PBXFileReference; lastKnownFileType = sourcecode.swift; name = SnapshotHelper.swift; path = fastlane/SnapshotHelper.swift; sourceTree = SOURCE_ROOT; };
		29358D9E1F78D5B700925D61 /* Screenshots.swift */ = {isa = PBXFileReference; lastKnownFileType = sourcecode.swift; path = Screenshots.swift; sourceTree = "<group>"; };
		29358DA81F79FD1C00925D61 /* CALayer.swift */ = {isa = PBXFileReference; lastKnownFileType = sourcecode.swift; path = CALayer.swift; sourceTree = "<group>"; };
		293B8B401F707F4600356286 /* TransactionViewModel.swift */ = {isa = PBXFileReference; lastKnownFileType = sourcecode.swift; path = TransactionViewModel.swift; sourceTree = "<group>"; };
		293B8B421F70815900356286 /* BalanceTitleView.swift */ = {isa = PBXFileReference; lastKnownFileType = sourcecode.swift; path = BalanceTitleView.swift; sourceTree = "<group>"; };
		293B8B441F70A20200356286 /* TransactionViewCell.swift */ = {isa = PBXFileReference; lastKnownFileType = sourcecode.swift; path = TransactionViewCell.swift; sourceTree = "<group>"; };
		293E626E1FA2ED1400CB0A66 /* InCoordinator.swift */ = {isa = PBXFileReference; lastKnownFileType = sourcecode.swift; path = InCoordinator.swift; sourceTree = "<group>"; };
		293E62701FA2F63500CB0A66 /* InitialWalletCreationCoordinator.swift */ = {isa = PBXFileReference; lastKnownFileType = sourcecode.swift; path = InitialWalletCreationCoordinator.swift; sourceTree = "<group>"; };
		293E62721FA3165C00CB0A66 /* InitialWalletCreationCoordinatorTests.swift */ = {isa = PBXFileReference; lastKnownFileType = sourcecode.swift; path = InitialWalletCreationCoordinatorTests.swift; sourceTree = "<group>"; };
		294DFB971FDF8CBB004CEB56 /* CrashReportInitializer.swift */ = {isa = PBXFileReference; lastKnownFileType = sourcecode.swift; path = CrashReportInitializer.swift; sourceTree = "<group>"; };
		294DFB9D1FE0CA59004CEB56 /* TransactionsViewModel.swift */ = {isa = PBXFileReference; fileEncoding = 4; lastKnownFileType = sourcecode.swift; path = TransactionsViewModel.swift; sourceTree = "<group>"; };
		294DFB9F1FE0CADD004CEB56 /* TransactionDetailsViewModel.swift */ = {isa = PBXFileReference; fileEncoding = 4; lastKnownFileType = sourcecode.swift; path = TransactionDetailsViewModel.swift; sourceTree = "<group>"; };
		294DFBA21FE0E2EA004CEB56 /* TransactionValue.swift */ = {isa = PBXFileReference; lastKnownFileType = sourcecode.swift; path = TransactionValue.swift; sourceTree = "<group>"; };
		294DFBA41FE0F437004CEB56 /* es */ = {isa = PBXFileReference; lastKnownFileType = text.plist.strings; name = es; path = es.lproj/Localizable.strings; sourceTree = "<group>"; };
		294DFBA51FE0F47E004CEB56 /* ru */ = {isa = PBXFileReference; lastKnownFileType = text.plist.strings; name = ru; path = ru.lproj/Localizable.strings; sourceTree = "<group>"; };
		294DFBA81FE6EBFB004CEB56 /* NewTokenViewController.swift */ = {isa = PBXFileReference; lastKnownFileType = sourcecode.swift; path = NewTokenViewController.swift; sourceTree = "<group>"; };
		294DFBAD1FE6F254004CEB56 /* TokenObject.swift */ = {isa = PBXFileReference; lastKnownFileType = sourcecode.swift; path = TokenObject.swift; sourceTree = "<group>"; };
		294EC1D71FD7FBAB0065EB20 /* BiometryAuthenticationType.swift */ = {isa = PBXFileReference; lastKnownFileType = sourcecode.swift; path = BiometryAuthenticationType.swift; sourceTree = "<group>"; };
		294EC1D91FD8E4E60065EB20 /* GasPriceRequest.swift */ = {isa = PBXFileReference; lastKnownFileType = sourcecode.swift; path = GasPriceRequest.swift; sourceTree = "<group>"; };
		295247DE1F8326EF007FDC31 /* AccountViewCell.swift */ = {isa = PBXFileReference; lastKnownFileType = sourcecode.swift; path = AccountViewCell.swift; sourceTree = "<group>"; };
		295247E61F835BA0007FDC31 /* InfoHeaderView.swift */ = {isa = PBXFileReference; lastKnownFileType = sourcecode.swift; path = InfoHeaderView.swift; sourceTree = "<group>"; };
		295996021FAA865800DB66A8 /* TokensCoordinatorTests.swift */ = {isa = PBXFileReference; lastKnownFileType = sourcecode.swift; path = TokensCoordinatorTests.swift; sourceTree = "<group>"; };
		2959960B1FAB03EC00DB66A8 /* CoinbaseBuyWidget.swift */ = {isa = PBXFileReference; lastKnownFileType = sourcecode.swift; path = CoinbaseBuyWidget.swift; sourceTree = "<group>"; };
		2959960D1FAB05C100DB66A8 /* TransactionsEmptyView.swift */ = {isa = PBXFileReference; fileEncoding = 4; lastKnownFileType = sourcecode.swift; path = TransactionsEmptyView.swift; sourceTree = "<group>"; };
		295996111FAB067600DB66A8 /* DepositCoordinator.swift */ = {isa = PBXFileReference; lastKnownFileType = sourcecode.swift; path = DepositCoordinator.swift; sourceTree = "<group>"; };
		295996131FAB09A200DB66A8 /* DepositCoordinatorTests.swift */ = {isa = PBXFileReference; lastKnownFileType = sourcecode.swift; path = DepositCoordinatorTests.swift; sourceTree = "<group>"; };
		295996191FADB79300DB66A8 /* TokenTransfer.swift */ = {isa = PBXFileReference; lastKnownFileType = sourcecode.swift; path = TokenTransfer.swift; sourceTree = "<group>"; };
		2959961B1FAE3EDF00DB66A8 /* TrustClient.swift */ = {isa = PBXFileReference; lastKnownFileType = sourcecode.swift; path = TrustClient.swift; sourceTree = "<group>"; };
		2959961E1FAE759700DB66A8 /* RawTransaction.swift */ = {isa = PBXFileReference; lastKnownFileType = sourcecode.swift; path = RawTransaction.swift; sourceTree = "<group>"; };
		295A59371F71C1B90092F0FC /* AccountsCoordinator.swift */ = {isa = PBXFileReference; lastKnownFileType = sourcecode.swift; path = AccountsCoordinator.swift; sourceTree = "<group>"; };
		295B61D01FE7B20400642E60 /* TokensHeaderView.swift */ = {isa = PBXFileReference; lastKnownFileType = sourcecode.swift; path = TokensHeaderView.swift; sourceTree = "<group>"; };
		295B61D31FE7D5B500642E60 /* CurrencyFormatter.swift */ = {isa = PBXFileReference; lastKnownFileType = sourcecode.swift; path = CurrencyFormatter.swift; sourceTree = "<group>"; };
		295B61D51FE7FC8300642E60 /* FakeTokensDataStore.swift */ = {isa = PBXFileReference; lastKnownFileType = sourcecode.swift; path = FakeTokensDataStore.swift; sourceTree = "<group>"; };
		296105921FA2AA2100292494 /* SignTransaction.swift */ = {isa = PBXFileReference; lastKnownFileType = sourcecode.swift; path = SignTransaction.swift; sourceTree = "<group>"; };
		296105941FA2DEF000292494 /* TransactionDirection.swift */ = {isa = PBXFileReference; lastKnownFileType = sourcecode.swift; path = TransactionDirection.swift; sourceTree = "<group>"; };
		296106C11F76403A0006164B /* TokenViewCell.swift */ = {isa = PBXFileReference; lastKnownFileType = sourcecode.swift; path = TokenViewCell.swift; sourceTree = "<group>"; };
		296106C31F7640C50006164B /* TokenViewCellViewModel.swift */ = {isa = PBXFileReference; lastKnownFileType = sourcecode.swift; path = TokenViewCellViewModel.swift; sourceTree = "<group>"; };
		296106C51F7645CC0006164B /* TokensViewController.swift */ = {isa = PBXFileReference; lastKnownFileType = sourcecode.swift; path = TokensViewController.swift; sourceTree = "<group>"; };
		296106C71F7646590006164B /* TokensViewModel.swift */ = {isa = PBXFileReference; lastKnownFileType = sourcecode.swift; path = TokensViewModel.swift; sourceTree = "<group>"; };
		296106C91F764AB60006164B /* TokensDataStore.swift */ = {isa = PBXFileReference; lastKnownFileType = sourcecode.swift; path = TokensDataStore.swift; sourceTree = "<group>"; };
		296106CB1F776FD00006164B /* WalletCoordinatorTests.swift */ = {isa = PBXFileReference; lastKnownFileType = sourcecode.swift; path = WalletCoordinatorTests.swift; sourceTree = "<group>"; };
		296106CF1F778A8D0006164B /* TransferType.swift */ = {isa = PBXFileReference; lastKnownFileType = sourcecode.swift; path = TransferType.swift; sourceTree = "<group>"; };
		2961BD061FB146EB00C4B840 /* ChainState.swift */ = {isa = PBXFileReference; lastKnownFileType = sourcecode.swift; path = ChainState.swift; sourceTree = "<group>"; };
		2961BD081FB14B6D00C4B840 /* Config.swift */ = {isa = PBXFileReference; lastKnownFileType = sourcecode.swift; path = Config.swift; sourceTree = "<group>"; };
		2963A2871FC401490095447D /* LocalizedOperation.swift */ = {isa = PBXFileReference; lastKnownFileType = sourcecode.swift; path = LocalizedOperation.swift; sourceTree = "<group>"; };
		2963A2891FC402940095447D /* LocalizedOperationObject.swift */ = {isa = PBXFileReference; lastKnownFileType = sourcecode.swift; path = LocalizedOperationObject.swift; sourceTree = "<group>"; };
		2963B6AC1F981A96003063C1 /* TransactionAppearance.swift */ = {isa = PBXFileReference; lastKnownFileType = sourcecode.swift; path = TransactionAppearance.swift; sourceTree = "<group>"; };
		2963B6AE1F9823E6003063C1 /* UnconfirmedTransaction.swift */ = {isa = PBXFileReference; lastKnownFileType = sourcecode.swift; path = UnconfirmedTransaction.swift; sourceTree = "<group>"; };
		2963B6B01F9891F5003063C1 /* UIButton.swift */ = {isa = PBXFileReference; lastKnownFileType = sourcecode.swift; path = UIButton.swift; sourceTree = "<group>"; };
		2963B6B81F9A7EEA003063C1 /* CoinTicker.swift */ = {isa = PBXFileReference; lastKnownFileType = sourcecode.swift; path = CoinTicker.swift; sourceTree = "<group>"; };
		2963B6BE1F9AB9A2003063C1 /* ContractERC20Transfer.swift */ = {isa = PBXFileReference; lastKnownFileType = sourcecode.swift; path = ContractERC20Transfer.swift; sourceTree = "<group>"; };
		2963B6C01F9AE0E4003063C1 /* Data.swift */ = {isa = PBXFileReference; lastKnownFileType = sourcecode.swift; path = Data.swift; sourceTree = "<group>"; };
		296421941F70C1EC00EB363B /* LoadingView.swift */ = {isa = PBXFileReference; lastKnownFileType = sourcecode.swift; path = LoadingView.swift; sourceTree = "<group>"; };
		296421961F70C1F200EB363B /* ErrorView.swift */ = {isa = PBXFileReference; lastKnownFileType = sourcecode.swift; path = ErrorView.swift; sourceTree = "<group>"; };
		296421981F70C1F900EB363B /* EmptyView.swift */ = {isa = PBXFileReference; lastKnownFileType = sourcecode.swift; path = EmptyView.swift; sourceTree = "<group>"; };
		296AF9A21F733AB30058AF78 /* WalletCoordinator.swift */ = {isa = PBXFileReference; lastKnownFileType = sourcecode.swift; path = WalletCoordinator.swift; sourceTree = "<group>"; };
		296AF9A41F736BA20058AF78 /* Config.swift */ = {isa = PBXFileReference; lastKnownFileType = sourcecode.swift; path = Config.swift; sourceTree = "<group>"; };
		296AF9A61F736EC70058AF78 /* RPCServers.swift */ = {isa = PBXFileReference; lastKnownFileType = sourcecode.swift; path = RPCServers.swift; sourceTree = "<group>"; };
		296AF9A81F737F6F0058AF78 /* SendRawTransactionRequest.swift */ = {isa = PBXFileReference; lastKnownFileType = sourcecode.swift; path = SendRawTransactionRequest.swift; sourceTree = "<group>"; };
		296AF9AA1F7380920058AF78 /* GetTransactionCountRequest.swift */ = {isa = PBXFileReference; lastKnownFileType = sourcecode.swift; path = GetTransactionCountRequest.swift; sourceTree = "<group>"; };
		2977CADF1F7DEEB0009682A0 /* FakeEtherKeystore.swift */ = {isa = PBXFileReference; lastKnownFileType = sourcecode.swift; path = FakeEtherKeystore.swift; sourceTree = "<group>"; };
		297800511F71FDCF003185C1 /* FormAppearance.swift */ = {isa = PBXFileReference; lastKnownFileType = sourcecode.swift; path = FormAppearance.swift; sourceTree = "<group>"; };
		2981C29B1FC18F7700537E43 /* ChangellyBuyWidget.swift */ = {isa = PBXFileReference; lastKnownFileType = sourcecode.swift; path = ChangellyBuyWidget.swift; sourceTree = "<group>"; };
		2981F4721F8303E600CA6590 /* TransactionCoordinatorTests.swift */ = {isa = PBXFileReference; lastKnownFileType = sourcecode.swift; path = TransactionCoordinatorTests.swift; sourceTree = "<group>"; };
		29850D241F6B27A800791A49 /* R.generated.swift */ = {isa = PBXFileReference; lastKnownFileType = sourcecode.swift; path = R.generated.swift; sourceTree = "<group>"; };
		29850D2A1F6B30FF00791A49 /* TransactionViewController.swift */ = {isa = PBXFileReference; lastKnownFileType = sourcecode.swift; path = TransactionViewController.swift; sourceTree = "<group>"; };
		298542E21FBA722F00CB5081 /* ContainerView.swift */ = {isa = PBXFileReference; lastKnownFileType = sourcecode.swift; path = ContainerView.swift; sourceTree = "<group>"; };
		298542E41FBA9B0700CB5081 /* ShapeShift.swift */ = {isa = PBXFileReference; lastKnownFileType = sourcecode.swift; path = ShapeShift.swift; sourceTree = "<group>"; };
		298542E71FBAD0B200CB5081 /* OperationType.swift */ = {isa = PBXFileReference; lastKnownFileType = sourcecode.swift; path = OperationType.swift; sourceTree = "<group>"; };
		298542F21FBD594D00CB5081 /* SettingsViewModel.swift */ = {isa = PBXFileReference; lastKnownFileType = sourcecode.swift; path = SettingsViewModel.swift; sourceTree = "<group>"; };
		298542F41FBD8E6A00CB5081 /* ConfigExplorer.swift */ = {isa = PBXFileReference; lastKnownFileType = sourcecode.swift; path = ConfigExplorer.swift; sourceTree = "<group>"; };
		298542F81FBE9A0100CB5081 /* CryptoAddressValidator.swift */ = {isa = PBXFileReference; lastKnownFileType = sourcecode.swift; path = CryptoAddressValidator.swift; sourceTree = "<group>"; };
		298542FA1FBEA03300CB5081 /* SendInputErrors.swift */ = {isa = PBXFileReference; lastKnownFileType = sourcecode.swift; path = SendInputErrors.swift; sourceTree = "<group>"; };
		298542FD1FBEADEF00CB5081 /* TransactionViewModelTests.swift */ = {isa = PBXFileReference; lastKnownFileType = sourcecode.swift; path = TransactionViewModelTests.swift; sourceTree = "<group>"; };
		298542FF1FBEAE2F00CB5081 /* ChainState.swift */ = {isa = PBXFileReference; lastKnownFileType = sourcecode.swift; path = ChainState.swift; sourceTree = "<group>"; };
		2995739E1FA1F294006F17FD /* QRURLParser.swift */ = {isa = PBXFileReference; lastKnownFileType = sourcecode.swift; path = QRURLParser.swift; sourceTree = "<group>"; };
		299573A11FA1F369006F17FD /* QRURLParserTests.swift */ = {isa = PBXFileReference; lastKnownFileType = sourcecode.swift; path = QRURLParserTests.swift; sourceTree = "<group>"; };
		299573A31FA27A15006F17FD /* TestKeyStore.swift */ = {isa = PBXFileReference; lastKnownFileType = sourcecode.swift; path = TestKeyStore.swift; sourceTree = "<group>"; };
		2996F1421F6C96FF005C33AE /* ImportWalletViewModel.swift */ = {isa = PBXFileReference; lastKnownFileType = sourcecode.swift; path = ImportWalletViewModel.swift; sourceTree = "<group>"; };
		2996F1451F6C98B3005C33AE /* SettingsViewController.swift */ = {isa = PBXFileReference; lastKnownFileType = sourcecode.swift; path = SettingsViewController.swift; sourceTree = "<group>"; };
		2996F1471F6C9AE5005C33AE /* SettingsCoordinator.swift */ = {isa = PBXFileReference; lastKnownFileType = sourcecode.swift; path = SettingsCoordinator.swift; sourceTree = "<group>"; };
		2996F14C1F6CA742005C33AE /* UIViewController.swift */ = {isa = PBXFileReference; lastKnownFileType = sourcecode.swift; path = UIViewController.swift; sourceTree = "<group>"; };
		299B5E281FCA8F040051361C /* GetERC20Balance.swift */ = {isa = PBXFileReference; lastKnownFileType = sourcecode.swift; path = GetERC20Balance.swift; sourceTree = "<group>"; };
		299B5E2A1FCA9A640051361C /* ApproveERC20.swift */ = {isa = PBXFileReference; lastKnownFileType = sourcecode.swift; path = ApproveERC20.swift; sourceTree = "<group>"; };
		299B5E2C1FCBC0660051361C /* BalanceProtocol.swift */ = {isa = PBXFileReference; lastKnownFileType = sourcecode.swift; path = BalanceProtocol.swift; sourceTree = "<group>"; };
		299B5E331FCBC5180051361C /* ConfirmPaymentViewModel.swift */ = {isa = PBXFileReference; lastKnownFileType = sourcecode.swift; path = ConfirmPaymentViewModel.swift; sourceTree = "<group>"; };
		299B5E371FCBCDF70051361C /* RequestViewModelTests.swift */ = {isa = PBXFileReference; lastKnownFileType = sourcecode.swift; path = RequestViewModelTests.swift; sourceTree = "<group>"; };
		299B5E3A1FD141B70051361C /* BackupViewModel.swift */ = {isa = PBXFileReference; lastKnownFileType = sourcecode.swift; path = BackupViewModel.swift; sourceTree = "<group>"; };
		299B5E3E1FD143400051361C /* BackupViewModelTests.swift */ = {isa = PBXFileReference; lastKnownFileType = sourcecode.swift; path = BackupViewModelTests.swift; sourceTree = "<group>"; };
		299B5E411FD2298E0051361C /* ConfigureTransactionViewController.swift */ = {isa = PBXFileReference; lastKnownFileType = sourcecode.swift; path = ConfigureTransactionViewController.swift; sourceTree = "<group>"; };
		299B5E441FD22FB40051361C /* ConfigureTransactionViewModel.swift */ = {isa = PBXFileReference; lastKnownFileType = sourcecode.swift; path = ConfigureTransactionViewModel.swift; sourceTree = "<group>"; };
		299B5E461FD2C87F0051361C /* ConfigureTransactionError.swift */ = {isa = PBXFileReference; lastKnownFileType = sourcecode.swift; path = ConfigureTransactionError.swift; sourceTree = "<group>"; };
		299B5E481FD2C8900051361C /* ConfigureTransaction.swift */ = {isa = PBXFileReference; lastKnownFileType = sourcecode.swift; path = ConfigureTransaction.swift; sourceTree = "<group>"; };
		29A0E1841F706B8C00BAAAED /* String.swift */ = {isa = PBXFileReference; lastKnownFileType = sourcecode.swift; path = String.swift; sourceTree = "<group>"; };
		29A13E271F6A903500E432A2 /* WelcomeViewModelTests.swift */ = {isa = PBXFileReference; lastKnownFileType = sourcecode.swift; path = WelcomeViewModelTests.swift; sourceTree = "<group>"; };
		29A13E2B1F6A955700E432A2 /* CreateWalletViewModel.swift */ = {isa = PBXFileReference; lastKnownFileType = sourcecode.swift; path = CreateWalletViewModel.swift; sourceTree = "<group>"; };
		29A13E321F6B1B7A00E432A2 /* AppStyle.swift */ = {isa = PBXFileReference; lastKnownFileType = sourcecode.swift; path = AppStyle.swift; sourceTree = "<group>"; };
		29AD8A031F93D6CD008E10E7 /* Constants.swift */ = {isa = PBXFileReference; lastKnownFileType = sourcecode.swift; path = Constants.swift; sourceTree = "<group>"; };
		29AD8A051F93DC8C008E10E7 /* PushDevice.swift */ = {isa = PBXFileReference; lastKnownFileType = sourcecode.swift; path = PushDevice.swift; sourceTree = "<group>"; };
		29AD8A071F93E1F0008E10E7 /* Trust.entitlements */ = {isa = PBXFileReference; lastKnownFileType = text.plist.entitlements; path = Trust.entitlements; sourceTree = "<group>"; };
		29AD8A081F93F8B2008E10E7 /* Session.swift */ = {isa = PBXFileReference; lastKnownFileType = sourcecode.swift; path = Session.swift; sourceTree = "<group>"; };
		29AD8A0B1F93FBBF008E10E7 /* Subscribable.swift */ = {isa = PBXFileReference; lastKnownFileType = sourcecode.swift; path = Subscribable.swift; sourceTree = "<group>"; };
		29AD8A0D1F93FF28008E10E7 /* WalletSession.swift */ = {isa = PBXFileReference; lastKnownFileType = sourcecode.swift; path = WalletSession.swift; sourceTree = "<group>"; };
		29B6AECA1F7C5FA900EC6DE3 /* PaymentCoordinator.swift */ = {isa = PBXFileReference; lastKnownFileType = sourcecode.swift; path = PaymentCoordinator.swift; sourceTree = "<group>"; };
		29B6AED51F7CA4A700EC6DE3 /* TransactionConfiguration.swift */ = {isa = PBXFileReference; lastKnownFileType = sourcecode.swift; path = TransactionConfiguration.swift; sourceTree = "<group>"; };
		29B933F41F860074009FCABB /* SendTransactionCoordinator.swift */ = {isa = PBXFileReference; lastKnownFileType = sourcecode.swift; path = SendTransactionCoordinator.swift; sourceTree = "<group>"; };
		29B933F71F8609FF009FCABB /* PaymentFlow.swift */ = {isa = PBXFileReference; lastKnownFileType = sourcecode.swift; path = PaymentFlow.swift; sourceTree = "<group>"; };
		29B9345C1F88459C009FCABB /* SplashView.swift */ = {isa = PBXFileReference; lastKnownFileType = sourcecode.swift; path = SplashView.swift; sourceTree = "<group>"; };
		29BB94921F6FC380009B09CC /* BalanceViewModel.swift */ = {isa = PBXFileReference; lastKnownFileType = sourcecode.swift; path = BalanceViewModel.swift; sourceTree = "<group>"; };
		29BB94941F6FC54C009B09CC /* EthereumUnit.swift */ = {isa = PBXFileReference; lastKnownFileType = sourcecode.swift; path = EthereumUnit.swift; sourceTree = "<group>"; };
		29BB94961F6FCD60009B09CC /* SendViewModel.swift */ = {isa = PBXFileReference; lastKnownFileType = sourcecode.swift; path = SendViewModel.swift; sourceTree = "<group>"; };
		29BDF1931FEE43AA0023A45F /* TransactionConfiguratorTests.swift */ = {isa = PBXFileReference; lastKnownFileType = sourcecode.swift; path = TransactionConfiguratorTests.swift; sourceTree = "<group>"; };
		29BDF1951FEE43F40023A45F /* UnconfirmedTransaction.swift */ = {isa = PBXFileReference; lastKnownFileType = sourcecode.swift; path = UnconfirmedTransaction.swift; sourceTree = "<group>"; };
		29BDF1971FEE4DB00023A45F /* GasPriceConfiguration.swift */ = {isa = PBXFileReference; lastKnownFileType = sourcecode.swift; path = GasPriceConfiguration.swift; sourceTree = "<group>"; };
		29BDF19C1FEE50E90023A45F /* GasPriceConfigurationTests.swift */ = {isa = PBXFileReference; lastKnownFileType = sourcecode.swift; path = GasPriceConfigurationTests.swift; sourceTree = "<group>"; };
		29BDF19E1FEE51650023A45F /* GasLimitConfigurationTests.swift */ = {isa = PBXFileReference; lastKnownFileType = sourcecode.swift; path = GasLimitConfigurationTests.swift; sourceTree = "<group>"; };
		29BDF1A01FEE51A80023A45F /* GasLimitConfiguration.swift */ = {isa = PBXFileReference; lastKnownFileType = sourcecode.swift; path = GasLimitConfiguration.swift; sourceTree = "<group>"; };
		29BE3FCF1F7071A200F6BFC2 /* UIColor.swift */ = {isa = PBXFileReference; lastKnownFileType = sourcecode.swift; path = UIColor.swift; sourceTree = "<group>"; };
		29BE3FD11F707DC300F6BFC2 /* TransactionDataCoordinator.swift */ = {isa = PBXFileReference; lastKnownFileType = sourcecode.swift; path = TransactionDataCoordinator.swift; sourceTree = "<group>"; };
		29C0FCE0200DA94A004A13CB /* SignMessageCoordinator.swift */ = {isa = PBXFileReference; lastKnownFileType = sourcecode.swift; path = SignMessageCoordinator.swift; sourceTree = "<group>"; };
		29C0FCE4200EBAF6004A13CB /* TokenType.swift */ = {isa = PBXFileReference; lastKnownFileType = sourcecode.swift; path = TokenType.swift; sourceTree = "<group>"; };
		29C70C702016C7780072E454 /* SentTransaction.swift */ = {isa = PBXFileReference; lastKnownFileType = sourcecode.swift; path = SentTransaction.swift; sourceTree = "<group>"; };
		29C70C7B201990540072E454 /* SendTransaction.swift */ = {isa = PBXFileReference; lastKnownFileType = sourcecode.swift; path = SendTransaction.swift; sourceTree = "<group>"; };
		29C70C7E20199AEB0072E454 /* WKWebViewConfiguration.swift */ = {isa = PBXFileReference; lastKnownFileType = sourcecode.swift; path = WKWebViewConfiguration.swift; sourceTree = "<group>"; };
		29C80D361FB2CD230037B1E0 /* PendingTransaction.swift */ = {isa = PBXFileReference; lastKnownFileType = sourcecode.swift; path = PendingTransaction.swift; sourceTree = "<group>"; };
		29C80D481FB51C380037B1E0 /* Dictionary.swift */ = {isa = PBXFileReference; lastKnownFileType = sourcecode.swift; path = Dictionary.swift; sourceTree = "<group>"; };
		29C80D4A1FB51C460037B1E0 /* Decimal.swift */ = {isa = PBXFileReference; lastKnownFileType = sourcecode.swift; path = Decimal.swift; sourceTree = "<group>"; };
		29C80D4C1FB5202C0037B1E0 /* BalanceBaseViewModel.swift */ = {isa = PBXFileReference; lastKnownFileType = sourcecode.swift; path = BalanceBaseViewModel.swift; sourceTree = "<group>"; };
		29C80D4E1FB520AF0037B1E0 /* BalanceTokenViewModel.swift */ = {isa = PBXFileReference; lastKnownFileType = sourcecode.swift; path = BalanceTokenViewModel.swift; sourceTree = "<group>"; };
		29C80D501FB67A110037B1E0 /* ArrayResponse.swift */ = {isa = PBXFileReference; lastKnownFileType = sourcecode.swift; path = ArrayResponse.swift; sourceTree = "<group>"; };
		29C9F5F81F720BD30025C494 /* FloatLabelCell.swift */ = {isa = PBXFileReference; lastKnownFileType = sourcecode.swift; path = FloatLabelCell.swift; sourceTree = "<group>"; };
		29C9F5FA1F720C050025C494 /* FloatLabelTextField.swift */ = {isa = PBXFileReference; lastKnownFileType = sourcecode.swift; path = FloatLabelTextField.swift; sourceTree = "<group>"; };
		29CA4B761F6FBBFB0032313D /* RequestViewModel.swift */ = {isa = PBXFileReference; lastKnownFileType = sourcecode.swift; path = RequestViewModel.swift; sourceTree = "<group>"; };
		29CA4B781F6FBFD50032313D /* Balance.swift */ = {isa = PBXFileReference; lastKnownFileType = sourcecode.swift; path = Balance.swift; sourceTree = "<group>"; };
		29CAEB8D1F70A2FB00F7357D /* TransactionCellViewModel.swift */ = {isa = PBXFileReference; lastKnownFileType = sourcecode.swift; path = TransactionCellViewModel.swift; sourceTree = "<group>"; };
		29D03F1C1F712183006E548C /* Button.swift */ = {isa = PBXFileReference; lastKnownFileType = sourcecode.swift; path = Button.swift; sourceTree = "<group>"; };
		29D72A291F6A8D1500CE9209 /* AppCoordinator.swift */ = {isa = PBXFileReference; lastKnownFileType = sourcecode.swift; path = AppCoordinator.swift; sourceTree = "<group>"; };
		29DBF2A01F9DA6EF00327C60 /* BackupViewController.swift */ = {isa = PBXFileReference; lastKnownFileType = sourcecode.swift; path = BackupViewController.swift; sourceTree = "<group>"; };
		29DBF2A21F9DBFF400327C60 /* BackupCoordinator.swift */ = {isa = PBXFileReference; lastKnownFileType = sourcecode.swift; path = BackupCoordinator.swift; sourceTree = "<group>"; };
		29DBF2A41F9EB75E00327C60 /* BackupCoordinatorTests.swift */ = {isa = PBXFileReference; lastKnownFileType = sourcecode.swift; path = BackupCoordinatorTests.swift; sourceTree = "<group>"; };
		29DBF2A61F9F145900327C60 /* StateViewModel.swift */ = {isa = PBXFileReference; lastKnownFileType = sourcecode.swift; path = StateViewModel.swift; sourceTree = "<group>"; };
		29DF40091FD3E80A000077CA /* TabBarController.swift */ = {isa = PBXFileReference; lastKnownFileType = sourcecode.swift; path = TabBarController.swift; sourceTree = "<group>"; };
		29E14FD01F7F457D00185568 /* TransactionsStorage.swift */ = {isa = PBXFileReference; lastKnownFileType = sourcecode.swift; path = TransactionsStorage.swift; sourceTree = "<group>"; };
		29E14FD41F7F470C00185568 /* TransactionsStorageTests.swift */ = {isa = PBXFileReference; lastKnownFileType = sourcecode.swift; path = TransactionsStorageTests.swift; sourceTree = "<group>"; };
		29E14FD61F7F490000185568 /* Transaction.swift */ = {isa = PBXFileReference; lastKnownFileType = sourcecode.swift; path = Transaction.swift; sourceTree = "<group>"; };
		29E14FD81F7F4D4E00185568 /* FakeTransactionsStorage.swift */ = {isa = PBXFileReference; lastKnownFileType = sourcecode.swift; path = FakeTransactionsStorage.swift; sourceTree = "<group>"; };
		29E14FDA1F7F4F3D00185568 /* Transaction.swift */ = {isa = PBXFileReference; lastKnownFileType = sourcecode.swift; path = Transaction.swift; sourceTree = "<group>"; };
		29E2E3391F7A008C000CF94A /* UIView.swift */ = {isa = PBXFileReference; lastKnownFileType = sourcecode.swift; path = UIView.swift; sourceTree = "<group>"; };
		29E2E33D1F7A2423000CF94A /* TransactionHeaderView.swift */ = {isa = PBXFileReference; lastKnownFileType = sourcecode.swift; path = TransactionHeaderView.swift; sourceTree = "<group>"; };
		29E2E3401F7B1585000CF94A /* ActionButtonRow.swift */ = {isa = PBXFileReference; lastKnownFileType = sourcecode.swift; path = ActionButtonRow.swift; sourceTree = "<group>"; };
		29E6E06B1FE897D90079265A /* BrowserCoordinator.swift */ = {isa = PBXFileReference; lastKnownFileType = sourcecode.swift; path = BrowserCoordinator.swift; sourceTree = "<group>"; };
		29E6E06D1FE897EE0079265A /* BrowserViewController.swift */ = {isa = PBXFileReference; lastKnownFileType = sourcecode.swift; path = BrowserViewController.swift; sourceTree = "<group>"; };
		29E6E06F1FEA12910079265A /* TransactionConfigurator.swift */ = {isa = PBXFileReference; lastKnownFileType = sourcecode.swift; path = TransactionConfigurator.swift; sourceTree = "<group>"; };
		29E6E0711FEA200D0079265A /* ConfirmPaymentDetailsViewModel.swift */ = {isa = PBXFileReference; lastKnownFileType = sourcecode.swift; path = ConfirmPaymentDetailsViewModel.swift; sourceTree = "<group>"; };
		29E9CFCA1FE70D5B00017744 /* GetBalanceCoordinator.swift */ = {isa = PBXFileReference; lastKnownFileType = sourcecode.swift; path = GetBalanceCoordinator.swift; sourceTree = "<group>"; };
		29E9CFCC1FE7343C00017744 /* NewTokenViewModel.swift */ = {isa = PBXFileReference; lastKnownFileType = sourcecode.swift; path = NewTokenViewModel.swift; sourceTree = "<group>"; };
		29E9CFCE1FE7347200017744 /* ERC20Token.swift */ = {isa = PBXFileReference; lastKnownFileType = sourcecode.swift; path = ERC20Token.swift; sourceTree = "<group>"; };
		29E9CFD11FE737FE00017744 /* TrustRealmConfiguration.swift */ = {isa = PBXFileReference; lastKnownFileType = sourcecode.swift; path = TrustRealmConfiguration.swift; sourceTree = "<group>"; };
		29EB10291F6CBD23000907A4 /* UIAlertController.swift */ = {isa = PBXFileReference; lastKnownFileType = sourcecode.swift; path = UIAlertController.swift; sourceTree = "<group>"; };
		29F114E81FA3EC9E00114A29 /* InCoordinatorTests.swift */ = {isa = PBXFileReference; lastKnownFileType = sourcecode.swift; path = InCoordinatorTests.swift; sourceTree = "<group>"; };
		29F114EB1FA448F400114A29 /* TokensCoordinator.swift */ = {isa = PBXFileReference; lastKnownFileType = sourcecode.swift; path = TokensCoordinator.swift; sourceTree = "<group>"; };
		29F114ED1FA65DEF00114A29 /* ImportType.swift */ = {isa = PBXFileReference; lastKnownFileType = sourcecode.swift; path = ImportType.swift; sourceTree = "<group>"; };
		29F114EF1FA6D53700114A29 /* ImportSelectionType.swift */ = {isa = PBXFileReference; lastKnownFileType = sourcecode.swift; path = ImportSelectionType.swift; sourceTree = "<group>"; };
		29F114F11FA7966300114A29 /* PrivateKeyRule.swift */ = {isa = PBXFileReference; lastKnownFileType = sourcecode.swift; path = PrivateKeyRule.swift; sourceTree = "<group>"; };
		29F114F31FA8117C00114A29 /* SendCoordinator.swift */ = {isa = PBXFileReference; lastKnownFileType = sourcecode.swift; path = SendCoordinator.swift; sourceTree = "<group>"; };
		29F114F51FA8147300114A29 /* RequestCoordinator.swift */ = {isa = PBXFileReference; lastKnownFileType = sourcecode.swift; path = RequestCoordinator.swift; sourceTree = "<group>"; };
		29F114F71FA8165200114A29 /* SendCoordinatorTests.swift */ = {isa = PBXFileReference; lastKnownFileType = sourcecode.swift; path = SendCoordinatorTests.swift; sourceTree = "<group>"; };
		29F114F91FA817A800114A29 /* RequestCoordinatorTests.swift */ = {isa = PBXFileReference; lastKnownFileType = sourcecode.swift; path = RequestCoordinatorTests.swift; sourceTree = "<group>"; };
		29F1C83D1FEB5C91003780D8 /* EditTokensViewController.swift */ = {isa = PBXFileReference; lastKnownFileType = sourcecode.swift; path = EditTokensViewController.swift; sourceTree = "<group>"; };
		29F1C8411FEB62ED003780D8 /* EditTokenTableCellViewModel.swift */ = {isa = PBXFileReference; lastKnownFileType = sourcecode.swift; path = EditTokenTableCellViewModel.swift; sourceTree = "<group>"; };
		29F1C8451FEB6664003780D8 /* EditTokenTableViewCell.swift */ = {isa = PBXFileReference; lastKnownFileType = sourcecode.swift; path = EditTokenTableViewCell.swift; sourceTree = "<group>"; };
		29F1C8461FEB6664003780D8 /* EditTokenTableViewCell.xib */ = {isa = PBXFileReference; lastKnownFileType = file.xib; path = EditTokenTableViewCell.xib; sourceTree = "<group>"; };
		29F1C8491FEB6D6B003780D8 /* EditTokenViewModel.swift */ = {isa = PBXFileReference; lastKnownFileType = sourcecode.swift; path = EditTokenViewModel.swift; sourceTree = "<group>"; };
		29F1C84B1FEC4F6F003780D8 /* TokensFooterView.swift */ = {isa = PBXFileReference; lastKnownFileType = sourcecode.swift; path = TokensFooterView.swift; sourceTree = "<group>"; };
		29F1C85020032688003780D8 /* Address.swift */ = {isa = PBXFileReference; lastKnownFileType = sourcecode.swift; path = Address.swift; sourceTree = "<group>"; };
		29F1C852200363B2003780D8 /* PassphraseViewController.swift */ = {isa = PBXFileReference; lastKnownFileType = sourcecode.swift; path = PassphraseViewController.swift; sourceTree = "<group>"; };
		29F1C85520036887003780D8 /* AppTrackerTests.swift */ = {isa = PBXFileReference; lastKnownFileType = sourcecode.swift; path = AppTrackerTests.swift; sourceTree = "<group>"; };
		29F1C85720036926003780D8 /* AppTracker.swift */ = {isa = PBXFileReference; lastKnownFileType = sourcecode.swift; path = AppTracker.swift; sourceTree = "<group>"; };
		29F1C85920036968003780D8 /* HelpUsCoordinator.swift */ = {isa = PBXFileReference; lastKnownFileType = sourcecode.swift; path = HelpUsCoordinator.swift; sourceTree = "<group>"; };
		29F1C85C2003698A003780D8 /* WellDoneViewController.swift */ = {isa = PBXFileReference; lastKnownFileType = sourcecode.swift; path = WellDoneViewController.swift; sourceTree = "<group>"; };
		29F1C85E200369BA003780D8 /* HelpUsViewModel.swift */ = {isa = PBXFileReference; lastKnownFileType = sourcecode.swift; path = HelpUsViewModel.swift; sourceTree = "<group>"; };
		29F1C862200375D2003780D8 /* Wallet.swift */ = {isa = PBXFileReference; lastKnownFileType = sourcecode.swift; path = Wallet.swift; sourceTree = "<group>"; };
		29F1C864200384FE003780D8 /* Wallet.swift */ = {isa = PBXFileReference; lastKnownFileType = sourcecode.swift; path = Wallet.swift; sourceTree = "<group>"; };
		29FA00CB201CA63C002F7DC5 /* Method.swift */ = {isa = PBXFileReference; lastKnownFileType = sourcecode.swift; path = Method.swift; sourceTree = "<group>"; };
		29FA00CD201CA64E002F7DC5 /* DappCommand.swift */ = {isa = PBXFileReference; lastKnownFileType = sourcecode.swift; path = DappCommand.swift; sourceTree = "<group>"; };
		29FA00CF201CA66A002F7DC5 /* DAppError.swift */ = {isa = PBXFileReference; lastKnownFileType = sourcecode.swift; path = DAppError.swift; sourceTree = "<group>"; };
		29FA00D1201CA79F002F7DC5 /* web3.min.js */ = {isa = PBXFileReference; fileEncoding = 4; lastKnownFileType = sourcecode.javascript; name = web3.min.js; path = Trust/Vendors/Web3Swift/html/web3.min.js; sourceTree = SOURCE_ROOT; };
		29FA00D3201EC662002F7DC5 /* NSObject.swift */ = {isa = PBXFileReference; lastKnownFileType = sourcecode.swift; path = NSObject.swift; sourceTree = "<group>"; };
		29FC0CB51F8298820036089F /* TransactionCoordinator.swift */ = {isa = PBXFileReference; lastKnownFileType = sourcecode.swift; path = TransactionCoordinator.swift; sourceTree = "<group>"; };
		29FC0CB71F8299510036089F /* Coordinator.swift */ = {isa = PBXFileReference; lastKnownFileType = sourcecode.swift; path = Coordinator.swift; sourceTree = "<group>"; };
		29FC9BC51F830880000209CD /* MirgrationInitializer.swift */ = {isa = PBXFileReference; lastKnownFileType = sourcecode.swift; path = MirgrationInitializer.swift; sourceTree = "<group>"; };
		29FC9BCB1F831860000209CD /* PaymentCoordinator.swift */ = {isa = PBXFileReference; lastKnownFileType = sourcecode.swift; path = PaymentCoordinator.swift; sourceTree = "<group>"; };
		29FF12F51F74799D00AFD326 /* NSAttributedString.swift */ = {isa = PBXFileReference; lastKnownFileType = sourcecode.swift; path = NSAttributedString.swift; sourceTree = "<group>"; };
		29FF12F71F747D6C00AFD326 /* Error.swift */ = {isa = PBXFileReference; lastKnownFileType = sourcecode.swift; path = Error.swift; sourceTree = "<group>"; };
		29FF12FA1F74CC8200AFD326 /* EthereumAddressRule.swift */ = {isa = PBXFileReference; lastKnownFileType = sourcecode.swift; path = EthereumAddressRule.swift; sourceTree = "<group>"; };
		29FF12FD1F75EA3F00AFD326 /* Keystore.swift */ = {isa = PBXFileReference; lastKnownFileType = sourcecode.swift; path = Keystore.swift; sourceTree = "<group>"; };
		29FF13001F75EAD900AFD326 /* FakeKeystore.swift */ = {isa = PBXFileReference; lastKnownFileType = sourcecode.swift; path = FakeKeystore.swift; sourceTree = "<group>"; };
		29FF13021F75EB7500AFD326 /* Account.swift */ = {isa = PBXFileReference; lastKnownFileType = sourcecode.swift; path = Account.swift; sourceTree = "<group>"; };
		29FF13071F75F0AE00AFD326 /* AppCoordinatorTests.swift */ = {isa = PBXFileReference; lastKnownFileType = sourcecode.swift; path = AppCoordinatorTests.swift; sourceTree = "<group>"; };
		29FF13091F75F67200AFD326 /* Address.swift */ = {isa = PBXFileReference; lastKnownFileType = sourcecode.swift; path = Address.swift; sourceTree = "<group>"; };
		29FF130C1F7626E800AFD326 /* FakeNavigationController.swift */ = {isa = PBXFileReference; lastKnownFileType = sourcecode.swift; path = FakeNavigationController.swift; sourceTree = "<group>"; };
		29FF6D6A2011D2AF00A3011C /* InCoordinatorError.swift */ = {isa = PBXFileReference; lastKnownFileType = sourcecode.swift; path = InCoordinatorError.swift; sourceTree = "<group>"; };
		29FF6D6E2011E1E900A3011C /* de */ = {isa = PBXFileReference; lastKnownFileType = text.plist.strings; name = de; path = de.lproj/Localizable.strings; sourceTree = "<group>"; };
		29FF6D6F2011E1EE00A3011C /* ar */ = {isa = PBXFileReference; lastKnownFileType = text.plist.strings; name = ar; path = ar.lproj/Localizable.strings; sourceTree = "<group>"; };
		29FF6D702011E1F300A3011C /* it */ = {isa = PBXFileReference; lastKnownFileType = text.plist.strings; name = it; path = it.lproj/Localizable.strings; sourceTree = "<group>"; };
		29FF6D712011E20500A3011C /* fr */ = {isa = PBXFileReference; lastKnownFileType = text.plist.strings; name = fr; path = fr.lproj/Localizable.strings; sourceTree = "<group>"; };
		29FF6D72201200D500A3011C /* FieldAppereance.swift */ = {isa = PBXFileReference; lastKnownFileType = sourcecode.swift; path = FieldAppereance.swift; sourceTree = "<group>"; };
		442FC002CDEA792B8ECD3E13 /* GetStormBirdBalanceCoordinator.swift */ = {isa = PBXFileReference; fileEncoding = 4; lastKnownFileType = sourcecode.swift; path = GetStormBirdBalanceCoordinator.swift; sourceTree = "<group>"; };
		442FC084706C14853B4A7B31 /* Event.swift */ = {isa = PBXFileReference; fileEncoding = 4; lastKnownFileType = sourcecode.swift; path = Event.swift; sourceTree = "<group>"; };
		442FC0F2E3BB3EE420BC2C16 /* GetDecimalsCoordinator.swift */ = {isa = PBXFileReference; fileEncoding = 4; lastKnownFileType = sourcecode.swift; path = GetDecimalsCoordinator.swift; sourceTree = "<group>"; };
		442FC203B8266AB92D8F4032 /* EndPoints.swift */ = {isa = PBXFileReference; fileEncoding = 4; lastKnownFileType = sourcecode.swift; path = EndPoints.swift; sourceTree = "<group>"; };
		442FC20E6470B92A46479342 /* TicketAdaptor.swift */ = {isa = PBXFileReference; fileEncoding = 4; lastKnownFileType = sourcecode.swift; path = TicketAdaptor.swift; sourceTree = "<group>"; };
		442FC54DA900FA2F9BB73A63 /* QuantitySelectionViewModel.swift */ = {isa = PBXFileReference; fileEncoding = 4; lastKnownFileType = sourcecode.swift; path = QuantitySelectionViewModel.swift; sourceTree = "<group>"; };
		442FC575B6A4A50B0555E1B0 /* NumberStepper.swift */ = {isa = PBXFileReference; fileEncoding = 4; lastKnownFileType = sourcecode.swift; path = NumberStepper.swift; sourceTree = "<group>"; };
		442FC630874D29159799EEB6 /* GetNameCoordinator.swift */ = {isa = PBXFileReference; fileEncoding = 4; lastKnownFileType = sourcecode.swift; path = GetNameCoordinator.swift; sourceTree = "<group>"; };
		442FC6911EEE85B669D7BDA1 /* TicketDecode.swift */ = {isa = PBXFileReference; fileEncoding = 4; lastKnownFileType = sourcecode.swift; path = TicketDecode.swift; sourceTree = "<group>"; };
		442FC72F9D22CC36AC015274 /* GetERC20Decimals.swift */ = {isa = PBXFileReference; fileEncoding = 4; lastKnownFileType = sourcecode.swift; path = GetERC20Decimals.swift; sourceTree = "<group>"; };
		442FC8B1D5B4317DE7D68325 /* GetStormBirdBalance.swift */ = {isa = PBXFileReference; fileEncoding = 4; lastKnownFileType = sourcecode.swift; path = GetStormBirdBalance.swift; sourceTree = "<group>"; };
		442FC90F0768C43EF903465B /* Ticket.swift */ = {isa = PBXFileReference; fileEncoding = 4; lastKnownFileType = sourcecode.swift; path = Ticket.swift; sourceTree = "<group>"; };
		442FC94DC1CA79FE4F3360E2 /* EventsRest.swift */ = {isa = PBXFileReference; fileEncoding = 4; lastKnownFileType = sourcecode.swift; path = EventsRest.swift; sourceTree = "<group>"; };
		442FCA1F19B6293FE5FAD494 /* GetIsStormBird.swift */ = {isa = PBXFileReference; fileEncoding = 4; lastKnownFileType = sourcecode.swift; path = GetIsStormBird.swift; sourceTree = "<group>"; };
		442FCACD2BF4DD90BD9C6DBC /* TicketRedemptionViewController.swift */ = {isa = PBXFileReference; fileEncoding = 4; lastKnownFileType = sourcecode.swift; path = TicketRedemptionViewController.swift; sourceTree = "<group>"; };
		442FCB182F854B307761CD82 /* TicketsViewModel.swift */ = {isa = PBXFileReference; fileEncoding = 4; lastKnownFileType = sourcecode.swift; path = TicketsViewModel.swift; sourceTree = "<group>"; };
		442FCB2726DB345481C1FDA1 /* GetSymbolCoordinator.swift */ = {isa = PBXFileReference; fileEncoding = 4; lastKnownFileType = sourcecode.swift; path = GetSymbolCoordinator.swift; sourceTree = "<group>"; };
		442FCB2915417EB871E40D6C /* RedeemTicketsViewModel.swift */ = {isa = PBXFileReference; fileEncoding = 4; lastKnownFileType = sourcecode.swift; path = RedeemTicketsViewModel.swift; sourceTree = "<group>"; };
		442FCBCF749F0FDA53FB88A3 /* EventsRestTest.swift */ = {isa = PBXFileReference; fileEncoding = 4; lastKnownFileType = sourcecode.swift; path = EventsRestTest.swift; sourceTree = "<group>"; };
		442FCBDB86579889BC773540 /* TicketRedemptionViewModel.swift */ = {isa = PBXFileReference; fileEncoding = 4; lastKnownFileType = sourcecode.swift; path = TicketRedemptionViewModel.swift; sourceTree = "<group>"; };
		442FCBDD3A69DF75551B10AC /* GetERC20Symbol.swift */ = {isa = PBXFileReference; fileEncoding = 4; lastKnownFileType = sourcecode.swift; path = GetERC20Symbol.swift; sourceTree = "<group>"; };
		442FCC17EAB857C58732831E /* QuantitySelectionViewController.swift */ = {isa = PBXFileReference; fileEncoding = 4; lastKnownFileType = sourcecode.swift; path = QuantitySelectionViewController.swift; sourceTree = "<group>"; };
		442FCC6869F8D9EBCE80C1E0 /* RedeemTickets.storyboard */ = {isa = PBXFileReference; lastKnownFileType = file.storyboard; path = RedeemTickets.storyboard; sourceTree = "<group>"; };
		442FCC7DC5A13C023F7F2C26 /* Arguments.swift */ = {isa = PBXFileReference; fileEncoding = 4; lastKnownFileType = sourcecode.swift; path = Arguments.swift; sourceTree = "<group>"; };
		442FCC8150042FE9179D574A /* TicketsCoordinator.swift */ = {isa = PBXFileReference; fileEncoding = 4; lastKnownFileType = sourcecode.swift; path = TicketsCoordinator.swift; sourceTree = "<group>"; };
		442FCCAC6A172506637A2FF6 /* Int.swift */ = {isa = PBXFileReference; fileEncoding = 4; lastKnownFileType = sourcecode.swift; path = Int.swift; sourceTree = "<group>"; };
		442FCD4311FCAFE6FB288A5E /* RedeemTicketTableViewCell.swift */ = {isa = PBXFileReference; fileEncoding = 4; lastKnownFileType = sourcecode.swift; path = RedeemTicketTableViewCell.swift; sourceTree = "<group>"; };
		442FCEBC98D0A367D258D2C3 /* GetIsStormBirdCoordinator.swift */ = {isa = PBXFileReference; fileEncoding = 4; lastKnownFileType = sourcecode.swift; path = GetIsStormBirdCoordinator.swift; sourceTree = "<group>"; };
		442FCFA81968EBB72349E849 /* StormBirdTokenSummaryTableViewCell.swift */ = {isa = PBXFileReference; fileEncoding = 4; lastKnownFileType = sourcecode.swift; path = StormBirdTokenSummaryTableViewCell.swift; sourceTree = "<group>"; };
		442FCFEB2D7443C4E0B889B0 /* TicketHolder.swift */ = {isa = PBXFileReference; fileEncoding = 4; lastKnownFileType = sourcecode.swift; path = TicketHolder.swift; sourceTree = "<group>"; };
		477899BEAA4489DA423E8857 /* Pods-TrustUITests.debug.xcconfig */ = {isa = PBXFileReference; includeInIndex = 1; lastKnownFileType = text.xcconfig; name = "Pods-TrustUITests.debug.xcconfig"; path = "Pods/Target Support Files/Pods-TrustUITests/Pods-TrustUITests.debug.xcconfig"; sourceTree = "<group>"; };
		4DB8204016307EAFC079EA48 /* Pods-Trust.debug.xcconfig */ = {isa = PBXFileReference; includeInIndex = 1; lastKnownFileType = text.xcconfig; name = "Pods-Trust.debug.xcconfig"; path = "Pods/Target Support Files/Pods-Trust/Pods-Trust.debug.xcconfig"; sourceTree = "<group>"; };
		5E7C70004B43AB45BF6467C0 /* AlphaWalletFilterViewModel.swift */ = {isa = PBXFileReference; fileEncoding = 4; lastKnownFileType = sourcecode.swift; path = AlphaWalletFilterViewModel.swift; sourceTree = "<group>"; };
		5E7C70D162C7F6C1F94462F5 /* AlphaWalletTokensViewController.swift */ = {isa = PBXFileReference; fileEncoding = 4; lastKnownFileType = sourcecode.swift; path = AlphaWalletTokensViewController.swift; sourceTree = "<group>"; };
		5E7C70F6DB462E665D36AF42 /* AlphaWalletTokensViewModel.swift */ = {isa = PBXFileReference; fileEncoding = 4; lastKnownFileType = sourcecode.swift; path = AlphaWalletTokensViewModel.swift; sourceTree = "<group>"; };
		5E7C7140CFD06FF344C64085 /* AlphaWalletTokenViewCellViewModel.swift */ = {isa = PBXFileReference; fileEncoding = 4; lastKnownFileType = sourcecode.swift; path = AlphaWalletTokenViewCellViewModel.swift; sourceTree = "<group>"; };
		5E7C75F877B2F2E24C7EF258 /* TicketTableViewCellViewModel.swift */ = {isa = PBXFileReference; fileEncoding = 4; lastKnownFileType = sourcecode.swift; path = TicketTableViewCellViewModel.swift; sourceTree = "<group>"; };
		5E7C764B98F526271E4C2A6A /* StaticHTMLViewController.swift */ = {isa = PBXFileReference; fileEncoding = 4; lastKnownFileType = sourcecode.swift; path = StaticHTMLViewController.swift; sourceTree = "<group>"; };
		5E7C770BDFCD59740E20D9FC /* AlphaWalletTicketTokenViewCellViewModel.swift */ = {isa = PBXFileReference; fileEncoding = 4; lastKnownFileType = sourcecode.swift; path = AlphaWalletTicketTokenViewCellViewModel.swift; sourceTree = "<group>"; };
		5E7C77264EC27237CD9DA18F /* AlphaWalletTicketTokenViewCell.swift */ = {isa = PBXFileReference; fileEncoding = 4; lastKnownFileType = sourcecode.swift; path = AlphaWalletTicketTokenViewCell.swift; sourceTree = "<group>"; };
		5E7C77316522DF2B256F1F92 /* TicketsViewControllerHeaderViewModel.swift */ = {isa = PBXFileReference; fileEncoding = 4; lastKnownFileType = sourcecode.swift; path = TicketsViewControllerHeaderViewModel.swift; sourceTree = "<group>"; };
		5E7C778F20D32B70D7FF2135 /* TicketRedemptionInfoViewController.swift */ = {isa = PBXFileReference; fileEncoding = 4; lastKnownFileType = sourcecode.swift; path = TicketRedemptionInfoViewController.swift; sourceTree = "<group>"; };
		5E7C796039C0F47CDCA236C0 /* TicketsViewControllerHeader.swift */ = {isa = PBXFileReference; fileEncoding = 4; lastKnownFileType = sourcecode.swift; path = TicketsViewControllerHeader.swift; sourceTree = "<group>"; };
		5E7C7A715287C98D09E977EB /* AlphaWalletTokenViewCell.swift */ = {isa = PBXFileReference; fileEncoding = 4; lastKnownFileType = sourcecode.swift; path = AlphaWalletTokenViewCell.swift; sourceTree = "<group>"; };
		5E7C7B27B233839F6E02B22D /* AlphaWalletFilter.swift */ = {isa = PBXFileReference; fileEncoding = 4; lastKnownFileType = sourcecode.swift; path = AlphaWalletFilter.swift; sourceTree = "<group>"; };
		5E7C7BA83C86BAC1C1BAA7D2 /* AlphaWalletTokensDataStore.swift */ = {isa = PBXFileReference; fileEncoding = 4; lastKnownFileType = sourcecode.swift; path = AlphaWalletTokensDataStore.swift; sourceTree = "<group>"; };
		5E7C7C8CFADC77E818F0ECF2 /* AlphaWalletTokensCoordinator.swift */ = {isa = PBXFileReference; fileEncoding = 4; lastKnownFileType = sourcecode.swift; path = AlphaWalletTokensCoordinator.swift; sourceTree = "<group>"; };
		5E7C7D9AA7F23134664CA01B /* AlphaWalletFilterView.swift */ = {isa = PBXFileReference; fileEncoding = 4; lastKnownFileType = sourcecode.swift; path = AlphaWalletFilterView.swift; sourceTree = "<group>"; };
		613D04881FDE15F8008DE72E /* COMODO ECC Domain Validation Secure Server CA 2.cer */ = {isa = PBXFileReference; lastKnownFileType = file; path = "COMODO ECC Domain Validation Secure Server CA 2.cer"; sourceTree = "<group>"; };
		613D048A1FDE162B008DE72E /* TrustProvider.swift */ = {isa = PBXFileReference; lastKnownFileType = sourcecode.swift; path = TrustProvider.swift; sourceTree = "<group>"; };
		615F10551FCBEF2E008A45AF /* OnboardingPageViewModel.swift */ = {isa = PBXFileReference; lastKnownFileType = sourcecode.swift; path = OnboardingPageViewModel.swift; sourceTree = "<group>"; };
		615F10581FCBEF7C008A45AF /* OnboardingPage.swift */ = {isa = PBXFileReference; lastKnownFileType = sourcecode.swift; path = OnboardingPage.swift; sourceTree = "<group>"; };
		615F105C1FCBF55E008A45AF /* OnboardingCollectionViewController.swift */ = {isa = PBXFileReference; lastKnownFileType = sourcecode.swift; path = OnboardingCollectionViewController.swift; sourceTree = "<group>"; };
		615F10611FCD3F0F008A45AF /* OnboardingPageStyle.swift */ = {isa = PBXFileReference; lastKnownFileType = sourcecode.swift; path = OnboardingPageStyle.swift; sourceTree = "<group>"; };
		61621995A39B7730239E6112 /* Pods-AlphaWalletTests.debug.xcconfig */ = {isa = PBXFileReference; includeInIndex = 1; lastKnownFileType = text.xcconfig; name = "Pods-AlphaWalletTests.debug.xcconfig"; path = "Pods/Target Support Files/Pods-AlphaWalletTests/Pods-AlphaWalletTests.debug.xcconfig"; sourceTree = "<group>"; };
		61C359DF2002AA590097B04D /* TransactionSigning.swift */ = {isa = PBXFileReference; fileEncoding = 4; lastKnownFileType = sourcecode.swift; path = TransactionSigning.swift; sourceTree = "<group>"; };
		61C359E12002AC9D0097B04D /* TransactionSigningTests.swift */ = {isa = PBXFileReference; lastKnownFileType = sourcecode.swift; path = TransactionSigningTests.swift; sourceTree = "<group>"; };
		61DCE17A2001A6BE0053939F /* RLP.swift */ = {isa = PBXFileReference; lastKnownFileType = sourcecode.swift; path = RLP.swift; sourceTree = "<group>"; };
		61DCE17C2001A7A20053939F /* RLPTests.swift */ = {isa = PBXFileReference; lastKnownFileType = sourcecode.swift; path = RLPTests.swift; sourceTree = "<group>"; };
		61FC5ECE1FCFBAE500CCB12A /* EtherNumberFormatter.swift */ = {isa = PBXFileReference; lastKnownFileType = sourcecode.swift; path = EtherNumberFormatter.swift; sourceTree = "<group>"; };
		61FC5ED01FCFBDEB00CCB12A /* EtherNumberFormatterTests.swift */ = {isa = PBXFileReference; lastKnownFileType = sourcecode.swift; path = EtherNumberFormatterTests.swift; sourceTree = "<group>"; };
		646C8C822C986358D7388602 /* Pods_Trust.framework */ = {isa = PBXFileReference; explicitFileType = wrapper.framework; includeInIndex = 0; path = Pods_Trust.framework; sourceTree = BUILT_PRODUCTS_DIR; };
		664D11A02007D59F0041A0B0 /* EstimateGasRequest.swift */ = {isa = PBXFileReference; lastKnownFileType = sourcecode.swift; path = EstimateGasRequest.swift; sourceTree = "<group>"; };
		732086B8201508690047F605 /* SplashCoordinator.swift */ = {isa = PBXFileReference; lastKnownFileType = sourcecode.swift; path = SplashCoordinator.swift; sourceTree = "<group>"; };
		732E0F4F2022716700B39C1F /* LockEnterPasscodeCoordinatorTest.swift */ = {isa = PBXFileReference; lastKnownFileType = sourcecode.swift; path = LockEnterPasscodeCoordinatorTest.swift; sourceTree = "<group>"; };
		732E0F512022754600B39C1F /* FakeLockProtocol.swift */ = {isa = PBXFileReference; lastKnownFileType = sourcecode.swift; path = FakeLockProtocol.swift; sourceTree = "<group>"; };
		732E0F532022786400B39C1F /* LockCreatePasscodeCoordinatorTest.swift */ = {isa = PBXFileReference; lastKnownFileType = sourcecode.swift; path = LockCreatePasscodeCoordinatorTest.swift; sourceTree = "<group>"; };
		737D1674202BDCB400B42DDE /* UINavigationController.swift */ = {isa = PBXFileReference; lastKnownFileType = sourcecode.swift; path = UINavigationController.swift; sourceTree = "<group>"; };
		737EEDD9201BE3A8009D9D5D /* Lock.swift */ = {isa = PBXFileReference; lastKnownFileType = sourcecode.swift; path = Lock.swift; sourceTree = "<group>"; };
		739533961FEFF5FD0084AFAB /* Currency.swift */ = {isa = PBXFileReference; lastKnownFileType = sourcecode.swift; path = Currency.swift; sourceTree = "<group>"; };
		73958DC620263525000A40EB /* SplashCoordinatorTests.swift */ = {isa = PBXFileReference; fileEncoding = 4; lastKnownFileType = sourcecode.swift; path = SplashCoordinatorTests.swift; sourceTree = "<group>"; };
		73ACEEF4201631A2003DD71D /* ProtectionCoordinator.swift */ = {isa = PBXFileReference; lastKnownFileType = sourcecode.swift; path = ProtectionCoordinator.swift; sourceTree = "<group>"; };
		73ACEEFA20163C94003DD71D /* LockView.swift */ = {isa = PBXFileReference; lastKnownFileType = sourcecode.swift; path = LockView.swift; sourceTree = "<group>"; };
		73ACEEFE20163E08003DD71D /* PasscodeCharacterView.swift */ = {isa = PBXFileReference; lastKnownFileType = sourcecode.swift; path = PasscodeCharacterView.swift; sourceTree = "<group>"; };
		73ACEF0020163ED4003DD71D /* LockViewModel.swift */ = {isa = PBXFileReference; lastKnownFileType = sourcecode.swift; path = LockViewModel.swift; sourceTree = "<group>"; };
		73ACEF0420163F46003DD71D /* LockEnterPasscodeCoordinator.swift */ = {isa = PBXFileReference; lastKnownFileType = sourcecode.swift; path = LockEnterPasscodeCoordinator.swift; sourceTree = "<group>"; };
		73BAA8D0201B2FBC00D6DD75 /* LockCreatePasscodeViewController.swift */ = {isa = PBXFileReference; lastKnownFileType = sourcecode.swift; path = LockCreatePasscodeViewController.swift; sourceTree = "<group>"; };
		73BAA8D2201B2FF800D6DD75 /* LockEnterPasscodeViewController.swift */ = {isa = PBXFileReference; lastKnownFileType = sourcecode.swift; path = LockEnterPasscodeViewController.swift; sourceTree = "<group>"; };
		73C41C70201B46AD00243C6C /* LockEnterPasscodeViewModel.swift */ = {isa = PBXFileReference; lastKnownFileType = sourcecode.swift; path = LockEnterPasscodeViewModel.swift; sourceTree = "<group>"; };
		73C41C72201B5EFF00243C6C /* LockCreatePasscodeViewModel.swift */ = {isa = PBXFileReference; lastKnownFileType = sourcecode.swift; path = LockCreatePasscodeViewModel.swift; sourceTree = "<group>"; };
		73C41C74201B65AD00243C6C /* LockCreatePasscodeCoordinator.swift */ = {isa = PBXFileReference; lastKnownFileType = sourcecode.swift; path = LockCreatePasscodeCoordinator.swift; sourceTree = "<group>"; };
		73C5CF44201A7CAB00C74316 /* LockPasscodeViewController.swift */ = {isa = PBXFileReference; lastKnownFileType = sourcecode.swift; path = LockPasscodeViewController.swift; sourceTree = "<group>"; };
		73CBC75E2020CBF800374666 /* AccountViewCell.xib */ = {isa = PBXFileReference; lastKnownFileType = file.xib; path = AccountViewCell.xib; sourceTree = "<group>"; };
		73CBC760202139FB00374666 /* FakeGetBalanceCoordinator(.swift */ = {isa = PBXFileReference; lastKnownFileType = sourcecode.swift; path = "FakeGetBalanceCoordinator(.swift"; sourceTree = "<group>"; };
		73D26836202E827E009777A1 /* DecimalFormatter.swift */ = {isa = PBXFileReference; lastKnownFileType = sourcecode.swift; path = DecimalFormatter.swift; sourceTree = "<group>"; };
		73D2683A202E8411009777A1 /* DecimalNumberFormatterTest.swift */ = {isa = PBXFileReference; lastKnownFileType = sourcecode.swift; path = DecimalNumberFormatterTest.swift; sourceTree = "<group>"; };
		73ED85A420349BE400593BF3 /* StringFormatter.swift */ = {isa = PBXFileReference; lastKnownFileType = sourcecode.swift; path = StringFormatter.swift; sourceTree = "<group>"; };
		73ED85A62034BFEF00593BF3 /* UITextFieldAdditions.swift */ = {isa = PBXFileReference; lastKnownFileType = sourcecode.swift; path = UITextFieldAdditions.swift; sourceTree = "<group>"; };
		73ED85A82034C42D00593BF3 /* StringFormatterTest.swift */ = {isa = PBXFileReference; lastKnownFileType = sourcecode.swift; path = StringFormatterTest.swift; sourceTree = "<group>"; };
		76F1D8877226D5DD086B135D /* CreateRedeemTests.swift */ = {isa = PBXFileReference; fileEncoding = 4; lastKnownFileType = sourcecode.swift; path = CreateRedeemTests.swift; sourceTree = "<group>"; };
		76F1DADFD07E2941897FD2E1 /* SignOrders.swift */ = {isa = PBXFileReference; fileEncoding = 4; lastKnownFileType = sourcecode.swift; path = SignOrders.swift; sourceTree = "<group>"; };
		76F1DE8ADA3176D0277EDF20 /* OrderSigningTests.swift */ = {isa = PBXFileReference; fileEncoding = 4; lastKnownFileType = sourcecode.swift; path = OrderSigningTests.swift; sourceTree = "<group>"; };
		76F1DF80932454E9F58B7830 /* CreateRedeem.swift */ = {isa = PBXFileReference; fileEncoding = 4; lastKnownFileType = sourcecode.swift; path = CreateRedeem.swift; sourceTree = "<group>"; };
		771A8470202F067D00528D28 /* NetworksViewController.swift */ = {isa = PBXFileReference; lastKnownFileType = sourcecode.swift; path = NetworksViewController.swift; sourceTree = "<group>"; };
		771A847220322F2500528D28 /* PreferencesViewController.swift */ = {isa = PBXFileReference; lastKnownFileType = sourcecode.swift; path = PreferencesViewController.swift; sourceTree = "<group>"; };
		771A847420322FD700528D28 /* PreferencesViewModel.swift */ = {isa = PBXFileReference; lastKnownFileType = sourcecode.swift; path = PreferencesViewModel.swift; sourceTree = "<group>"; };
		771A84792032344D00528D28 /* PreferencesController.swift */ = {isa = PBXFileReference; lastKnownFileType = sourcecode.swift; path = PreferencesController.swift; sourceTree = "<group>"; };
		771A847C2032409000528D28 /* PreferenceOption.swift */ = {isa = PBXFileReference; lastKnownFileType = sourcecode.swift; path = PreferenceOption.swift; sourceTree = "<group>"; };
		771A847F203240BB00528D28 /* PreferencesControllerTests.swift */ = {isa = PBXFileReference; lastKnownFileType = sourcecode.swift; path = PreferencesControllerTests.swift; sourceTree = "<group>"; };
		771A84812032423800528D28 /* PreferencesController.swift */ = {isa = PBXFileReference; lastKnownFileType = sourcecode.swift; path = PreferencesController.swift; sourceTree = "<group>"; };
		771A8484203242B400528D28 /* InCoordinatorViewModelTests.swift */ = {isa = PBXFileReference; lastKnownFileType = sourcecode.swift; path = InCoordinatorViewModelTests.swift; sourceTree = "<group>"; };
		771AA94D1FF971CD00D25403 /* DappAction.swift */ = {isa = PBXFileReference; lastKnownFileType = sourcecode.swift; path = DappAction.swift; sourceTree = "<group>"; };
		771AA95F200D5E8800D25403 /* PassphraseView.swift */ = {isa = PBXFileReference; lastKnownFileType = sourcecode.swift; path = PassphraseView.swift; sourceTree = "<group>"; };
		771AA961200D5EC700D25403 /* PassphraseViewModel.swift */ = {isa = PBXFileReference; lastKnownFileType = sourcecode.swift; path = PassphraseViewModel.swift; sourceTree = "<group>"; };
		771AA963200D5EDB00D25403 /* WordCollectionViewCell.swift */ = {isa = PBXFileReference; lastKnownFileType = sourcecode.swift; path = WordCollectionViewCell.swift; sourceTree = "<group>"; };
		771AA965200D5F1900D25403 /* WordCollectionViewCell.xib */ = {isa = PBXFileReference; fileEncoding = 4; lastKnownFileType = file.xib; path = WordCollectionViewCell.xib; sourceTree = "<group>"; };
		7721A6BD202A5677004DB16C /* DecryptError.swift */ = {isa = PBXFileReference; lastKnownFileType = sourcecode.swift; path = DecryptError.swift; sourceTree = "<group>"; };
		7721A6BF202B1D3E004DB16C /* zh-Hans */ = {isa = PBXFileReference; lastKnownFileType = text.plist.strings; name = "zh-Hans"; path = "zh-Hans.lproj/Localizable.strings"; sourceTree = "<group>"; };
		7721A6C0202B1D43004DB16C /* zh-Hant */ = {isa = PBXFileReference; lastKnownFileType = text.plist.strings; name = "zh-Hant"; path = "zh-Hant.lproj/Localizable.strings"; sourceTree = "<group>"; };
		7721A6C1202B1D5A004DB16C /* vi */ = {isa = PBXFileReference; lastKnownFileType = text.plist.strings; name = vi; path = vi.lproj/Localizable.strings; sourceTree = "<group>"; };
		7721A6C3202D9520004DB16C /* trust-min.js */ = {isa = PBXFileReference; fileEncoding = 4; lastKnownFileType = sourcecode.javascript; name = "trust-min.js"; path = "JS/dist/trust-min.js"; sourceTree = SOURCE_ROOT; };
		7721A6C7202EF81B004DB16C /* CustomRPC.swift */ = {isa = PBXFileReference; lastKnownFileType = sourcecode.swift; path = CustomRPC.swift; sourceTree = "<group>"; };
		7721A6CB202EFBC5004DB16C /* AddCustomNetworkViewController.swift */ = {isa = PBXFileReference; lastKnownFileType = sourcecode.swift; path = AddCustomNetworkViewController.swift; sourceTree = "<group>"; };
		7721A6CD202EFC21004DB16C /* AddCustomNetworkViewModel.swift */ = {isa = PBXFileReference; lastKnownFileType = sourcecode.swift; path = AddCustomNetworkViewModel.swift; sourceTree = "<group>"; };
		7721A6CF202EFD07004DB16C /* AddCustomNetworkCoordinator.swift */ = {isa = PBXFileReference; lastKnownFileType = sourcecode.swift; path = AddCustomNetworkCoordinator.swift; sourceTree = "<group>"; };
		775C00B420195BFB001B5EBC /* BrowserAction.swift */ = {isa = PBXFileReference; lastKnownFileType = sourcecode.swift; path = BrowserAction.swift; sourceTree = "<group>"; };
		77872D222023F43B0032D687 /* TransactionsTracker.swift */ = {isa = PBXFileReference; lastKnownFileType = sourcecode.swift; path = TransactionsTracker.swift; sourceTree = "<group>"; };
		77872D24202505B70032D687 /* EnterPasswordViewController.swift */ = {isa = PBXFileReference; fileEncoding = 4; lastKnownFileType = sourcecode.swift; path = EnterPasswordViewController.swift; sourceTree = "<group>"; };
		77872D26202505C00032D687 /* EnterPasswordViewModel.swift */ = {isa = PBXFileReference; fileEncoding = 4; lastKnownFileType = sourcecode.swift; path = EnterPasswordViewModel.swift; sourceTree = "<group>"; };
		77872D282025116E0032D687 /* EnterPasswordCoordinator.swift */ = {isa = PBXFileReference; lastKnownFileType = sourcecode.swift; path = EnterPasswordCoordinator.swift; sourceTree = "<group>"; };
		77872D2C202514AD0032D687 /* EnterPasswordCoordinatorTests.swift */ = {isa = PBXFileReference; lastKnownFileType = sourcecode.swift; path = EnterPasswordCoordinatorTests.swift; sourceTree = "<group>"; };
		77872D2F2026DC570032D687 /* SplashViewController.swift */ = {isa = PBXFileReference; lastKnownFileType = sourcecode.swift; path = SplashViewController.swift; sourceTree = "<group>"; };
		77872D312027AA4A0032D687 /* SliderTextFieldRow.swift */ = {isa = PBXFileReference; lastKnownFileType = sourcecode.swift; path = SliderTextFieldRow.swift; sourceTree = "<group>"; };
		778EAF7C1FF10AF400C8E2AB /* SettingsCoordinatorTests.swift */ = {isa = PBXFileReference; lastKnownFileType = sourcecode.swift; path = SettingsCoordinatorTests.swift; sourceTree = "<group>"; };
		77B3BF342017D0D000EEC15A /* MarketplaceViewModel.swift */ = {isa = PBXFileReference; lastKnownFileType = sourcecode.swift; path = MarketplaceViewModel.swift; sourceTree = "<group>"; };
		77B3BF3B201908ED00EEC15A /* ConfirmCoordinator.swift */ = {isa = PBXFileReference; lastKnownFileType = sourcecode.swift; path = ConfirmCoordinator.swift; sourceTree = "<group>"; };
		77B3BF492019247200EEC15A /* BrowserNavigationBar.swift */ = {isa = PBXFileReference; lastKnownFileType = sourcecode.swift; path = BrowserNavigationBar.swift; sourceTree = "<group>"; };
		77E0E772201FAD05009B4B31 /* BrowserURLParser.swift */ = {isa = PBXFileReference; fileEncoding = 4; lastKnownFileType = sourcecode.swift; path = BrowserURLParser.swift; sourceTree = "<group>"; };
		77E0E776201FAD36009B4B31 /* BrowserURLParserTests.swift */ = {isa = PBXFileReference; fileEncoding = 4; lastKnownFileType = sourcecode.swift; name = BrowserURLParserTests.swift; path = TrustTests/Browser/Types/BrowserURLParserTests.swift; sourceTree = SOURCE_ROOT; };
		7D173D659C678A9D41C02820 /* Pods-AlphaWalletTests.release.xcconfig */ = {isa = PBXFileReference; includeInIndex = 1; lastKnownFileType = text.xcconfig; name = "Pods-AlphaWalletTests.release.xcconfig"; path = "Pods/Target Support Files/Pods-AlphaWalletTests/Pods-AlphaWalletTests.release.xcconfig"; sourceTree = "<group>"; };
		87FA1153388F27F599C430B8 /* Pods-TrustTests.debug.xcconfig */ = {isa = PBXFileReference; includeInIndex = 1; lastKnownFileType = text.xcconfig; name = "Pods-TrustTests.debug.xcconfig"; path = "Pods/Target Support Files/Pods-TrustTests/Pods-TrustTests.debug.xcconfig"; sourceTree = "<group>"; };
		8878FA2A7E4E5AC421A7A814 /* Pods-AlphaWallet.debug.xcconfig */ = {isa = PBXFileReference; includeInIndex = 1; lastKnownFileType = text.xcconfig; name = "Pods-AlphaWallet.debug.xcconfig"; path = "Pods/Target Support Files/Pods-AlphaWallet/Pods-AlphaWallet.debug.xcconfig"; sourceTree = "<group>"; };
		8BB9C45338F697361B4D2BE8 /* Pods-AlphaWalletUITests.debug.xcconfig */ = {isa = PBXFileReference; includeInIndex = 1; lastKnownFileType = text.xcconfig; name = "Pods-AlphaWalletUITests.debug.xcconfig"; path = "Pods/Target Support Files/Pods-AlphaWalletUITests/Pods-AlphaWalletUITests.debug.xcconfig"; sourceTree = "<group>"; };
		8E0282B596A862A10ACB6686 /* Pods-AlphaWalletUITests.release.xcconfig */ = {isa = PBXFileReference; includeInIndex = 1; lastKnownFileType = text.xcconfig; name = "Pods-AlphaWalletUITests.release.xcconfig"; path = "Pods/Target Support Files/Pods-AlphaWalletUITests/Pods-AlphaWalletUITests.release.xcconfig"; sourceTree = "<group>"; };
		9BD60178B937124277D81CCD /* Pods_AlphaWallet.framework */ = {isa = PBXFileReference; explicitFileType = wrapper.framework; includeInIndex = 0; path = Pods_AlphaWallet.framework; sourceTree = BUILT_PRODUCTS_DIR; };
		A3B747245A27436E621E7E41 /* Pods-TrustUITests.release.xcconfig */ = {isa = PBXFileReference; includeInIndex = 1; lastKnownFileType = text.xcconfig; name = "Pods-TrustUITests.release.xcconfig"; path = "Pods/Target Support Files/Pods-TrustUITests/Pods-TrustUITests.release.xcconfig"; sourceTree = "<group>"; };
		A48A17FC2CC895AF2BB871D0 /* Pods_TrustTests.framework */ = {isa = PBXFileReference; explicitFileType = wrapper.framework; includeInIndex = 0; path = Pods_TrustTests.framework; sourceTree = BUILT_PRODUCTS_DIR; };
		AA26C61D20412A1D00318B9B /* TicketsViewController.swift */ = {isa = PBXFileReference; fileEncoding = 4; lastKnownFileType = sourcecode.swift; path = TicketsViewController.swift; sourceTree = "<group>"; };
		AA26C61E20412A1E00318B9B /* Tickets.storyboard */ = {isa = PBXFileReference; fileEncoding = 4; lastKnownFileType = file.storyboard; path = Tickets.storyboard; sourceTree = "<group>"; };
		AA26C62120412A4100318B9B /* UIViewInspectableEnhancements.swift */ = {isa = PBXFileReference; fileEncoding = 4; lastKnownFileType = sourcecode.swift; path = UIViewInspectableEnhancements.swift; sourceTree = "<group>"; };
		AA26C62220412A4100318B9B /* Double.swift */ = {isa = PBXFileReference; fileEncoding = 4; lastKnownFileType = sourcecode.swift; path = Double.swift; sourceTree = "<group>"; };
		AA26C62520412C9A00318B9B /* ContractStormBirdTransfer.swift */ = {isa = PBXFileReference; fileEncoding = 4; lastKnownFileType = sourcecode.swift; path = ContractStormBirdTransfer.swift; sourceTree = "<group>"; };
		AA26C627204134C500318B9B /* TicketTableViewCell.swift */ = {isa = PBXFileReference; fileEncoding = 4; lastKnownFileType = sourcecode.swift; path = TicketTableViewCell.swift; sourceTree = "<group>"; };
		AA4E531720425A9500143A09 /* Date.swift */ = {isa = PBXFileReference; lastKnownFileType = sourcecode.swift; path = Date.swift; sourceTree = "<group>"; };
		AA574E622054ECA400F4B3AF /* RestClient.swift */ = {isa = PBXFileReference; lastKnownFileType = sourcecode.swift; path = RestClient.swift; sourceTree = "<group>"; };
		AA893ED02037E93000CDCED1 /* GetERC20Name.swift */ = {isa = PBXFileReference; lastKnownFileType = sourcecode.swift; path = GetERC20Name.swift; sourceTree = "<group>"; };
		AA893ED4203C3E5400CDCED1 /* TokenBalance.swift */ = {isa = PBXFileReference; lastKnownFileType = sourcecode.swift; path = TokenBalance.swift; sourceTree = "<group>"; };
		AAEB8D9F204BBDB100CB0B2C /* RadioButton.swift */ = {isa = PBXFileReference; fileEncoding = 4; lastKnownFileType = sourcecode.swift; path = RadioButton.swift; sourceTree = "<group>"; };
		AAEB8DA1204BC7B700CB0B2C /* RedeemTicketsViewController.swift */ = {isa = PBXFileReference; lastKnownFileType = sourcecode.swift; path = RedeemTicketsViewController.swift; sourceTree = "<group>"; };
		AAEB8DA5204D5CDE00CB0B2C /* TicketView.xib */ = {isa = PBXFileReference; lastKnownFileType = file.xib; path = TicketView.xib; sourceTree = "<group>"; };
		AAEB8DA7204D5CFA00CB0B2C /* TicketView.swift */ = {isa = PBXFileReference; lastKnownFileType = sourcecode.swift; path = TicketView.swift; sourceTree = "<group>"; };
		AAEF2CAA2050A68A0038BE0D /* SignatureHelper.swift */ = {isa = PBXFileReference; lastKnownFileType = sourcecode.swift; path = SignatureHelper.swift; sourceTree = "<group>"; };
		B13A87D3BA5167741E5D0801 /* Pods-Trust.release.xcconfig */ = {isa = PBXFileReference; includeInIndex = 1; lastKnownFileType = text.xcconfig; name = "Pods-Trust.release.xcconfig"; path = "Pods/Target Support Files/Pods-Trust/Pods-Trust.release.xcconfig"; sourceTree = "<group>"; };
		B1DC375C203AEAE100C9756D /* OrdersRequest.swift */ = {isa = PBXFileReference; lastKnownFileType = sourcecode.swift; path = OrdersRequest.swift; sourceTree = "<group>"; };
		B1DC375E203AEB4800C9756D /* OrderRequestTest.swift */ = {isa = PBXFileReference; lastKnownFileType = sourcecode.swift; path = OrderRequestTest.swift; sourceTree = "<group>"; };
		B2CF9CDF557F98DECE6D0AF6 /* Pods_AlphaWalletUITests.framework */ = {isa = PBXFileReference; explicitFileType = wrapper.framework; includeInIndex = 0; path = Pods_AlphaWalletUITests.framework; sourceTree = BUILT_PRODUCTS_DIR; };
		BB5D6A9D20232EE8000FC5AB /* CurrencyRate+Fee.swift */ = {isa = PBXFileReference; lastKnownFileType = sourcecode.swift; path = "CurrencyRate+Fee.swift"; sourceTree = "<group>"; };
		BBF4F9B62029D0B2009E04C0 /* GasViewModel.swift */ = {isa = PBXFileReference; fileEncoding = 4; lastKnownFileType = sourcecode.swift; path = GasViewModel.swift; sourceTree = "<group>"; };
		C868C5282053BDE00059672B /* AlphaWalletLaunchScreen.storyboard */ = {isa = PBXFileReference; fileEncoding = 4; lastKnownFileType = file.storyboard; path = AlphaWalletLaunchScreen.storyboard; sourceTree = "<group>"; };
		C868C535205409160059672B /* en */ = {isa = PBXFileReference; lastKnownFileType = text.html; name = en; path = en.lproj/redeemInfo.html; sourceTree = "<group>"; };
		C876FF6B204A79D300B7D0EA /* README.md */ = {isa = PBXFileReference; fileEncoding = 4; lastKnownFileType = net.daringfireball.markdown; path = README.md; sourceTree = "<group>"; };
		C876FF6C204A79D300B7D0EA /* SIL Open Font License.txt */ = {isa = PBXFileReference; fileEncoding = 4; lastKnownFileType = text; path = "SIL Open Font License.txt"; sourceTree = "<group>"; };
		C876FF6F204A79D300B7D0EA /* SourceSansPro-Bold.otf */ = {isa = PBXFileReference; lastKnownFileType = file; path = "SourceSansPro-Bold.otf"; sourceTree = "<group>"; };
		C876FF74204A79D300B7D0EA /* SourceSansPro-Light.otf */ = {isa = PBXFileReference; lastKnownFileType = file; path = "SourceSansPro-Light.otf"; sourceTree = "<group>"; };
		C876FF76204A79D300B7D0EA /* SourceSansPro-Regular.otf */ = {isa = PBXFileReference; lastKnownFileType = file; path = "SourceSansPro-Regular.otf"; sourceTree = "<group>"; };
		C876FF77204A79D300B7D0EA /* SourceSansPro-Semibold.otf */ = {isa = PBXFileReference; lastKnownFileType = file; path = "SourceSansPro-Semibold.otf"; sourceTree = "<group>"; };
		C88033092054371500D73D6F /* non_asset_catalog_redemption_location.png */ = {isa = PBXFileReference; lastKnownFileType = image.png; path = non_asset_catalog_redemption_location.png; sourceTree = "<group>"; };
		C880330A2054371500D73D6F /* non_asset_catalog_redemption_location@2x.png */ = {isa = PBXFileReference; lastKnownFileType = image.png; path = "non_asset_catalog_redemption_location@2x.png"; sourceTree = "<group>"; };
		C880330B2054371500D73D6F /* non_asset_catalog_redemption_location@3x.png */ = {isa = PBXFileReference; lastKnownFileType = image.png; path = "non_asset_catalog_redemption_location@3x.png"; sourceTree = "<group>"; };
		C880330F205500C300D73D6F /* zh-Hans */ = {isa = PBXFileReference; lastKnownFileType = text.html; name = "zh-Hans"; path = "zh-Hans.lproj/redeemInfo.html"; sourceTree = "<group>"; };
		CCA4FE321FD3655900749AE4 /* CheckDeviceCoordinatorTests.swift */ = {isa = PBXFileReference; lastKnownFileType = sourcecode.swift; path = CheckDeviceCoordinatorTests.swift; sourceTree = "<group>"; };
		CCA4FE351FD4282400749AE4 /* DeviceChecker.swift */ = {isa = PBXFileReference; lastKnownFileType = sourcecode.swift; path = DeviceChecker.swift; sourceTree = "<group>"; };
		CCA4FE371FD428B300749AE4 /* JailbreakChecker.swift */ = {isa = PBXFileReference; lastKnownFileType = sourcecode.swift; path = JailbreakChecker.swift; sourceTree = "<group>"; };
		CCA4FE391FD42B4100749AE4 /* FakeJailbreakChecker.swift */ = {isa = PBXFileReference; lastKnownFileType = sourcecode.swift; path = FakeJailbreakChecker.swift; sourceTree = "<group>"; };
		CCCD74FC1FD2D38D004A087D /* CheckDeviceCoordinator.swift */ = {isa = PBXFileReference; lastKnownFileType = sourcecode.swift; path = CheckDeviceCoordinator.swift; sourceTree = "<group>"; };
		DDF643F2D99BCE8E6139C057 /* Pods-TrustTests.release.xcconfig */ = {isa = PBXFileReference; includeInIndex = 1; lastKnownFileType = text.xcconfig; name = "Pods-TrustTests.release.xcconfig"; path = "Pods/Target Support Files/Pods-TrustTests/Pods-TrustTests.release.xcconfig"; sourceTree = "<group>"; };
		F142C0A3ACCC936E43250187 /* Pods-AlphaWallet.release.xcconfig */ = {isa = PBXFileReference; includeInIndex = 1; lastKnownFileType = text.xcconfig; name = "Pods-AlphaWallet.release.xcconfig"; path = "Pods/Target Support Files/Pods-AlphaWallet/Pods-AlphaWallet.release.xcconfig"; sourceTree = "<group>"; };
		F18F1FBA3C66C15C047AF0B8 /* Pods_AlphaWalletTests.framework */ = {isa = PBXFileReference; explicitFileType = wrapper.framework; includeInIndex = 0; path = Pods_AlphaWalletTests.framework; sourceTree = BUILT_PRODUCTS_DIR; };
/* End PBXFileReference section */

/* Begin PBXFrameworksBuildPhase section */
		2912CCF21F6A830700C6CBE3 /* Frameworks */ = {
			isa = PBXFrameworksBuildPhase;
			buildActionMask = 2147483647;
			files = (
				4AEDE35A1DC3B1F4B885A073 /* Pods_AlphaWallet.framework in Frameworks */,
			);
			runOnlyForDeploymentPostprocessing = 0;
		};
		2912CD081F6A830700C6CBE3 /* Frameworks */ = {
			isa = PBXFrameworksBuildPhase;
			buildActionMask = 2147483647;
			files = (
				1699405F72849CC43A13D181 /* Pods_AlphaWalletTests.framework in Frameworks */,
			);
			runOnlyForDeploymentPostprocessing = 0;
		};
		2912CD131F6A830700C6CBE3 /* Frameworks */ = {
			isa = PBXFrameworksBuildPhase;
			buildActionMask = 2147483647;
			files = (
				9B2444900035A62AD4FA2D55 /* Pods_AlphaWalletUITests.framework in Frameworks */,
			);
			runOnlyForDeploymentPostprocessing = 0;
		};
/* End PBXFrameworksBuildPhase section */

/* Begin PBXGroup section */
		290B2B511F8F4F840053C83E /* Localization */ = {
			isa = PBXGroup;
			children = (
				C868C534205409160059672B /* redeemInfo.html */,
				290B2B561F8F50030053C83E /* Localizable.strings */,
			);
			path = Localization;
			sourceTree = "<group>";
		};
		290B2B681F92C0300053C83E /* Settings */ = {
			isa = PBXGroup;
			children = (
				771A847E203240AB00528D28 /* Controllers */,
				778EAF7B1FF10AE000C8E2AB /* Coordinators */,
				290B2B691F92C0440053C83E /* ConfigTests.swift */,
				290B2B6B1F92C35B0053C83E /* RPCServerTests.swift */,
			);
			path = Settings;
			sourceTree = "<group>";
		};
		2912CCEC1F6A830700C6CBE3 = {
			isa = PBXGroup;
			children = (
				2912CCF71F6A830700C6CBE3 /* Trust */,
				2912CD0E1F6A830700C6CBE3 /* TrustTests */,
				2912CD191F6A830700C6CBE3 /* TrustUITests */,
				2912CCF61F6A830700C6CBE3 /* Products */,
				9A0F00B2D545197C8F7691C2 /* Pods */,
				FAD3F374A5C639BD900944DB /* Frameworks */,
			);
			sourceTree = "<group>";
		};
		2912CCF61F6A830700C6CBE3 /* Products */ = {
			isa = PBXGroup;
			children = (
				2912CCF51F6A830700C6CBE3 /* AlphaWallet.app */,
				2912CD0B1F6A830700C6CBE3 /* AlphaWalletTests.xctest */,
				2912CD161F6A830700C6CBE3 /* AlphaWalletUITests.xctest */,
			);
			name = Products;
			sourceTree = "<group>";
		};
		2912CCF71F6A830700C6CBE3 /* Trust */ = {
			isa = PBXGroup;
			children = (
<<<<<<< HEAD
				AA574E612054EC8B00F4B3AF /* Rest */,
=======
				C8803302205436EE00D73D6F /* ImagesOutsideAssetCatalog */,
>>>>>>> c95e857e
				C876FF69204A77B400B7D0EA /* Fonts */,
				73ACEEF620163B4E003DD71D /* Lock */,
				732086B2201506AA0047F605 /* Protection */,
				29E6E0681FE897BB0079265A /* Browser */,
				2959960F1FAB065700DB66A8 /* Deposit */,
				29AD8A0A1F93FBB7008E10E7 /* Foundation */,
				290B2B511F8F4F840053C83E /* Localization */,
				29FC9BC31F830880000209CD /* Core */,
				291ED0901F6FA5C800E7E93A /* Transfer */,
				2996F14E1F6CA802005C33AE /* Export */,
				2996F1441F6C9875005C33AE /* Settings */,
				291F52BD1F6C873600B369AB /* Accounts */,
				291F52BA1F6B8CAF00B369AB /* Models */,
				2912CD301F6A83E100C6CBE3 /* Welcome */,
				296106C01F7640240006164B /* Tokens */,
				2912CD291F6A831D00C6CBE3 /* Transactions */,
				2912CD281F6A831700C6CBE3 /* Wallet */,
				291F52A01F6B6DBC00B369AB /* EtherClient */,
				291F52AA1F6B805400B369AB /* Vendors */,
				291EC9E01F7053C80004EDD0 /* UI */,
				29A13E311F6B1B6C00E432A2 /* Style */,
				2996F14B1F6CA725005C33AE /* Extensions */,
				2912CCF81F6A830700C6CBE3 /* AppDelegate.swift */,
				29D72A291F6A8D1500CE9209 /* AppCoordinator.swift */,
				293E626E1FA2ED1400CB0A66 /* InCoordinator.swift */,
				29850D241F6B27A800791A49 /* R.generated.swift */,
				2912CD011F6A830700C6CBE3 /* Assets.xcassets */,
				2912CD061F6A830700C6CBE3 /* Info.plist */,
				29AD8A071F93E1F0008E10E7 /* Trust.entitlements */,
				613D04881FDE15F8008DE72E /* COMODO ECC Domain Validation Secure Server CA 2.cer */,
				C868C5282053BDE00059672B /* AlphaWalletLaunchScreen.storyboard */,
				76F1D1936604D6A022E9AE90 /* Market */,
				76F1D47A29573DA8BD3E4979 /* Redeem */,
				5E7C73982B69BC9612DC52F3 /* AlphaWallet */,
			);
			path = Trust;
			sourceTree = "<group>";
		};
		2912CD0E1F6A830700C6CBE3 /* TrustTests */ = {
			isa = PBXGroup;
			children = (
				77872D2A202514930032D687 /* Wallet */,
				77E0E774201FAD1C009B4B31 /* Browser */,
				CCA4FE301FD3652100749AE4 /* Core */,
				299B5E3C1FD143300051361C /* Export */,
				299B5E351FCBCDE10051361C /* Transfer */,
				299573A01FA1F35B006F17FD /* Foundation */,
				290B2B681F92C0300053C83E /* Settings */,
				29FC9BCA1F831849000209CD /* ViewControllers */,
				29E14FD21F7F46F700185568 /* Transactions */,
				291E8FBD1F7DEA72003F0ECF /* EtherClient */,
				29FF13041F75F08000AFD326 /* Coordinators */,
				29FF12FF1F75EAC800AFD326 /* Factories */,
				29A13E261F6A901600E432A2 /* Welcome */,
				2912CD111F6A830700C6CBE3 /* Info.plist */,
				76F1D6E06C9FA1261851B222 /* Market */,
				76F1D16C3A06F5B2041BCBB3 /* Redeem */,
			);
			path = TrustTests;
			sourceTree = "<group>";
		};
		2912CD191F6A830700C6CBE3 /* TrustUITests */ = {
			isa = PBXGroup;
			children = (
				2912CD1A1F6A830700C6CBE3 /* TrustUITests.swift */,
				29358D981F78D1E400925D61 /* SnapshotHelper.swift */,
				2912CD1C1F6A830700C6CBE3 /* Info.plist */,
				29358D9E1F78D5B700925D61 /* Screenshots.swift */,
			);
			path = TrustUITests;
			sourceTree = "<group>";
		};
		2912CD281F6A831700C6CBE3 /* Wallet */ = {
			isa = PBXGroup;
			children = (
				771AA95E200D5E7800D25403 /* Views */,
				293248881F88D586008A9818 /* Types */,
				2977CAEF1F7E0C14009682A0 /* ViewModels */,
				2977CAEE1F7E0C0D009682A0 /* ViewControllers */,
				2977CAE81F7E0B95009682A0 /* Coordinators */,
			);
			path = Wallet;
			sourceTree = "<group>";
		};
		2912CD291F6A831D00C6CBE3 /* Transactions */ = {
			isa = PBXGroup;
			children = (
				2977CAE31F7E0B3F009682A0 /* Coordinators */,
				29E14FCF1F7F456A00185568 /* Storage */,
				2977CAED1F7E0BEC009682A0 /* Views */,
				2977CAEC1F7E0BE2009682A0 /* ViewControllers */,
				2977CAEB1F7E0BC3009682A0 /* ViewModels */,
				29B6AECF1F7C881100EC6DE3 /* Types */,
			);
			path = Transactions;
			sourceTree = "<group>";
		};
		2912CD301F6A83E100C6CBE3 /* Welcome */ = {
			isa = PBXGroup;
			children = (
				615F10571FCBEF6A008A45AF /* Views */,
				2977CAEA1F7E0BB7009682A0 /* ViewModels */,
				2977CAE91F7E0BB0009682A0 /* ViewControllers */,
			);
			path = Welcome;
			sourceTree = "<group>";
		};
		291794F51F95DBE900539A30 /* Web3Swift */ = {
			isa = PBXGroup;
			children = (
				291795031F95F5F300539A30 /* Protocols */,
				291795021F95F5EB00539A30 /* Types */,
				291794FD1F95F5C000539A30 /* Commands */,
				291794F61F95DBFC00539A30 /* html */,
				291794FA1F95DC2200539A30 /* Web3Swift.swift */,
			);
			name = Web3Swift;
			path = "New Group";
			sourceTree = "<group>";
		};
		291794F61F95DBFC00539A30 /* html */ = {
			isa = PBXGroup;
			children = (
				29FA00D1201CA79F002F7DC5 /* web3.min.js */,
				291794F71F95DC0200539A30 /* index.html */,
			);
			path = html;
			sourceTree = "<group>";
		};
		291794FD1F95F5C000539A30 /* Commands */ = {
			isa = PBXGroup;
			children = (
				291795001F95F5E200539A30 /* GetBalance.swift */,
				2963B6BE1F9AB9A2003063C1 /* ContractERC20Transfer.swift */,
				AA26C62520412C9A00318B9B /* ContractStormBirdTransfer.swift */,
				299B5E281FCA8F040051361C /* GetERC20Balance.swift */,
				AA893ED02037E93000CDCED1 /* GetERC20Name.swift */,
				299B5E2A1FCA9A640051361C /* ApproveERC20.swift */,
				442FCBDD3A69DF75551B10AC /* GetERC20Symbol.swift */,
				442FC8B1D5B4317DE7D68325 /* GetStormBirdBalance.swift */,
				442FCA1F19B6293FE5FAD494 /* GetIsStormBird.swift */,
				442FC72F9D22CC36AC015274 /* GetERC20Decimals.swift */,
			);
			path = Commands;
			sourceTree = "<group>";
		};
		291795021F95F5EB00539A30 /* Types */ = {
			isa = PBXGroup;
			children = (
				291795041F95F60100539A30 /* Web3RequestType.swift */,
			);
			path = Types;
			sourceTree = "<group>";
		};
		291795031F95F5F300539A30 /* Protocols */ = {
			isa = PBXGroup;
			children = (
				291794FE1F95F5CE00539A30 /* Web3Request.swift */,
			);
			path = Protocols;
			sourceTree = "<group>";
		};
		291E8FBD1F7DEA72003F0ECF /* EtherClient */ = {
			isa = PBXGroup;
			children = (
				291E8FBE1F7DEA85003F0ECF /* EtherKeystoreTests.swift */,
				2923D9B61FDA5E51000CF3F8 /* PasswordGeneratorTests.swift */,
				61DCE17C2001A7A20053939F /* RLPTests.swift */,
				61C359E12002AC9D0097B04D /* TransactionSigningTests.swift */,
			);
			path = EtherClient;
			sourceTree = "<group>";
		};
		291EC9E01F7053C80004EDD0 /* UI */ = {
			isa = PBXGroup;
			children = (
				29FF12F91F74CC6C00AFD326 /* Form */,
				291EC9DE1F7053C50004EDD0 /* NavigationController.swift */,
				293B8B421F70815900356286 /* BalanceTitleView.swift */,
				296421941F70C1EC00EB363B /* LoadingView.swift */,
				296421961F70C1F200EB363B /* ErrorView.swift */,
				296421981F70C1F900EB363B /* EmptyView.swift */,
				29D03F1C1F712183006E548C /* Button.swift */,
				297800511F71FDCF003185C1 /* FormAppearance.swift */,
				29C9F5F81F720BD30025C494 /* FloatLabelCell.swift */,
				29C9F5FA1F720C050025C494 /* FloatLabelTextField.swift */,
				29DBF2A61F9F145900327C60 /* StateViewModel.swift */,
				298542E21FBA722F00CB5081 /* ContainerView.swift */,
				29DF40091FD3E80A000077CA /* TabBarController.swift */,
				AAEB8D9F204BBDB100CB0B2C /* RadioButton.swift */,
				442FC575B6A4A50B0555E1B0 /* NumberStepper.swift */,
			);
			path = UI;
			sourceTree = "<group>";
		};
		291ED0901F6FA5C800E7E93A /* Transfer */ = {
			isa = PBXGroup;
			children = (
				299B5E301FCBC2B90051361C /* Controllers */,
				29B933F61F86073E009FCABB /* Coordinators */,
				29B6AECE1F7C880700EC6DE3 /* Types */,
				29B6AECD1F7C87F400EC6DE3 /* ViewModels */,
				29B6AECC1F7C87E700EC6DE3 /* ViewControllers */,
			);
			path = Transfer;
			sourceTree = "<group>";
		};
		291F52A01F6B6DBC00B369AB /* EtherClient */ = {
			isa = PBXGroup;
			children = (
				2963B6B41F9A7E13003063C1 /* CoinMarket */,
				291F52A31F6B760A00B369AB /* Requests */,
				2959961D1FAE756400DB66A8 /* TrustClient */,
				291F52B61F6B870400B369AB /* CastError.swift */,
				2961BD061FB146EB00C4B840 /* ChainState.swift */,
				291F52A11F6B6DCF00B369AB /* EtherClient.swift */,
				291F52B81F6B880F00B369AB /* EtherKeystore.swift */,
				291F52A41F6B762300B369AB /* EtherServiceRequest.swift */,
				29F114ED1FA65DEF00114A29 /* ImportType.swift */,
				29FF12FD1F75EA3F00AFD326 /* Keystore.swift */,
				291ED08C1F6F5F0A00E7E93A /* KeyStoreError.swift */,
				2923D9B41FDA4E07000CF3F8 /* PasswordGenerator.swift */,
				61DCE17A2001A6BE0053939F /* RLP.swift */,
				61C359DF2002AA590097B04D /* TransactionSigning.swift */,
				29F1C862200375D2003780D8 /* Wallet.swift */,
			);
			path = EtherClient;
			sourceTree = "<group>";
		};
		291F52A31F6B760A00B369AB /* Requests */ = {
			isa = PBXGroup;
			children = (
				291F52A61F6B766100B369AB /* BalanceRequest.swift */,
				291F52A81F6B7BE100B369AB /* BlockNumber.swift */,
				291ED08E1F6F613200E7E93A /* GetTransactionRequest.swift */,
				296AF9A81F737F6F0058AF78 /* SendRawTransactionRequest.swift */,
				296AF9AA1F7380920058AF78 /* GetTransactionCountRequest.swift */,
				293112341FC9A0D500966EEA /* CallRequest.swift */,
				294EC1D91FD8E4E60065EB20 /* GasPriceRequest.swift */,
				664D11A02007D59F0041A0B0 /* EstimateGasRequest.swift */,
			);
			path = Requests;
			sourceTree = "<group>";
		};
		291F52AA1F6B805400B369AB /* Vendors */ = {
			isa = PBXGroup;
			children = (
				7721A6C2202D94FC004DB16C /* JSWeb3Provider */,
				2981C29A1FC18F6000537E43 /* Changelly */,
				298542E61FBA9BA900CB5081 /* ShapeShift */,
				295996041FAAFC9400DB66A8 /* Coinbase */,
				291794F51F95DBE900539A30 /* Web3Swift */,
			);
			path = Vendors;
			sourceTree = "<group>";
		};
		291F52BA1F6B8CAF00B369AB /* Models */ = {
			isa = PBXGroup;
			children = (
				29CA4B781F6FBFD50032313D /* Balance.swift */,
				29BB94941F6FC54C009B09CC /* EthereumUnit.swift */,
				29282B521F7630970067F88D /* Token.swift */,
				29AD8A051F93DC8C008E10E7 /* PushDevice.swift */,
				296105921FA2AA2100292494 /* SignTransaction.swift */,
				29C80D361FB2CD230037B1E0 /* PendingTransaction.swift */,
				299B5E2C1FCBC0660051361C /* BalanceProtocol.swift */,
			);
			path = Models;
			sourceTree = "<group>";
		};
		291F52BD1F6C873600B369AB /* Accounts */ = {
			isa = PBXGroup;
			children = (
				295247DB1F8326C8007FDC31 /* Views */,
				2977CAE71F7E0B87009682A0 /* ViewModels */,
				2977CAE51F7E0B73009682A0 /* Coordinators */,
			);
			path = Accounts;
			sourceTree = "<group>";
		};
		2931120E1FC4ADBE00966EEA /* ViewModels */ = {
			isa = PBXGroup;
			children = (
				BBF4F9B62029D0B2009E04C0 /* GasViewModel.swift */,
				2931120F1FC4ADCB00966EEA /* InCoordinatorViewModel.swift */,
			);
			path = ViewModels;
			sourceTree = "<group>";
		};
		293248881F88D586008A9818 /* Types */ = {
			isa = PBXGroup;
			children = (
				291A1B641F974E8600ADEC80 /* WalletEntryPoint.swift */,
				29F114EF1FA6D53700114A29 /* ImportSelectionType.swift */,
			);
			path = Types;
			sourceTree = "<group>";
		};
		295247DB1F8326C8007FDC31 /* Views */ = {
			isa = PBXGroup;
			children = (
				295247DE1F8326EF007FDC31 /* AccountViewCell.swift */,
				73CBC75E2020CBF800374666 /* AccountViewCell.xib */,
			);
			path = Views;
			sourceTree = "<group>";
		};
		295996041FAAFC9400DB66A8 /* Coinbase */ = {
			isa = PBXGroup;
			children = (
				2959960B1FAB03EC00DB66A8 /* CoinbaseBuyWidget.swift */,
			);
			path = Coinbase;
			sourceTree = "<group>";
		};
		2959960F1FAB065700DB66A8 /* Deposit */ = {
			isa = PBXGroup;
			children = (
				295996101FAB066500DB66A8 /* Coordinators */,
			);
			path = Deposit;
			sourceTree = "<group>";
		};
		295996101FAB066500DB66A8 /* Coordinators */ = {
			isa = PBXGroup;
			children = (
				295996111FAB067600DB66A8 /* DepositCoordinator.swift */,
			);
			path = Coordinators;
			sourceTree = "<group>";
		};
		2959961D1FAE756400DB66A8 /* TrustClient */ = {
			isa = PBXGroup;
			children = (
				29ED26EB1FB0069B00F7F8F9 /* Models */,
				2959961B1FAE3EDF00DB66A8 /* TrustClient.swift */,
			);
			path = TrustClient;
			sourceTree = "<group>";
		};
		295B61D21FE7D5AB00642E60 /* Formatters */ = {
			isa = PBXGroup;
			children = (
				295B61D31FE7D5B500642E60 /* CurrencyFormatter.swift */,
			);
			path = Formatters;
			sourceTree = "<group>";
		};
		296106C01F7640240006164B /* Tokens */ = {
			isa = PBXGroup;
			children = (
				29F114EA1FA448DE00114A29 /* Coordinators */,
				2977CAF31F7E0C5D009682A0 /* Types */,
				2977CAF21F7E0C3A009682A0 /* ViewModels */,
				2977CAF11F7E0C33009682A0 /* ViewControllers */,
				2977CAF01F7E0C2E009682A0 /* Views */,
				442FCB1A0F74A68425907AC9 /* Helpers */,
			);
			path = Tokens;
			sourceTree = "<group>";
		};
		2963B6B41F9A7E13003063C1 /* CoinMarket */ = {
			isa = PBXGroup;
			children = (
				2963B6B71F9A7EDE003063C1 /* Types */,
			);
			path = CoinMarket;
			sourceTree = "<group>";
		};
		2963B6B71F9A7EDE003063C1 /* Types */ = {
			isa = PBXGroup;
			children = (
				2963B6B81F9A7EEA003063C1 /* CoinTicker.swift */,
			);
			path = Types;
			sourceTree = "<group>";
		};
		2977CAE11F7E0B17009682A0 /* Coordinators */ = {
			isa = PBXGroup;
			children = (
				29DBF2A21F9DBFF400327C60 /* BackupCoordinator.swift */,
			);
			path = Coordinators;
			sourceTree = "<group>";
		};
		2977CAE31F7E0B3F009682A0 /* Coordinators */ = {
			isa = PBXGroup;
			children = (
				29BE3FD11F707DC300F6BFC2 /* TransactionDataCoordinator.swift */,
				29FC0CB51F8298820036089F /* TransactionCoordinator.swift */,
				2932045D1F8EEE760095B7C1 /* BalanceCoordinator.swift */,
				613D048A1FDE162B008DE72E /* TrustProvider.swift */,
				442FCC8150042FE9179D574A /* TicketsCoordinator.swift */,
			);
			path = Coordinators;
			sourceTree = "<group>";
		};
		2977CAE41F7E0B69009682A0 /* Coordinators */ = {
			isa = PBXGroup;
			children = (
				29F1C85920036968003780D8 /* HelpUsCoordinator.swift */,
				2996F1471F6C9AE5005C33AE /* SettingsCoordinator.swift */,
				290B2B6F1F930AB90053C83E /* PushNotificationsRegistrar.swift */,
				7721A6CF202EFD07004DB16C /* AddCustomNetworkCoordinator.swift */,
			);
			path = Coordinators;
			sourceTree = "<group>";
		};
		2977CAE51F7E0B73009682A0 /* Coordinators */ = {
			isa = PBXGroup;
			children = (
				295A59371F71C1B90092F0FC /* AccountsCoordinator.swift */,
			);
			path = Coordinators;
			sourceTree = "<group>";
		};
		2977CAE71F7E0B87009682A0 /* ViewModels */ = {
			isa = PBXGroup;
			children = (
				291F52C01F6C8A1F00B369AB /* AccountsViewModel.swift */,
				290B2B601F9179880053C83E /* AccountViewModel.swift */,
				291F52BE1F6C874E00B369AB /* AccountsViewController.swift */,
			);
			path = ViewModels;
			sourceTree = "<group>";
		};
		2977CAE81F7E0B95009682A0 /* Coordinators */ = {
			isa = PBXGroup;
			children = (
				296AF9A21F733AB30058AF78 /* WalletCoordinator.swift */,
				293E62701FA2F63500CB0A66 /* InitialWalletCreationCoordinator.swift */,
			);
			path = Coordinators;
			sourceTree = "<group>";
		};
		2977CAE91F7E0BB0009682A0 /* ViewControllers */ = {
			isa = PBXGroup;
			children = (
				2912CD311F6A83EE00C6CBE3 /* WelcomeViewController.swift */,
				615F105C1FCBF55E008A45AF /* OnboardingCollectionViewController.swift */,
			);
			path = ViewControllers;
			sourceTree = "<group>";
		};
		2977CAEA1F7E0BB7009682A0 /* ViewModels */ = {
			isa = PBXGroup;
			children = (
				2912CD331F6A849C00C6CBE3 /* WelcomeViewModel.swift */,
				615F10551FCBEF2E008A45AF /* OnboardingPageViewModel.swift */,
			);
			path = ViewModels;
			sourceTree = "<group>";
		};
		2977CAEB1F7E0BC3009682A0 /* ViewModels */ = {
			isa = PBXGroup;
			children = (
				29CAEB8D1F70A2FB00F7357D /* TransactionCellViewModel.swift */,
				294DFB9D1FE0CA59004CEB56 /* TransactionsViewModel.swift */,
				293B8B401F707F4600356286 /* TransactionViewModel.swift */,
				29C80D4C1FB5202C0037B1E0 /* BalanceBaseViewModel.swift */,
				29BB94921F6FC380009B09CC /* BalanceViewModel.swift */,
				29C80D4E1FB520AF0037B1E0 /* BalanceTokenViewModel.swift */,
				294DFB9F1FE0CADD004CEB56 /* TransactionDetailsViewModel.swift */,
			);
			path = ViewModels;
			sourceTree = "<group>";
		};
		2977CAEC1F7E0BE2009682A0 /* ViewControllers */ = {
			isa = PBXGroup;
			children = (
				2912CD2A1F6A833E00C6CBE3 /* TransactionsViewController.swift */,
				29850D2A1F6B30FF00791A49 /* TransactionViewController.swift */,
			);
			path = ViewControllers;
			sourceTree = "<group>";
		};
		2977CAED1F7E0BEC009682A0 /* Views */ = {
			isa = PBXGroup;
			children = (
				29E2E33D1F7A2423000CF94A /* TransactionHeaderView.swift */,
				293B8B441F70A20200356286 /* TransactionViewCell.swift */,
				290B2B641F91A4880053C83E /* TransactionsFooterView.swift */,
				2959960D1FAB05C100DB66A8 /* TransactionsEmptyView.swift */,
			);
			path = Views;
			sourceTree = "<group>";
		};
		2977CAEE1F7E0C0D009682A0 /* ViewControllers */ = {
			isa = PBXGroup;
			children = (
				2912CD2E1F6A83A100C6CBE3 /* ImportWalletViewController.swift */,
				29F1C852200363B2003780D8 /* PassphraseViewController.swift */,
				77872D24202505B70032D687 /* EnterPasswordViewController.swift */,
				77872D282025116E0032D687 /* EnterPasswordCoordinator.swift */,
			);
			path = ViewControllers;
			sourceTree = "<group>";
		};
		2977CAEF1F7E0C14009682A0 /* ViewModels */ = {
			isa = PBXGroup;
			children = (
				29A13E2B1F6A955700E432A2 /* CreateWalletViewModel.swift */,
				2996F1421F6C96FF005C33AE /* ImportWalletViewModel.swift */,
				771AA961200D5EC700D25403 /* PassphraseViewModel.swift */,
				77872D26202505C00032D687 /* EnterPasswordViewModel.swift */,
			);
			path = ViewModels;
			sourceTree = "<group>";
		};
		2977CAF01F7E0C2E009682A0 /* Views */ = {
			isa = PBXGroup;
			children = (
				AA26C627204134C500318B9B /* TicketTableViewCell.swift */,
				295B61D01FE7B20400642E60 /* TokensHeaderView.swift */,
				296106C11F76403A0006164B /* TokenViewCell.swift */,
				29F1C8451FEB6664003780D8 /* EditTokenTableViewCell.swift */,
				29F1C8461FEB6664003780D8 /* EditTokenTableViewCell.xib */,
				29F1C84B1FEC4F6F003780D8 /* TokensFooterView.swift */,
				442FCFA81968EBB72349E849 /* StormBirdTokenSummaryTableViewCell.swift */,
				AAEB8DA5204D5CDE00CB0B2C /* TicketView.xib */,
				AAEB8DA7204D5CFA00CB0B2C /* TicketView.swift */,
				5E7C796039C0F47CDCA236C0 /* TicketsViewControllerHeader.swift */,
			);
			path = Views;
			sourceTree = "<group>";
		};
		2977CAF11F7E0C33009682A0 /* ViewControllers */ = {
			isa = PBXGroup;
			children = (
				AA26C61E20412A1E00318B9B /* Tickets.storyboard */,
				AA26C61D20412A1D00318B9B /* TicketsViewController.swift */,
				296106C51F7645CC0006164B /* TokensViewController.swift */,
				294DFBA81FE6EBFB004CEB56 /* NewTokenViewController.swift */,
				29F1C83D1FEB5C91003780D8 /* EditTokensViewController.swift */,
				5E7C778F20D32B70D7FF2135 /* TicketRedemptionInfoViewController.swift */,
				5E7C764B98F526271E4C2A6A /* StaticHTMLViewController.swift */,
			);
			path = ViewControllers;
			sourceTree = "<group>";
		};
		2977CAF21F7E0C3A009682A0 /* ViewModels */ = {
			isa = PBXGroup;
			children = (
				296106C71F7646590006164B /* TokensViewModel.swift */,
				296106C31F7640C50006164B /* TokenViewCellViewModel.swift */,
				29E9CFCC1FE7343C00017744 /* NewTokenViewModel.swift */,
				29F1C8411FEB62ED003780D8 /* EditTokenTableCellViewModel.swift */,
				29F1C8491FEB6D6B003780D8 /* EditTokenViewModel.swift */,
				442FCB182F854B307761CD82 /* TicketsViewModel.swift */,
				5E7C75F877B2F2E24C7EF258 /* TicketTableViewCellViewModel.swift */,
				5E7C77316522DF2B256F1F92 /* TicketsViewControllerHeaderViewModel.swift */,
			);
			path = ViewModels;
			sourceTree = "<group>";
		};
		2977CAF31F7E0C5D009682A0 /* Types */ = {
			isa = PBXGroup;
			children = (
				296106C91F764AB60006164B /* TokensDataStore.swift */,
				294DFBAD1FE6F254004CEB56 /* TokenObject.swift */,
				29E9CFCE1FE7347200017744 /* ERC20Token.swift */,
				29C0FCE4200EBAF6004A13CB /* TokenType.swift */,
				AA893ED4203C3E5400CDCED1 /* TokenBalance.swift */,
				442FC90F0768C43EF903465B /* Ticket.swift */,
				442FCFEB2D7443C4E0B889B0 /* TicketHolder.swift */,
			);
			path = Types;
			sourceTree = "<group>";
		};
		2981C29A1FC18F6000537E43 /* Changelly */ = {
			isa = PBXGroup;
			children = (
				2981C29B1FC18F7700537E43 /* ChangellyBuyWidget.swift */,
			);
			path = Changelly;
			sourceTree = "<group>";
		};
		298542E61FBA9BA900CB5081 /* ShapeShift */ = {
			isa = PBXGroup;
			children = (
				298542E41FBA9B0700CB5081 /* ShapeShift.swift */,
			);
			path = ShapeShift;
			sourceTree = "<group>";
		};
		298542F11FBD593900CB5081 /* ViewModels */ = {
			isa = PBXGroup;
			children = (
				29F1C85E200369BA003780D8 /* HelpUsViewModel.swift */,
				298542F21FBD594D00CB5081 /* SettingsViewModel.swift */,
				7721A6CD202EFC21004DB16C /* AddCustomNetworkViewModel.swift */,
				771A847420322FD700528D28 /* PreferencesViewModel.swift */,
			);
			path = ViewModels;
			sourceTree = "<group>";
		};
		298542FC1FBEADDF00CB5081 /* ViewModels */ = {
			isa = PBXGroup;
			children = (
				298542FD1FBEADEF00CB5081 /* TransactionViewModelTests.swift */,
			);
			name = ViewModels;
			path = "New Group";
			sourceTree = "<group>";
		};
		299573A01FA1F35B006F17FD /* Foundation */ = {
			isa = PBXGroup;
			children = (
				299573A11FA1F369006F17FD /* QRURLParserTests.swift */,
				61FC5ED01FCFBDEB00CCB12A /* EtherNumberFormatterTests.swift */,
				73D2683A202E8411009777A1 /* DecimalNumberFormatterTest.swift */,
				73ED85A82034C42D00593BF3 /* StringFormatterTest.swift */,
			);
			path = Foundation;
			sourceTree = "<group>";
		};
		2996F1441F6C9875005C33AE /* Settings */ = {
			isa = PBXGroup;
			children = (
				771A84782032343600528D28 /* Controllers */,
				298542F11FBD593900CB5081 /* ViewModels */,
				2977CAE41F7E0B69009682A0 /* Coordinators */,
				29FC9BC71F83144D000209CD /* ViewControllers */,
				29FC9BC81F83145C000209CD /* Types */,
			);
			path = Settings;
			sourceTree = "<group>";
		};
		2996F14B1F6CA725005C33AE /* Extensions */ = {
			isa = PBXGroup;
			children = (
				2996F14C1F6CA742005C33AE /* UIViewController.swift */,
				29EB10291F6CBD23000907A4 /* UIAlertController.swift */,
				291ED08A1F6F5D2100E7E93A /* Bundle.swift */,
				29A0E1841F706B8C00BAAAED /* String.swift */,
				29BE3FCF1F7071A200F6BFC2 /* UIColor.swift */,
				29FF12F51F74799D00AFD326 /* NSAttributedString.swift */,
				29FF12F71F747D6C00AFD326 /* Error.swift */,
				29358DA81F79FD1C00925D61 /* CALayer.swift */,
				29E2E3391F7A008C000CF94A /* UIView.swift */,
				290B2B5E1F9177860053C83E /* UIImage.swift */,
				291A1B681F980E3400ADEC80 /* StackViewController.swift */,
				2963B6B01F9891F5003063C1 /* UIButton.swift */,
				2963B6C01F9AE0E4003063C1 /* Data.swift */,
				29C80D481FB51C380037B1E0 /* Dictionary.swift */,
				29C80D4A1FB51C460037B1E0 /* Decimal.swift */,
				293112361FC9A24600966EEA /* UIGestureRecognizer+Closure.swift */,
				29F1C85020032688003780D8 /* Address.swift */,
				29FA00D3201EC662002F7DC5 /* NSObject.swift */,
				7721A6BD202A5677004DB16C /* DecryptError.swift */,
				737D1674202BDCB400B42DDE /* UINavigationController.swift */,
				73ED85A62034BFEF00593BF3 /* UITextFieldAdditions.swift */,
				442FCCAC6A172506637A2FF6 /* Int.swift */,
				AA26C62220412A4100318B9B /* Double.swift */,
				AA26C62120412A4100318B9B /* UIViewInspectableEnhancements.swift */,
				AA4E531720425A9500143A09 /* Date.swift */,
			);
			path = Extensions;
			sourceTree = "<group>";
		};
		2996F14E1F6CA802005C33AE /* Export */ = {
			isa = PBXGroup;
			children = (
				299B5E391FD141A40051361C /* ViewModels */,
				29DBF29F1F9DA6E200327C60 /* ViewControllers */,
				2977CAE11F7E0B17009682A0 /* Coordinators */,
			);
			path = Export;
			sourceTree = "<group>";
		};
		299B5E301FCBC2B90051361C /* Controllers */ = {
			isa = PBXGroup;
			children = (
				29E6E06F1FEA12910079265A /* TransactionConfigurator.swift */,
			);
			path = Controllers;
			sourceTree = "<group>";
		};
		299B5E351FCBCDE10051361C /* Transfer */ = {
			isa = PBXGroup;
			children = (
				29BDF1991FEE50B60023A45F /* Types */,
				29BDF1921FEE437E0023A45F /* Controllers */,
				299B5E361FCBCDE90051361C /* ViewModels */,
			);
			path = Transfer;
			sourceTree = "<group>";
		};
		299B5E361FCBCDE90051361C /* ViewModels */ = {
			isa = PBXGroup;
			children = (
				299B5E371FCBCDF70051361C /* RequestViewModelTests.swift */,
			);
			path = ViewModels;
			sourceTree = "<group>";
		};
		299B5E391FD141A40051361C /* ViewModels */ = {
			isa = PBXGroup;
			children = (
				299B5E3A1FD141B70051361C /* BackupViewModel.swift */,
			);
			path = ViewModels;
			sourceTree = "<group>";
		};
		299B5E3C1FD143300051361C /* Export */ = {
			isa = PBXGroup;
			children = (
				299B5E3D1FD143350051361C /* ViewModels */,
			);
			path = Export;
			sourceTree = "<group>";
		};
		299B5E3D1FD143350051361C /* ViewModels */ = {
			isa = PBXGroup;
			children = (
				299B5E3E1FD143400051361C /* BackupViewModelTests.swift */,
			);
			path = ViewModels;
			sourceTree = "<group>";
		};
		29A13E261F6A901600E432A2 /* Welcome */ = {
			isa = PBXGroup;
			children = (
				29A13E271F6A903500E432A2 /* WelcomeViewModelTests.swift */,
			);
			path = Welcome;
			sourceTree = "<group>";
		};
		29A13E311F6B1B6C00E432A2 /* Style */ = {
			isa = PBXGroup;
			children = (
				29A13E321F6B1B7A00E432A2 /* AppStyle.swift */,
			);
			path = Style;
			sourceTree = "<group>";
		};
		29AD8A0A1F93FBB7008E10E7 /* Foundation */ = {
			isa = PBXGroup;
			children = (
				73D26836202E827E009777A1 /* DecimalFormatter.swift */,
				29FC0CB71F8299510036089F /* Coordinator.swift */,
				29AD8A0B1F93FBBF008E10E7 /* Subscribable.swift */,
				2995739E1FA1F294006F17FD /* QRURLParser.swift */,
				298542F81FBE9A0100CB5081 /* CryptoAddressValidator.swift */,
				61FC5ECE1FCFBAE500CCB12A /* EtherNumberFormatter.swift */,
				73ED85A420349BE400593BF3 /* StringFormatter.swift */,
			);
			path = Foundation;
			sourceTree = "<group>";
		};
		29B6AECC1F7C87E700EC6DE3 /* ViewControllers */ = {
			isa = PBXGroup;
			children = (
				291ED0911F6FA5D900E7E93A /* RequestViewController.swift */,
				29285B411F6FB3E60044CF29 /* SendViewController.swift */,
				291A1B661F98092F00ADEC80 /* ConfirmPaymentViewController.swift */,
				299B5E411FD2298E0051361C /* ConfigureTransactionViewController.swift */,
			);
			path = ViewControllers;
			sourceTree = "<group>";
		};
		29B6AECD1F7C87F400EC6DE3 /* ViewModels */ = {
			isa = PBXGroup;
			children = (
				29CA4B761F6FBBFB0032313D /* RequestViewModel.swift */,
				29BB94961F6FCD60009B09CC /* SendViewModel.swift */,
				299B5E331FCBC5180051361C /* ConfirmPaymentViewModel.swift */,
				29E6E0711FEA200D0079265A /* ConfirmPaymentDetailsViewModel.swift */,
				299B5E441FD22FB40051361C /* ConfigureTransactionViewModel.swift */,
			);
			path = ViewModels;
			sourceTree = "<group>";
		};
		29B6AECE1F7C880700EC6DE3 /* Types */ = {
			isa = PBXGroup;
			children = (
				2963B6AE1F9823E6003063C1 /* UnconfirmedTransaction.swift */,
				296106CF1F778A8D0006164B /* TransferType.swift */,
				29B6AED51F7CA4A700EC6DE3 /* TransactionConfiguration.swift */,
				29B933F71F8609FF009FCABB /* PaymentFlow.swift */,
				299B5E461FD2C87F0051361C /* ConfigureTransactionError.swift */,
				299B5E481FD2C8900051361C /* ConfigureTransaction.swift */,
				29BDF1971FEE4DB00023A45F /* GasPriceConfiguration.swift */,
				29BDF1A01FEE51A80023A45F /* GasLimitConfiguration.swift */,
				29FF6D6A2011D2AF00A3011C /* InCoordinatorError.swift */,
				29C70C702016C7780072E454 /* SentTransaction.swift */,
				BB5D6A9D20232EE8000FC5AB /* CurrencyRate+Fee.swift */,
			);
			path = Types;
			sourceTree = "<group>";
		};
		29B6AECF1F7C881100EC6DE3 /* Types */ = {
			isa = PBXGroup;
			children = (
				291D73C51F7F500D00A8AB56 /* TransactionItemState.swift */,
				296105941FA2DEF000292494 /* TransactionDirection.swift */,
				295996191FADB79300DB66A8 /* TokenTransfer.swift */,
				2963A2891FC402940095447D /* LocalizedOperationObject.swift */,
				294DFBA21FE0E2EA004CEB56 /* TransactionValue.swift */,
				77872D222023F43B0032D687 /* TransactionsTracker.swift */,
			);
			path = Types;
			sourceTree = "<group>";
		};
		29B933F61F86073E009FCABB /* Coordinators */ = {
			isa = PBXGroup;
			children = (
				29B933F41F860074009FCABB /* SendTransactionCoordinator.swift */,
				29B6AECA1F7C5FA900EC6DE3 /* PaymentCoordinator.swift */,
				29F114F31FA8117C00114A29 /* SendCoordinator.swift */,
				29F114F51FA8147300114A29 /* RequestCoordinator.swift */,
				29C0FCE0200DA94A004A13CB /* SignMessageCoordinator.swift */,
				77B3BF3B201908ED00EEC15A /* ConfirmCoordinator.swift */,
			);
			path = Coordinators;
			sourceTree = "<group>";
		};
		29BDF1921FEE437E0023A45F /* Controllers */ = {
			isa = PBXGroup;
			children = (
				29BDF1931FEE43AA0023A45F /* TransactionConfiguratorTests.swift */,
			);
			path = Controllers;
			sourceTree = "<group>";
		};
		29BDF1991FEE50B60023A45F /* Types */ = {
			isa = PBXGroup;
			children = (
				29BDF19C1FEE50E90023A45F /* GasPriceConfigurationTests.swift */,
				29BDF19E1FEE51650023A45F /* GasLimitConfigurationTests.swift */,
			);
			path = Types;
			sourceTree = "<group>";
		};
		29C70C7D20199ADE0072E454 /* Factory */ = {
			isa = PBXGroup;
			children = (
				29C70C7E20199AEB0072E454 /* WKWebViewConfiguration.swift */,
			);
			path = Factory;
			sourceTree = "<group>";
		};
		29DBF29F1F9DA6E200327C60 /* ViewControllers */ = {
			isa = PBXGroup;
			children = (
				29DBF2A01F9DA6EF00327C60 /* BackupViewController.swift */,
			);
			path = ViewControllers;
			sourceTree = "<group>";
		};
		29E14FCF1F7F456A00185568 /* Storage */ = {
			isa = PBXGroup;
			children = (
				29E14FD01F7F457D00185568 /* TransactionsStorage.swift */,
				29E14FDA1F7F4F3D00185568 /* Transaction.swift */,
				29AD8A081F93F8B2008E10E7 /* Session.swift */,
			);
			path = Storage;
			sourceTree = "<group>";
		};
		29E14FD21F7F46F700185568 /* Transactions */ = {
			isa = PBXGroup;
			children = (
				298542FC1FBEADDF00CB5081 /* ViewModels */,
				29E14FD31F7F46FB00185568 /* Storage */,
			);
			path = Transactions;
			sourceTree = "<group>";
		};
		29E14FD31F7F46FB00185568 /* Storage */ = {
			isa = PBXGroup;
			children = (
				29E14FD41F7F470C00185568 /* TransactionsStorageTests.swift */,
			);
			path = Storage;
			sourceTree = "<group>";
		};
		29E6E0681FE897BB0079265A /* Browser */ = {
			isa = PBXGroup;
			children = (
				29C70C7D20199ADE0072E454 /* Factory */,
				77B3BF332017D0C400EEC15A /* ViewModel */,
				77B3BF2C2017CD1A00EEC15A /* Views */,
				771AA94C1FF971BB00D25403 /* Types */,
				29E6E06A1FE897CD0079265A /* ViewControllers */,
				29E6E0691FE897C70079265A /* Coordinators */,
			);
			path = Browser;
			sourceTree = "<group>";
		};
		29E6E0691FE897C70079265A /* Coordinators */ = {
			isa = PBXGroup;
			children = (
				29E6E06B1FE897D90079265A /* BrowserCoordinator.swift */,
			);
			path = Coordinators;
			sourceTree = "<group>";
		};
		29E6E06A1FE897CD0079265A /* ViewControllers */ = {
			isa = PBXGroup;
			children = (
				29E6E06D1FE897EE0079265A /* BrowserViewController.swift */,
			);
			path = ViewControllers;
			sourceTree = "<group>";
		};
		29E9CFD01FE737EE00017744 /* Types */ = {
			isa = PBXGroup;
			children = (
				29E9CFD11FE737FE00017744 /* TrustRealmConfiguration.swift */,
				29F1C85720036926003780D8 /* AppTracker.swift */,
			);
			path = Types;
			sourceTree = "<group>";
		};
		29ED26EB1FB0069B00F7F8F9 /* Models */ = {
			isa = PBXGroup;
			children = (
				2959961E1FAE759700DB66A8 /* RawTransaction.swift */,
				29C80D501FB67A110037B1E0 /* ArrayResponse.swift */,
				298542E71FBAD0B200CB5081 /* OperationType.swift */,
				2963A2871FC401490095447D /* LocalizedOperation.swift */,
			);
			path = Models;
			sourceTree = "<group>";
		};
		29F114EA1FA448DE00114A29 /* Coordinators */ = {
			isa = PBXGroup;
			children = (
				29F114EB1FA448F400114A29 /* TokensCoordinator.swift */,
				29E9CFCA1FE70D5B00017744 /* GetBalanceCoordinator.swift */,
				442FC630874D29159799EEB6 /* GetNameCoordinator.swift */,
				442FCB2726DB345481C1FDA1 /* GetSymbolCoordinator.swift */,
				442FC002CDEA792B8ECD3E13 /* GetStormBirdBalanceCoordinator.swift */,
				442FCEBC98D0A367D258D2C3 /* GetIsStormBirdCoordinator.swift */,
				442FC0F2E3BB3EE420BC2C16 /* GetDecimalsCoordinator.swift */,
			);
			path = Coordinators;
			sourceTree = "<group>";
		};
		29F1C85420036879003780D8 /* Types */ = {
			isa = PBXGroup;
			children = (
				29F1C85520036887003780D8 /* AppTrackerTests.swift */,
			);
			path = Types;
			sourceTree = "<group>";
		};
		29FC9BC31F830880000209CD /* Core */ = {
			isa = PBXGroup;
			children = (
				295B61D21FE7D5AB00642E60 /* Formatters */,
				29E9CFD01FE737EE00017744 /* Types */,
				CCA4FE341FD427CA00749AE4 /* Helpers */,
				CCCD74FF1FD2D95F004A087D /* Coordinators */,
				2931120E1FC4ADBE00966EEA /* ViewModels */,
				29FC9BC41F830880000209CD /* Initializers */,
			);
			path = Core;
			sourceTree = "<group>";
		};
		29FC9BC41F830880000209CD /* Initializers */ = {
			isa = PBXGroup;
			children = (
				29FC9BC51F830880000209CD /* MirgrationInitializer.swift */,
				290B2B5A1F8F551E0053C83E /* LokaliseInitializer.swift */,
				2923D9B01FDA49D8000CF3F8 /* Initializer.swift */,
				2923D9B21FDA49F8000CF3F8 /* SkipBackupFilesInitializer.swift */,
				294DFB971FDF8CBB004CEB56 /* CrashReportInitializer.swift */,
			);
			path = Initializers;
			sourceTree = "<group>";
		};
		29FC9BC71F83144D000209CD /* ViewControllers */ = {
			isa = PBXGroup;
			children = (
				2996F1451F6C98B3005C33AE /* SettingsViewController.swift */,
				29F1C85C2003698A003780D8 /* WellDoneViewController.swift */,
				7721A6CB202EFBC5004DB16C /* AddCustomNetworkViewController.swift */,
				771A8470202F067D00528D28 /* NetworksViewController.swift */,
				771A847220322F2500528D28 /* PreferencesViewController.swift */,
			);
			path = ViewControllers;
			sourceTree = "<group>";
		};
		29FC9BC81F83145C000209CD /* Types */ = {
			isa = PBXGroup;
			children = (
				293248831F88CCD2008A9818 /* SplashState.swift */,
				293248851F88CCE6008A9818 /* SplashError.swift */,
				296AF9A41F736BA20058AF78 /* Config.swift */,
				296AF9A61F736EC70058AF78 /* RPCServers.swift */,
				2932045B1F8DCD6E0095B7C1 /* CurrencyRate.swift */,
				290B2B661F9266630053C83E /* SettingsAction.swift */,
				29AD8A031F93D6CD008E10E7 /* Constants.swift */,
				298542F41FBD8E6A00CB5081 /* ConfigExplorer.swift */,
				298542FA1FBEA03300CB5081 /* SendInputErrors.swift */,
				293112111FC4F48400966EEA /* ServiceProvider.swift */,
				2931122D1FC94E4200966EEA /* SettingsError.swift */,
				294EC1D71FD7FBAB0065EB20 /* BiometryAuthenticationType.swift */,
				739533961FEFF5FD0084AFAB /* Currency.swift */,
				7721A6C7202EF81B004DB16C /* CustomRPC.swift */,
				771A847C2032409000528D28 /* PreferenceOption.swift */,
			);
			path = Types;
			sourceTree = "<group>";
		};
		29FC9BCA1F831849000209CD /* ViewControllers */ = {
			isa = PBXGroup;
			children = (
				29FC9BCB1F831860000209CD /* PaymentCoordinator.swift */,
			);
			path = ViewControllers;
			sourceTree = "<group>";
		};
		29FF12F91F74CC6C00AFD326 /* Form */ = {
			isa = PBXGroup;
			children = (
				29FF12FA1F74CC8200AFD326 /* EthereumAddressRule.swift */,
				29E2E3401F7B1585000CF94A /* ActionButtonRow.swift */,
				295247E61F835BA0007FDC31 /* InfoHeaderView.swift */,
				2963B6AC1F981A96003063C1 /* TransactionAppearance.swift */,
				29F114F11FA7966300114A29 /* PrivateKeyRule.swift */,
				29FF6D72201200D500A3011C /* FieldAppereance.swift */,
				77872D312027AA4A0032D687 /* SliderTextFieldRow.swift */,
			);
			path = Form;
			sourceTree = "<group>";
		};
		29FF12FF1F75EAC800AFD326 /* Factories */ = {
			isa = PBXGroup;
			children = (
				29FF13001F75EAD900AFD326 /* FakeKeystore.swift */,
				29FF13021F75EB7500AFD326 /* Account.swift */,
				29FF13091F75F67200AFD326 /* Address.swift */,
				29FF130C1F7626E800AFD326 /* FakeNavigationController.swift */,
				2977CADF1F7DEEB0009682A0 /* FakeEtherKeystore.swift */,
				29E14FD61F7F490000185568 /* Transaction.swift */,
				29E14FD81F7F4D4E00185568 /* FakeTransactionsStorage.swift */,
				290B2B6D1F92C3980053C83E /* UserDefaults.swift */,
				29AD8A0D1F93FF28008E10E7 /* WalletSession.swift */,
				299573A31FA27A15006F17FD /* TestKeyStore.swift */,
				2961BD081FB14B6D00C4B840 /* Config.swift */,
				298542FF1FBEAE2F00CB5081 /* ChainState.swift */,
				CCA4FE391FD42B4100749AE4 /* FakeJailbreakChecker.swift */,
				295B61D51FE7FC8300642E60 /* FakeTokensDataStore.swift */,
				29BDF1951FEE43F40023A45F /* UnconfirmedTransaction.swift */,
				29F1C864200384FE003780D8 /* Wallet.swift */,
				732E0F512022754600B39C1F /* FakeLockProtocol.swift */,
				73CBC760202139FB00374666 /* FakeGetBalanceCoordinator(.swift */,
				771A84812032423800528D28 /* PreferencesController.swift */,
			);
			path = Factories;
			sourceTree = "<group>";
		};
		29FF13041F75F08000AFD326 /* Coordinators */ = {
			isa = PBXGroup;
			children = (
				73958DC620263525000A40EB /* SplashCoordinatorTests.swift */,
				29FF13071F75F0AE00AFD326 /* AppCoordinatorTests.swift */,
				296106CB1F776FD00006164B /* WalletCoordinatorTests.swift */,
				2981F4721F8303E600CA6590 /* TransactionCoordinatorTests.swift */,
				29DBF2A41F9EB75E00327C60 /* BackupCoordinatorTests.swift */,
				293E62721FA3165C00CB0A66 /* InitialWalletCreationCoordinatorTests.swift */,
				29F114E81FA3EC9E00114A29 /* InCoordinatorTests.swift */,
				29F114F71FA8165200114A29 /* SendCoordinatorTests.swift */,
				29F114F91FA817A800114A29 /* RequestCoordinatorTests.swift */,
				295996021FAA865800DB66A8 /* TokensCoordinatorTests.swift */,
				295996131FAB09A200DB66A8 /* DepositCoordinatorTests.swift */,
				732E0F4F2022716700B39C1F /* LockEnterPasscodeCoordinatorTest.swift */,
				732E0F532022786400B39C1F /* LockCreatePasscodeCoordinatorTest.swift */,
			);
			path = Coordinators;
			sourceTree = "<group>";
		};
		442FC515DE27FF45AB993345 /* Views */ = {
			isa = PBXGroup;
			children = (
				442FCD4311FCAFE6FB288A5E /* RedeemTicketTableViewCell.swift */,
			);
			path = Views;
			sourceTree = "<group>";
		};
		442FC5CFFC1E1126C7E6C682 /* ViewModels */ = {
			isa = PBXGroup;
			children = (
				442FCB2915417EB871E40D6C /* RedeemTicketsViewModel.swift */,
				442FC54DA900FA2F9BB73A63 /* QuantitySelectionViewModel.swift */,
				442FCBDB86579889BC773540 /* TicketRedemptionViewModel.swift */,
			);
			path = ViewModels;
			sourceTree = "<group>";
		};
		442FC7C7CCBFDDE6B395C64B /* ViewControllers */ = {
			isa = PBXGroup;
			children = (
				AAEB8DA1204BC7B700CB0B2C /* RedeemTicketsViewController.swift */,
				442FCC6869F8D9EBCE80C1E0 /* RedeemTickets.storyboard */,
				442FCC17EAB857C58732831E /* QuantitySelectionViewController.swift */,
				442FCACD2BF4DD90BD9C6DBC /* TicketRedemptionViewController.swift */,
			);
			path = ViewControllers;
			sourceTree = "<group>";
		};
		442FC8E0B13CA90882F8BBA6 /* Rest */ = {
			isa = PBXGroup;
			children = (
				442FC94DC1CA79FE4F3360E2 /* EventsRest.swift */,
			);
			path = Rest;
			sourceTree = "<group>";
		};
		442FCAD9E5D2114DA20B834B /* Models */ = {
			isa = PBXGroup;
			children = (
				442FC084706C14853B4A7B31 /* Event.swift */,
				442FCC7DC5A13C023F7F2C26 /* Arguments.swift */,
			);
			path = Models;
			sourceTree = "<group>";
		};
		442FCB1A0F74A68425907AC9 /* Helpers */ = {
			isa = PBXGroup;
			children = (
				442FC20E6470B92A46479342 /* TicketAdaptor.swift */,
				442FC6911EEE85B669D7BDA1 /* TicketDecode.swift */,
			);
			path = Helpers;
			sourceTree = "<group>";
		};
		5E7C70B52F3C774DE1AACBB4 /* ViewControllers */ = {
			isa = PBXGroup;
			children = (
				5E7C70D162C7F6C1F94462F5 /* AlphaWalletTokensViewController.swift */,
			);
			path = ViewControllers;
			sourceTree = "<group>";
		};
		5E7C73982B69BC9612DC52F3 /* AlphaWallet */ = {
			isa = PBXGroup;
			children = (
				5E7C7C208886CF0E0904295A /* Coordinators */,
				5E7C70B52F3C774DE1AACBB4 /* ViewControllers */,
				5E7C73F5EFE2C6601B06EC57 /* ViewModels */,
				5E7C7F04205986D1956F1624 /* Views */,
				5E7C751AFB2CEA3D406B6CE0 /* Types */,
				5E7C7EA75981D582B86DAB1C /* Models */,
			);
			path = AlphaWallet;
			sourceTree = "<group>";
		};
		5E7C73F5EFE2C6601B06EC57 /* ViewModels */ = {
			isa = PBXGroup;
			children = (
				5E7C70F6DB462E665D36AF42 /* AlphaWalletTokensViewModel.swift */,
				5E7C7140CFD06FF344C64085 /* AlphaWalletTokenViewCellViewModel.swift */,
				5E7C770BDFCD59740E20D9FC /* AlphaWalletTicketTokenViewCellViewModel.swift */,
				5E7C70004B43AB45BF6467C0 /* AlphaWalletFilterViewModel.swift */,
			);
			path = ViewModels;
			sourceTree = "<group>";
		};
		5E7C751AFB2CEA3D406B6CE0 /* Types */ = {
			isa = PBXGroup;
			children = (
				5E7C7BA83C86BAC1C1BAA7D2 /* AlphaWalletTokensDataStore.swift */,
			);
			path = Types;
			sourceTree = "<group>";
		};
		5E7C7C208886CF0E0904295A /* Coordinators */ = {
			isa = PBXGroup;
			children = (
				5E7C7C8CFADC77E818F0ECF2 /* AlphaWalletTokensCoordinator.swift */,
			);
			path = Coordinators;
			sourceTree = "<group>";
		};
		5E7C7EA75981D582B86DAB1C /* Models */ = {
			isa = PBXGroup;
			children = (
				5E7C7B27B233839F6E02B22D /* AlphaWalletFilter.swift */,
			);
			path = Models;
			sourceTree = "<group>";
		};
		5E7C7F04205986D1956F1624 /* Views */ = {
			isa = PBXGroup;
			children = (
				5E7C7A715287C98D09E977EB /* AlphaWalletTokenViewCell.swift */,
				5E7C77264EC27237CD9DA18F /* AlphaWalletTicketTokenViewCell.swift */,
				5E7C7D9AA7F23134664CA01B /* AlphaWalletFilterView.swift */,
			);
			path = Views;
			sourceTree = "<group>";
		};
		615F10571FCBEF6A008A45AF /* Views */ = {
			isa = PBXGroup;
			children = (
				615F10581FCBEF7C008A45AF /* OnboardingPage.swift */,
				615F10611FCD3F0F008A45AF /* OnboardingPageStyle.swift */,
			);
			path = Views;
			sourceTree = "<group>";
		};
		732086B2201506AA0047F605 /* Protection */ = {
			isa = PBXGroup;
			children = (
				77872D2E2026DC4E0032D687 /* ViewControllers */,
				732086B3201507220047F605 /* Coordinators */,
				732086B5201507220047F605 /* Views */,
			);
			path = Protection;
			sourceTree = "<group>";
		};
		732086B3201507220047F605 /* Coordinators */ = {
			isa = PBXGroup;
			children = (
				73ACEEF4201631A2003DD71D /* ProtectionCoordinator.swift */,
				732086B8201508690047F605 /* SplashCoordinator.swift */,
			);
			path = Coordinators;
			sourceTree = "<group>";
		};
		732086B5201507220047F605 /* Views */ = {
			isa = PBXGroup;
			children = (
				29B9345C1F88459C009FCABB /* SplashView.swift */,
			);
			path = Views;
			sourceTree = "<group>";
		};
		73ACEEF620163B4E003DD71D /* Lock */ = {
			isa = PBXGroup;
			children = (
				73ACEEFD20163DA3003DD71D /* Views */,
				73ACEEFC20163D31003DD71D /* ViewModels */,
				73ACEEF720163B4E003DD71D /* Coordinators */,
				73ACEEF920163B4E003DD71D /* ViewControllers */,
				737EEDD9201BE3A8009D9D5D /* Lock.swift */,
			);
			path = Lock;
			sourceTree = "<group>";
		};
		73ACEEF720163B4E003DD71D /* Coordinators */ = {
			isa = PBXGroup;
			children = (
				73ACEF0420163F46003DD71D /* LockEnterPasscodeCoordinator.swift */,
				73C41C74201B65AD00243C6C /* LockCreatePasscodeCoordinator.swift */,
			);
			path = Coordinators;
			sourceTree = "<group>";
		};
		73ACEEF920163B4E003DD71D /* ViewControllers */ = {
			isa = PBXGroup;
			children = (
				73C5CF44201A7CAB00C74316 /* LockPasscodeViewController.swift */,
				73BAA8D0201B2FBC00D6DD75 /* LockCreatePasscodeViewController.swift */,
				73BAA8D2201B2FF800D6DD75 /* LockEnterPasscodeViewController.swift */,
			);
			path = ViewControllers;
			sourceTree = "<group>";
		};
		73ACEEFC20163D31003DD71D /* ViewModels */ = {
			isa = PBXGroup;
			children = (
				73ACEF0020163ED4003DD71D /* LockViewModel.swift */,
				73C41C70201B46AD00243C6C /* LockEnterPasscodeViewModel.swift */,
				73C41C72201B5EFF00243C6C /* LockCreatePasscodeViewModel.swift */,
			);
			path = ViewModels;
			sourceTree = "<group>";
		};
		73ACEEFD20163DA3003DD71D /* Views */ = {
			isa = PBXGroup;
			children = (
				73ACEEFA20163C94003DD71D /* LockView.swift */,
				73ACEEFE20163E08003DD71D /* PasscodeCharacterView.swift */,
			);
			path = Views;
			sourceTree = "<group>";
		};
		76F1D16C3A06F5B2041BCBB3 /* Redeem */ = {
			isa = PBXGroup;
			children = (
				76F1D8877226D5DD086B135D /* CreateRedeemTests.swift */,
				442FCBCF749F0FDA53FB88A3 /* EventsRestTest.swift */,
			);
			path = Redeem;
			sourceTree = "<group>";
		};
		76F1D1936604D6A022E9AE90 /* Market */ = {
			isa = PBXGroup;
			children = (
				76F1DADFD07E2941897FD2E1 /* SignOrders.swift */,
				B1DC375C203AEAE100C9756D /* OrdersRequest.swift */,
			);
			path = Market;
			sourceTree = "<group>";
		};
		76F1D47A29573DA8BD3E4979 /* Redeem */ = {
			isa = PBXGroup;
			children = (
				AAEF2CA92050A64F0038BE0D /* Helpers */,
				442FC7C7CCBFDDE6B395C64B /* ViewControllers */,
				442FC5CFFC1E1126C7E6C682 /* ViewModels */,
				442FC515DE27FF45AB993345 /* Views */,
				442FC8E0B13CA90882F8BBA6 /* Rest */,
				442FCAD9E5D2114DA20B834B /* Models */,
			);
			path = Redeem;
			sourceTree = "<group>";
		};
		76F1D6E06C9FA1261851B222 /* Market */ = {
			isa = PBXGroup;
			children = (
				76F1DE8ADA3176D0277EDF20 /* OrderSigningTests.swift */,
				B1DC375E203AEB4800C9756D /* OrderRequestTest.swift */,
			);
			path = Market;
			sourceTree = "<group>";
		};
		771A84782032343600528D28 /* Controllers */ = {
			isa = PBXGroup;
			children = (
				771A84792032344D00528D28 /* PreferencesController.swift */,
			);
			path = Controllers;
			sourceTree = "<group>";
		};
		771A847E203240AB00528D28 /* Controllers */ = {
			isa = PBXGroup;
			children = (
				771A847F203240BB00528D28 /* PreferencesControllerTests.swift */,
			);
			path = Controllers;
			sourceTree = "<group>";
		};
		771A8483203242A600528D28 /* ViewModels */ = {
			isa = PBXGroup;
			children = (
				771A8484203242B400528D28 /* InCoordinatorViewModelTests.swift */,
			);
			path = ViewModels;
			sourceTree = "<group>";
		};
		771AA94C1FF971BB00D25403 /* Types */ = {
			isa = PBXGroup;
			children = (
				771AA94D1FF971CD00D25403 /* DappAction.swift */,
				775C00B420195BFB001B5EBC /* BrowserAction.swift */,
				29C70C7B201990540072E454 /* SendTransaction.swift */,
				29FA00CB201CA63C002F7DC5 /* Method.swift */,
				29FA00CD201CA64E002F7DC5 /* DappCommand.swift */,
				29FA00CF201CA66A002F7DC5 /* DAppError.swift */,
				77E0E772201FAD05009B4B31 /* BrowserURLParser.swift */,
			);
			path = Types;
			sourceTree = "<group>";
		};
		771AA95E200D5E7800D25403 /* Views */ = {
			isa = PBXGroup;
			children = (
				771AA95F200D5E8800D25403 /* PassphraseView.swift */,
				771AA963200D5EDB00D25403 /* WordCollectionViewCell.swift */,
				771AA965200D5F1900D25403 /* WordCollectionViewCell.xib */,
			);
			path = Views;
			sourceTree = "<group>";
		};
		7721A6C2202D94FC004DB16C /* JSWeb3Provider */ = {
			isa = PBXGroup;
			children = (
				7721A6C3202D9520004DB16C /* trust-min.js */,
			);
			path = JSWeb3Provider;
			sourceTree = "<group>";
		};
		77872D2A202514930032D687 /* Wallet */ = {
			isa = PBXGroup;
			children = (
				77872D2B2025149A0032D687 /* Coordinators */,
			);
			path = Wallet;
			sourceTree = "<group>";
		};
		77872D2B2025149A0032D687 /* Coordinators */ = {
			isa = PBXGroup;
			children = (
				77872D2C202514AD0032D687 /* EnterPasswordCoordinatorTests.swift */,
			);
			path = Coordinators;
			sourceTree = "<group>";
		};
		77872D2E2026DC4E0032D687 /* ViewControllers */ = {
			isa = PBXGroup;
			children = (
				77872D2F2026DC570032D687 /* SplashViewController.swift */,
			);
			path = ViewControllers;
			sourceTree = "<group>";
		};
		778EAF7B1FF10AE000C8E2AB /* Coordinators */ = {
			isa = PBXGroup;
			children = (
				778EAF7C1FF10AF400C8E2AB /* SettingsCoordinatorTests.swift */,
			);
			path = Coordinators;
			sourceTree = "<group>";
		};
		77B3BF2C2017CD1A00EEC15A /* Views */ = {
			isa = PBXGroup;
			children = (
				77B3BF492019247200EEC15A /* BrowserNavigationBar.swift */,
			);
			path = Views;
			sourceTree = "<group>";
		};
		77B3BF332017D0C400EEC15A /* ViewModel */ = {
			isa = PBXGroup;
			children = (
				77B3BF342017D0D000EEC15A /* MarketplaceViewModel.swift */,
			);
			path = ViewModel;
			sourceTree = "<group>";
		};
		77E0E774201FAD1C009B4B31 /* Browser */ = {
			isa = PBXGroup;
			children = (
				77E0E775201FAD25009B4B31 /* Types */,
			);
			name = Browser;
			path = "New Group";
			sourceTree = "<group>";
		};
		77E0E775201FAD25009B4B31 /* Types */ = {
			isa = PBXGroup;
			children = (
				77E0E776201FAD36009B4B31 /* BrowserURLParserTests.swift */,
			);
			path = Types;
			sourceTree = "<group>";
		};
		9A0F00B2D545197C8F7691C2 /* Pods */ = {
			isa = PBXGroup;
			children = (
				4DB8204016307EAFC079EA48 /* Pods-Trust.debug.xcconfig */,
				B13A87D3BA5167741E5D0801 /* Pods-Trust.release.xcconfig */,
				87FA1153388F27F599C430B8 /* Pods-TrustTests.debug.xcconfig */,
				DDF643F2D99BCE8E6139C057 /* Pods-TrustTests.release.xcconfig */,
				477899BEAA4489DA423E8857 /* Pods-TrustUITests.debug.xcconfig */,
				A3B747245A27436E621E7E41 /* Pods-TrustUITests.release.xcconfig */,
				8878FA2A7E4E5AC421A7A814 /* Pods-AlphaWallet.debug.xcconfig */,
				F142C0A3ACCC936E43250187 /* Pods-AlphaWallet.release.xcconfig */,
				61621995A39B7730239E6112 /* Pods-AlphaWalletTests.debug.xcconfig */,
				7D173D659C678A9D41C02820 /* Pods-AlphaWalletTests.release.xcconfig */,
				8BB9C45338F697361B4D2BE8 /* Pods-AlphaWalletUITests.debug.xcconfig */,
				8E0282B596A862A10ACB6686 /* Pods-AlphaWalletUITests.release.xcconfig */,
			);
			name = Pods;
			sourceTree = "<group>";
		};
<<<<<<< HEAD
		AA574E612054EC8B00F4B3AF /* Rest */ = {
			isa = PBXGroup;
			children = (
				442FC203B8266AB92D8F4032 /* EndPoints.swift */,
				AA574E622054ECA400F4B3AF /* RestClient.swift */,
			);
			path = Rest;
=======
		AAEF2CA92050A64F0038BE0D /* Helpers */ = {
			isa = PBXGroup;
			children = (
				76F1DF80932454E9F58B7830 /* CreateRedeem.swift */,
				AAEF2CAA2050A68A0038BE0D /* SignatureHelper.swift */,
			);
			path = Helpers;
>>>>>>> c95e857e
			sourceTree = "<group>";
		};
		C876FF69204A77B400B7D0EA /* Fonts */ = {
			isa = PBXGroup;
			children = (
				C876FF6A204A79D300B7D0EA /* source-sans-pro */,
			);
			path = Fonts;
			sourceTree = "<group>";
		};
		C876FF6A204A79D300B7D0EA /* source-sans-pro */ = {
			isa = PBXGroup;
			children = (
				C876FF6B204A79D300B7D0EA /* README.md */,
				C876FF6C204A79D300B7D0EA /* SIL Open Font License.txt */,
				C876FF6F204A79D300B7D0EA /* SourceSansPro-Bold.otf */,
				C876FF74204A79D300B7D0EA /* SourceSansPro-Light.otf */,
				C876FF76204A79D300B7D0EA /* SourceSansPro-Regular.otf */,
				C876FF77204A79D300B7D0EA /* SourceSansPro-Semibold.otf */,
			);
			path = "source-sans-pro";
			sourceTree = "<group>";
		};
		C8803302205436EE00D73D6F /* ImagesOutsideAssetCatalog */ = {
			isa = PBXGroup;
			children = (
				C88033092054371500D73D6F /* non_asset_catalog_redemption_location.png */,
				C880330A2054371500D73D6F /* non_asset_catalog_redemption_location@2x.png */,
				C880330B2054371500D73D6F /* non_asset_catalog_redemption_location@3x.png */,
			);
			path = ImagesOutsideAssetCatalog;
			sourceTree = "<group>";
		};
		CCA4FE301FD3652100749AE4 /* Core */ = {
			isa = PBXGroup;
			children = (
				771A8483203242A600528D28 /* ViewModels */,
				29F1C85420036879003780D8 /* Types */,
				CCA4FE311FD3653300749AE4 /* Coordinators */,
			);
			path = Core;
			sourceTree = "<group>";
		};
		CCA4FE311FD3653300749AE4 /* Coordinators */ = {
			isa = PBXGroup;
			children = (
				CCA4FE321FD3655900749AE4 /* CheckDeviceCoordinatorTests.swift */,
			);
			path = Coordinators;
			sourceTree = "<group>";
		};
		CCA4FE341FD427CA00749AE4 /* Helpers */ = {
			isa = PBXGroup;
			children = (
				CCA4FE351FD4282400749AE4 /* DeviceChecker.swift */,
				CCA4FE371FD428B300749AE4 /* JailbreakChecker.swift */,
			);
			path = Helpers;
			sourceTree = "<group>";
		};
		CCCD74FF1FD2D95F004A087D /* Coordinators */ = {
			isa = PBXGroup;
			children = (
				CCCD74FC1FD2D38D004A087D /* CheckDeviceCoordinator.swift */,
			);
			path = Coordinators;
			sourceTree = "<group>";
		};
		FAD3F374A5C639BD900944DB /* Frameworks */ = {
			isa = PBXGroup;
			children = (
				646C8C822C986358D7388602 /* Pods_Trust.framework */,
				A48A17FC2CC895AF2BB871D0 /* Pods_TrustTests.framework */,
				0AEE09E815DB68F6634F89AA /* Pods_TrustUITests.framework */,
				9BD60178B937124277D81CCD /* Pods_AlphaWallet.framework */,
				F18F1FBA3C66C15C047AF0B8 /* Pods_AlphaWalletTests.framework */,
				B2CF9CDF557F98DECE6D0AF6 /* Pods_AlphaWalletUITests.framework */,
			);
			name = Frameworks;
			sourceTree = "<group>";
		};
/* End PBXGroup section */

/* Begin PBXNativeTarget section */
		2912CCF41F6A830700C6CBE3 /* AlphaWallet */ = {
			isa = PBXNativeTarget;
			buildConfigurationList = 2912CD1F1F6A830700C6CBE3 /* Build configuration list for PBXNativeTarget "AlphaWallet" */;
			buildPhases = (
				F48CC1C9F6D4FAE6EF587C03 /* [CP] Check Pods Manifest.lock */,
				29336FE81F6B24FF005E3BFC /* R.Swift */,
				2912CCF11F6A830700C6CBE3 /* Sources */,
				2912CCF21F6A830700C6CBE3 /* Frameworks */,
				2912CCF31F6A830700C6CBE3 /* Resources */,
				F291FF6299FBB0600050DA49 /* [CP] Embed Pods Frameworks */,
				2909B06A324FDD6FB858F676 /* [CP] Copy Pods Resources */,
				29282B511F7629DB0067F88D /* Run SwiftLint */,
				294DFB961FDF8C6A004CEB56 /* ShellScript */,
			);
			buildRules = (
			);
			dependencies = (
			);
			name = AlphaWallet;
			productName = etherwallet;
			productReference = 2912CCF51F6A830700C6CBE3 /* AlphaWallet.app */;
			productType = "com.apple.product-type.application";
		};
		2912CD0A1F6A830700C6CBE3 /* AlphaWalletTests */ = {
			isa = PBXNativeTarget;
			buildConfigurationList = 2912CD221F6A830700C6CBE3 /* Build configuration list for PBXNativeTarget "AlphaWalletTests" */;
			buildPhases = (
				558B94C30BF51EDC00493AF8 /* [CP] Check Pods Manifest.lock */,
				2912CD071F6A830700C6CBE3 /* Sources */,
				2912CD081F6A830700C6CBE3 /* Frameworks */,
				2912CD091F6A830700C6CBE3 /* Resources */,
				21113C0DD6E65F7B19B7168D /* [CP] Embed Pods Frameworks */,
				1C9163CAD4D9FEA04F88B1B8 /* [CP] Copy Pods Resources */,
			);
			buildRules = (
			);
			dependencies = (
				2912CD0D1F6A830700C6CBE3 /* PBXTargetDependency */,
			);
			name = AlphaWalletTests;
			productName = etherwalletTests;
			productReference = 2912CD0B1F6A830700C6CBE3 /* AlphaWalletTests.xctest */;
			productType = "com.apple.product-type.bundle.unit-test";
		};
		2912CD151F6A830700C6CBE3 /* AlphaWalletUITests */ = {
			isa = PBXNativeTarget;
			buildConfigurationList = 2912CD251F6A830700C6CBE3 /* Build configuration list for PBXNativeTarget "AlphaWalletUITests" */;
			buildPhases = (
				EB2D49CBEF37022D8861D8E0 /* [CP] Check Pods Manifest.lock */,
				2912CD121F6A830700C6CBE3 /* Sources */,
				2912CD131F6A830700C6CBE3 /* Frameworks */,
				2912CD141F6A830700C6CBE3 /* Resources */,
				EE4505A9D0560D5774C59C3B /* [CP] Embed Pods Frameworks */,
				8179B50383DC9D917751421B /* [CP] Copy Pods Resources */,
			);
			buildRules = (
			);
			dependencies = (
				2912CD181F6A830700C6CBE3 /* PBXTargetDependency */,
			);
			name = AlphaWalletUITests;
			productName = etherwalletUITests;
			productReference = 2912CD161F6A830700C6CBE3 /* AlphaWalletUITests.xctest */;
			productType = "com.apple.product-type.bundle.ui-testing";
		};
/* End PBXNativeTarget section */

/* Begin PBXProject section */
		2912CCED1F6A830700C6CBE3 /* Project object */ = {
			isa = PBXProject;
			attributes = {
				LastSwiftUpdateCheck = 0900;
				LastUpgradeCheck = 0910;
				TargetAttributes = {
					2912CCF41F6A830700C6CBE3 = {
						CreatedOnToolsVersion = 9.0;
						LastSwiftMigration = 0910;
						ProvisioningStyle = Automatic;
						SystemCapabilities = {
							com.apple.DataProtection = {
								enabled = 1;
							};
							com.apple.Push = {
								enabled = 1;
							};
							com.apple.SafariKeychain = {
								enabled = 0;
							};
							com.apple.iCloud = {
								enabled = 0;
							};
						};
					};
					2912CD0A1F6A830700C6CBE3 = {
						CreatedOnToolsVersion = 9.0;
						ProvisioningStyle = Manual;
						TestTargetID = 2912CCF41F6A830700C6CBE3;
					};
					2912CD151F6A830700C6CBE3 = {
						CreatedOnToolsVersion = 9.0;
						ProvisioningStyle = Manual;
						TestTargetID = 2912CCF41F6A830700C6CBE3;
					};
				};
			};
			buildConfigurationList = 2912CCF01F6A830700C6CBE3 /* Build configuration list for PBXProject "Trust" */;
			compatibilityVersion = "Xcode 8.0";
			developmentRegion = en;
			hasScannedForEncodings = 0;
			knownRegions = (
				en,
				es,
				ru,
				ar,
				de,
				it,
				fr,
				"zh-Hans",
				"zh-Hant",
				vi,
			);
			mainGroup = 2912CCEC1F6A830700C6CBE3;
			productRefGroup = 2912CCF61F6A830700C6CBE3 /* Products */;
			projectDirPath = "";
			projectRoot = "";
			targets = (
				2912CCF41F6A830700C6CBE3 /* AlphaWallet */,
				2912CD0A1F6A830700C6CBE3 /* AlphaWalletTests */,
				2912CD151F6A830700C6CBE3 /* AlphaWalletUITests */,
			);
		};
/* End PBXProject section */

/* Begin PBXResourcesBuildPhase section */
		2912CCF31F6A830700C6CBE3 /* Resources */ = {
			isa = PBXResourcesBuildPhase;
			buildActionMask = 2147483647;
			files = (
				C876FF82204A79D300B7D0EA /* SourceSansPro-Light.otf in Resources */,
				C876FF84204A79D300B7D0EA /* SourceSansPro-Regular.otf in Resources */,
				7721A6C4202D9520004DB16C /* trust-min.js in Resources */,
				C868C5292053BDE00059672B /* AlphaWalletLaunchScreen.storyboard in Resources */,
				C876FF85204A79D300B7D0EA /* SourceSansPro-Semibold.otf in Resources */,
				C880330E2054371500D73D6F /* non_asset_catalog_redemption_location@3x.png in Resources */,
				613D04891FDE15F8008DE72E /* COMODO ECC Domain Validation Secure Server CA 2.cer in Resources */,
				C876FF7D204A79D300B7D0EA /* SourceSansPro-Bold.otf in Resources */,
				AAEB8DA6204D5CDE00CB0B2C /* TicketView.xib in Resources */,
				C880330D2054371500D73D6F /* non_asset_catalog_redemption_location@2x.png in Resources */,
				29FA00D2201CA79F002F7DC5 /* web3.min.js in Resources */,
				771AA966200D5F1900D25403 /* WordCollectionViewCell.xib in Resources */,
				C868C536205409160059672B /* redeemInfo.html in Resources */,
				291794FC1F95DE5F00539A30 /* index.html in Resources */,
				C876FF7A204A79D300B7D0EA /* SIL Open Font License.txt in Resources */,
				C880330C2054371500D73D6F /* non_asset_catalog_redemption_location.png in Resources */,
				C876FF79204A79D300B7D0EA /* README.md in Resources */,
				AA26C62020412A1E00318B9B /* Tickets.storyboard in Resources */,
				290B2B541F8F50030053C83E /* Localizable.strings in Resources */,
				2912CD021F6A830700C6CBE3 /* Assets.xcassets in Resources */,
				73CBC75F2020CBF800374666 /* AccountViewCell.xib in Resources */,
				29F1C8481FEB6664003780D8 /* EditTokenTableViewCell.xib in Resources */,
				442FC11C94F17E8FDC0DA7B7 /* RedeemTickets.storyboard in Resources */,
			);
			runOnlyForDeploymentPostprocessing = 0;
		};
		2912CD091F6A830700C6CBE3 /* Resources */ = {
			isa = PBXResourcesBuildPhase;
			buildActionMask = 2147483647;
			files = (
			);
			runOnlyForDeploymentPostprocessing = 0;
		};
		2912CD141F6A830700C6CBE3 /* Resources */ = {
			isa = PBXResourcesBuildPhase;
			buildActionMask = 2147483647;
			files = (
				294DFBA61FE11CAE004CEB56 /* Localizable.strings in Resources */,
			);
			runOnlyForDeploymentPostprocessing = 0;
		};
/* End PBXResourcesBuildPhase section */

/* Begin PBXShellScriptBuildPhase section */
		1C9163CAD4D9FEA04F88B1B8 /* [CP] Copy Pods Resources */ = {
			isa = PBXShellScriptBuildPhase;
			buildActionMask = 2147483647;
			files = (
			);
			inputPaths = (
			);
			name = "[CP] Copy Pods Resources";
			outputPaths = (
			);
			runOnlyForDeploymentPostprocessing = 0;
			shellPath = /bin/sh;
			shellScript = "\"${SRCROOT}/Pods/Target Support Files/Pods-AlphaWalletTests/Pods-AlphaWalletTests-resources.sh\"\n";
			showEnvVarsInLog = 0;
		};
		21113C0DD6E65F7B19B7168D /* [CP] Embed Pods Frameworks */ = {
			isa = PBXShellScriptBuildPhase;
			buildActionMask = 2147483647;
			files = (
			);
			inputPaths = (
			);
			name = "[CP] Embed Pods Frameworks";
			outputPaths = (
			);
			runOnlyForDeploymentPostprocessing = 0;
			shellPath = /bin/sh;
			shellScript = "\"${SRCROOT}/Pods/Target Support Files/Pods-AlphaWalletTests/Pods-AlphaWalletTests-frameworks.sh\"\n";
			showEnvVarsInLog = 0;
		};
		2909B06A324FDD6FB858F676 /* [CP] Copy Pods Resources */ = {
			isa = PBXShellScriptBuildPhase;
			buildActionMask = 2147483647;
			files = (
			);
			inputPaths = (
			);
			name = "[CP] Copy Pods Resources";
			outputPaths = (
			);
			runOnlyForDeploymentPostprocessing = 0;
			shellPath = /bin/sh;
			shellScript = "\"${SRCROOT}/Pods/Target Support Files/Pods-AlphaWallet/Pods-AlphaWallet-resources.sh\"\n";
			showEnvVarsInLog = 0;
		};
		29282B511F7629DB0067F88D /* Run SwiftLint */ = {
			isa = PBXShellScriptBuildPhase;
			buildActionMask = 2147483647;
			files = (
			);
			inputPaths = (
			);
			name = "Run SwiftLint";
			outputPaths = (
			);
			runOnlyForDeploymentPostprocessing = 0;
			shellPath = /bin/sh;
			shellScript = "\"${PODS_ROOT}/SwiftLint/swiftlint\"";
		};
		29336FE81F6B24FF005E3BFC /* R.Swift */ = {
			isa = PBXShellScriptBuildPhase;
			buildActionMask = 2147483647;
			files = (
			);
			inputPaths = (
			);
			name = R.Swift;
			outputPaths = (
			);
			runOnlyForDeploymentPostprocessing = 0;
			shellPath = /bin/sh;
			shellScript = "\"$PODS_ROOT/R.swift/rswift\" generate \"$SRCROOT/Trust\"";
		};
		294DFB961FDF8C6A004CEB56 /* ShellScript */ = {
			isa = PBXShellScriptBuildPhase;
			buildActionMask = 2147483647;
			files = (
			);
			inputPaths = (
			);
			outputPaths = (
			);
			runOnlyForDeploymentPostprocessing = 0;
			shellPath = /bin/sh;
			shellScript = "\"${PODS_ROOT}/Fabric/run\" 74d3fa8b5038a154c0c05555d27112a0d4a80d68 8973b953bafdeaf177a2bae935a2bfba6158575b615f75305af25cf01a6adac6";
		};
		558B94C30BF51EDC00493AF8 /* [CP] Check Pods Manifest.lock */ = {
			isa = PBXShellScriptBuildPhase;
			buildActionMask = 2147483647;
			files = (
			);
			inputPaths = (
				"${PODS_PODFILE_DIR_PATH}/Podfile.lock",
				"${PODS_ROOT}/Manifest.lock",
			);
			name = "[CP] Check Pods Manifest.lock";
			outputPaths = (
				"$(DERIVED_FILE_DIR)/Pods-AlphaWalletTests-checkManifestLockResult.txt",
			);
			runOnlyForDeploymentPostprocessing = 0;
			shellPath = /bin/sh;
			shellScript = "diff \"${PODS_PODFILE_DIR_PATH}/Podfile.lock\" \"${PODS_ROOT}/Manifest.lock\" > /dev/null\nif [ $? != 0 ] ; then\n    # print error to STDERR\n    echo \"error: The sandbox is not in sync with the Podfile.lock. Run 'pod install' or update your CocoaPods installation.\" >&2\n    exit 1\nfi\n# This output is used by Xcode 'outputs' to avoid re-running this script phase.\necho \"SUCCESS\" > \"${SCRIPT_OUTPUT_FILE_0}\"\n";
			showEnvVarsInLog = 0;
		};
		8179B50383DC9D917751421B /* [CP] Copy Pods Resources */ = {
			isa = PBXShellScriptBuildPhase;
			buildActionMask = 2147483647;
			files = (
			);
			inputPaths = (
			);
			name = "[CP] Copy Pods Resources";
			outputPaths = (
			);
			runOnlyForDeploymentPostprocessing = 0;
			shellPath = /bin/sh;
			shellScript = "\"${SRCROOT}/Pods/Target Support Files/Pods-AlphaWalletUITests/Pods-AlphaWalletUITests-resources.sh\"\n";
			showEnvVarsInLog = 0;
		};
		EB2D49CBEF37022D8861D8E0 /* [CP] Check Pods Manifest.lock */ = {
			isa = PBXShellScriptBuildPhase;
			buildActionMask = 2147483647;
			files = (
			);
			inputPaths = (
				"${PODS_PODFILE_DIR_PATH}/Podfile.lock",
				"${PODS_ROOT}/Manifest.lock",
			);
			name = "[CP] Check Pods Manifest.lock";
			outputPaths = (
				"$(DERIVED_FILE_DIR)/Pods-AlphaWalletUITests-checkManifestLockResult.txt",
			);
			runOnlyForDeploymentPostprocessing = 0;
			shellPath = /bin/sh;
			shellScript = "diff \"${PODS_PODFILE_DIR_PATH}/Podfile.lock\" \"${PODS_ROOT}/Manifest.lock\" > /dev/null\nif [ $? != 0 ] ; then\n    # print error to STDERR\n    echo \"error: The sandbox is not in sync with the Podfile.lock. Run 'pod install' or update your CocoaPods installation.\" >&2\n    exit 1\nfi\n# This output is used by Xcode 'outputs' to avoid re-running this script phase.\necho \"SUCCESS\" > \"${SCRIPT_OUTPUT_FILE_0}\"\n";
			showEnvVarsInLog = 0;
		};
		EE4505A9D0560D5774C59C3B /* [CP] Embed Pods Frameworks */ = {
			isa = PBXShellScriptBuildPhase;
			buildActionMask = 2147483647;
			files = (
			);
			inputPaths = (
			);
			name = "[CP] Embed Pods Frameworks";
			outputPaths = (
			);
			runOnlyForDeploymentPostprocessing = 0;
			shellPath = /bin/sh;
			shellScript = "\"${SRCROOT}/Pods/Target Support Files/Pods-AlphaWalletUITests/Pods-AlphaWalletUITests-frameworks.sh\"\n";
			showEnvVarsInLog = 0;
		};
		F291FF6299FBB0600050DA49 /* [CP] Embed Pods Frameworks */ = {
			isa = PBXShellScriptBuildPhase;
			buildActionMask = 2147483647;
			files = (
			);
			inputPaths = (
				"${SRCROOT}/Pods/Target Support Files/Pods-AlphaWallet/Pods-AlphaWallet-frameworks.sh",
				"${BUILT_PRODUCTS_DIR}/APIKit/APIKit.framework",
				"${BUILT_PRODUCTS_DIR}/Alamofire/Alamofire.framework",
				"${BUILT_PRODUCTS_DIR}/BigInt/BigInt.framework",
				"${BUILT_PRODUCTS_DIR}/BonMot/BonMot.framework",
				"${BUILT_PRODUCTS_DIR}/Branch/Branch.framework",
				"${BUILT_PRODUCTS_DIR}/CryptoSwift/CryptoSwift.framework",
				"${BUILT_PRODUCTS_DIR}/Eureka/Eureka.framework",
				"${BUILT_PRODUCTS_DIR}/JSONRPCKit/JSONRPCKit.framework",
				"${BUILT_PRODUCTS_DIR}/JavaScriptKit/JavaScriptKit.framework",
				"${BUILT_PRODUCTS_DIR}/KeychainSwift/KeychainSwift.framework",
				"${BUILT_PRODUCTS_DIR}/Kingfisher/Kingfisher.framework",
				"${BUILT_PRODUCTS_DIR}/MBProgressHUD/MBProgressHUD.framework",
				"${BUILT_PRODUCTS_DIR}/Moya/Moya.framework",
				"${BUILT_PRODUCTS_DIR}/QRCodeReaderViewController/QRCodeReaderViewController.framework",
				"${BUILT_PRODUCTS_DIR}/R.swift.Library/Rswift.framework",
				"${BUILT_PRODUCTS_DIR}/Realm/Realm.framework",
				"${BUILT_PRODUCTS_DIR}/RealmSwift/RealmSwift.framework",
				"${BUILT_PRODUCTS_DIR}/Result/Result.framework",
				"${BUILT_PRODUCTS_DIR}/SAMKeychain/SAMKeychain.framework",
				"${BUILT_PRODUCTS_DIR}/SeedStackViewController/StackViewController.framework",
				"${BUILT_PRODUCTS_DIR}/SipHash/SipHash.framework",
				"${BUILT_PRODUCTS_DIR}/StatefulViewController/StatefulViewController.framework",
				"${BUILT_PRODUCTS_DIR}/SwiftyJSON/SwiftyJSON.framework",
				"${BUILT_PRODUCTS_DIR}/TrezorCrypto/TrezorCrypto.framework",
				"${BUILT_PRODUCTS_DIR}/TrustKeystore/TrustKeystore.framework",
				"${BUILT_PRODUCTS_DIR}/secp256k1_ios/secp256k1_ios.framework",
			);
			name = "[CP] Embed Pods Frameworks";
			outputPaths = (
				"${TARGET_BUILD_DIR}/${FRAMEWORKS_FOLDER_PATH}/APIKit.framework",
				"${TARGET_BUILD_DIR}/${FRAMEWORKS_FOLDER_PATH}/Alamofire.framework",
				"${TARGET_BUILD_DIR}/${FRAMEWORKS_FOLDER_PATH}/BigInt.framework",
				"${TARGET_BUILD_DIR}/${FRAMEWORKS_FOLDER_PATH}/BonMot.framework",
				"${TARGET_BUILD_DIR}/${FRAMEWORKS_FOLDER_PATH}/Branch.framework",
				"${TARGET_BUILD_DIR}/${FRAMEWORKS_FOLDER_PATH}/CryptoSwift.framework",
				"${TARGET_BUILD_DIR}/${FRAMEWORKS_FOLDER_PATH}/Eureka.framework",
				"${TARGET_BUILD_DIR}/${FRAMEWORKS_FOLDER_PATH}/JSONRPCKit.framework",
				"${TARGET_BUILD_DIR}/${FRAMEWORKS_FOLDER_PATH}/JavaScriptKit.framework",
				"${TARGET_BUILD_DIR}/${FRAMEWORKS_FOLDER_PATH}/KeychainSwift.framework",
				"${TARGET_BUILD_DIR}/${FRAMEWORKS_FOLDER_PATH}/Kingfisher.framework",
				"${TARGET_BUILD_DIR}/${FRAMEWORKS_FOLDER_PATH}/MBProgressHUD.framework",
				"${TARGET_BUILD_DIR}/${FRAMEWORKS_FOLDER_PATH}/Moya.framework",
				"${TARGET_BUILD_DIR}/${FRAMEWORKS_FOLDER_PATH}/QRCodeReaderViewController.framework",
				"${TARGET_BUILD_DIR}/${FRAMEWORKS_FOLDER_PATH}/Rswift.framework",
				"${TARGET_BUILD_DIR}/${FRAMEWORKS_FOLDER_PATH}/Realm.framework",
				"${TARGET_BUILD_DIR}/${FRAMEWORKS_FOLDER_PATH}/RealmSwift.framework",
				"${TARGET_BUILD_DIR}/${FRAMEWORKS_FOLDER_PATH}/Result.framework",
				"${TARGET_BUILD_DIR}/${FRAMEWORKS_FOLDER_PATH}/SAMKeychain.framework",
				"${TARGET_BUILD_DIR}/${FRAMEWORKS_FOLDER_PATH}/StackViewController.framework",
				"${TARGET_BUILD_DIR}/${FRAMEWORKS_FOLDER_PATH}/SipHash.framework",
				"${TARGET_BUILD_DIR}/${FRAMEWORKS_FOLDER_PATH}/StatefulViewController.framework",
				"${TARGET_BUILD_DIR}/${FRAMEWORKS_FOLDER_PATH}/SwiftyJSON.framework",
				"${TARGET_BUILD_DIR}/${FRAMEWORKS_FOLDER_PATH}/TrezorCrypto.framework",
				"${TARGET_BUILD_DIR}/${FRAMEWORKS_FOLDER_PATH}/TrustKeystore.framework",
				"${TARGET_BUILD_DIR}/${FRAMEWORKS_FOLDER_PATH}/secp256k1_ios.framework",
			);
			runOnlyForDeploymentPostprocessing = 0;
			shellPath = /bin/sh;
			shellScript = "\"${SRCROOT}/Pods/Target Support Files/Pods-AlphaWallet/Pods-AlphaWallet-frameworks.sh\"\n";
			showEnvVarsInLog = 0;
		};
		F48CC1C9F6D4FAE6EF587C03 /* [CP] Check Pods Manifest.lock */ = {
			isa = PBXShellScriptBuildPhase;
			buildActionMask = 2147483647;
			files = (
			);
			inputPaths = (
				"${PODS_PODFILE_DIR_PATH}/Podfile.lock",
				"${PODS_ROOT}/Manifest.lock",
			);
			name = "[CP] Check Pods Manifest.lock";
			outputPaths = (
				"$(DERIVED_FILE_DIR)/Pods-AlphaWallet-checkManifestLockResult.txt",
			);
			runOnlyForDeploymentPostprocessing = 0;
			shellPath = /bin/sh;
			shellScript = "diff \"${PODS_PODFILE_DIR_PATH}/Podfile.lock\" \"${PODS_ROOT}/Manifest.lock\" > /dev/null\nif [ $? != 0 ] ; then\n    # print error to STDERR\n    echo \"error: The sandbox is not in sync with the Podfile.lock. Run 'pod install' or update your CocoaPods installation.\" >&2\n    exit 1\nfi\n# This output is used by Xcode 'outputs' to avoid re-running this script phase.\necho \"SUCCESS\" > \"${SCRIPT_OUTPUT_FILE_0}\"\n";
			showEnvVarsInLog = 0;
		};
/* End PBXShellScriptBuildPhase section */

/* Begin PBXSourcesBuildPhase section */
		2912CCF11F6A830700C6CBE3 /* Sources */ = {
			isa = PBXSourcesBuildPhase;
			buildActionMask = 2147483647;
			files = (
				295996121FAB067600DB66A8 /* DepositCoordinator.swift in Sources */,
				29C70C7F20199AEB0072E454 /* WKWebViewConfiguration.swift in Sources */,
				73ACEF0120163ED4003DD71D /* LockViewModel.swift in Sources */,
				29AD8A041F93D6CD008E10E7 /* Constants.swift in Sources */,
				29FF12FE1F75EA3F00AFD326 /* Keystore.swift in Sources */,
				2963B6B11F9891F5003063C1 /* UIButton.swift in Sources */,
				29F114F21FA7966300114A29 /* PrivateKeyRule.swift in Sources */,
				296106C41F7640C50006164B /* TokenViewCellViewModel.swift in Sources */,
				29F1C853200363B2003780D8 /* PassphraseViewController.swift in Sources */,
				29B9345D1F88459C009FCABB /* SplashView.swift in Sources */,
				29E2E33A1F7A008C000CF94A /* UIView.swift in Sources */,
				299B5E491FD2C8900051361C /* ConfigureTransaction.swift in Sources */,
				77872D25202505B70032D687 /* EnterPasswordViewController.swift in Sources */,
				291795051F95F60100539A30 /* Web3RequestType.swift in Sources */,
				29C80D511FB67A110037B1E0 /* ArrayResponse.swift in Sources */,
				290B2B5F1F9177860053C83E /* UIImage.swift in Sources */,
				291ED08F1F6F613200E7E93A /* GetTransactionRequest.swift in Sources */,
				294EC1DA1FD8E4E60065EB20 /* GasPriceRequest.swift in Sources */,
				295A59381F71C1B90092F0FC /* AccountsCoordinator.swift in Sources */,
				299B5E2D1FCBC0660051361C /* BalanceProtocol.swift in Sources */,
				296421971F70C1F200EB363B /* ErrorView.swift in Sources */,
				29358DA91F79FD1C00925D61 /* CALayer.swift in Sources */,
				29C80D491FB51C380037B1E0 /* Dictionary.swift in Sources */,
				77872D232023F43B0032D687 /* TransactionsTracker.swift in Sources */,
				29FA00CE201CA64E002F7DC5 /* DappCommand.swift in Sources */,
				29FF12F61F74799D00AFD326 /* NSAttributedString.swift in Sources */,
				AA26C62320412A4100318B9B /* UIViewInspectableEnhancements.swift in Sources */,
				290B2B651F91A4880053C83E /* TransactionsFooterView.swift in Sources */,
				293B8B431F70815900356286 /* BalanceTitleView.swift in Sources */,
				AA893ED12037E93000CDCED1 /* GetERC20Name.swift in Sources */,
				29DBF2A11F9DA6EF00327C60 /* BackupViewController.swift in Sources */,
				29FC9BC61F830899000209CD /* MirgrationInitializer.swift in Sources */,
				29AD8A091F93F8B2008E10E7 /* Session.swift in Sources */,
				294DFB981FDF8CBB004CEB56 /* CrashReportInitializer.swift in Sources */,
				291F52B91F6B880F00B369AB /* EtherKeystore.swift in Sources */,
				29BB94971F6FCD60009B09CC /* SendViewModel.swift in Sources */,
				296106D01F778A8D0006164B /* TransferType.swift in Sources */,
				29E14FDB1F7F4F3D00185568 /* Transaction.swift in Sources */,
				BBF4F9B72029D0B3009E04C0 /* GasViewModel.swift in Sources */,
				73C41C75201B65AD00243C6C /* LockCreatePasscodeCoordinator.swift in Sources */,
				296106C81F7646590006164B /* TokensViewModel.swift in Sources */,
				AA26C628204134C500318B9B /* TicketTableViewCell.swift in Sources */,
				299B5E471FD2C87F0051361C /* ConfigureTransactionError.swift in Sources */,
				615F10561FCBEF2E008A45AF /* OnboardingPageViewModel.swift in Sources */,
				29E2E3411F7B1585000CF94A /* ActionButtonRow.swift in Sources */,
				29FC0CB61F8298820036089F /* TransactionCoordinator.swift in Sources */,
				77872D27202505C00032D687 /* EnterPasswordViewModel.swift in Sources */,
				29F1C85F200369BA003780D8 /* HelpUsViewModel.swift in Sources */,
				29C0FCE5200EBAF6004A13CB /* TokenType.swift in Sources */,
				290B2B5B1F8F551E0053C83E /* LokaliseInitializer.swift in Sources */,
				293112371FC9A24600966EEA /* UIGestureRecognizer+Closure.swift in Sources */,
				29B6AECB1F7C5FA900EC6DE3 /* PaymentCoordinator.swift in Sources */,
				29BDF1A11FEE51A80023A45F /* GasLimitConfiguration.swift in Sources */,
				615F10591FCBEF7C008A45AF /* OnboardingPage.swift in Sources */,
				2963B6B91F9A7EEA003063C1 /* CoinTicker.swift in Sources */,
				29F114EC1FA448F400114A29 /* TokensCoordinator.swift in Sources */,
				29F1C85820036926003780D8 /* AppTracker.swift in Sources */,
				293E62711FA2F63500CB0A66 /* InitialWalletCreationCoordinator.swift in Sources */,
				291D73C61F7F500D00A8AB56 /* TransactionItemState.swift in Sources */,
				29BE3FD21F707DC300F6BFC2 /* TransactionDataCoordinator.swift in Sources */,
				29F1C85120032688003780D8 /* Address.swift in Sources */,
				295B61D11FE7B20400642E60 /* TokensHeaderView.swift in Sources */,
				AA574E632054ECA400F4B3AF /* RestClient.swift in Sources */,
				29FA00D4201EC662002F7DC5 /* NSObject.swift in Sources */,
				291ED0921F6FA5D900E7E93A /* RequestViewController.swift in Sources */,
				299B5E341FCBC5180051361C /* ConfirmPaymentViewModel.swift in Sources */,
				771AA94E1FF971CD00D25403 /* DappAction.swift in Sources */,
				29F1C8471FEB6664003780D8 /* EditTokenTableViewCell.swift in Sources */,
				296106C21F76403A0006164B /* TokenViewCell.swift in Sources */,
				29FF6D6B2011D2AF00A3011C /* InCoordinatorError.swift in Sources */,
				77B3BF352017D0D000EEC15A /* MarketplaceViewModel.swift in Sources */,
				29F114F01FA6D53700114A29 /* ImportSelectionType.swift in Sources */,
				AA893ED5203C3E5400CDCED1 /* TokenBalance.swift in Sources */,
				29850D251F6B27A800791A49 /* R.generated.swift in Sources */,
				737D1675202BDCB400B42DDE /* UINavigationController.swift in Sources */,
				AA4E531820425A9500143A09 /* Date.swift in Sources */,
				296105931FA2AA2100292494 /* SignTransaction.swift in Sources */,
				296105951FA2DEF000292494 /* TransactionDirection.swift in Sources */,
				291ED08B1F6F5D2100E7E93A /* Bundle.swift in Sources */,
				293B8B451F70A20200356286 /* TransactionViewCell.swift in Sources */,
				29FC0CB81F8299510036089F /* Coordinator.swift in Sources */,
				296106C61F7645CC0006164B /* TokensViewController.swift in Sources */,
				29282B531F7630970067F88D /* Token.swift in Sources */,
				29F1C85D2003698A003780D8 /* WellDoneViewController.swift in Sources */,
				29E9CFCF1FE7347200017744 /* ERC20Token.swift in Sources */,
				29FF6D73201200D500A3011C /* FieldAppereance.swift in Sources */,
				29C9F5FB1F720C050025C494 /* FloatLabelTextField.swift in Sources */,
				293248861F88CCE6008A9818 /* SplashError.swift in Sources */,
				296421951F70C1EC00EB363B /* LoadingView.swift in Sources */,
				2961BD071FB146EB00C4B840 /* ChainState.swift in Sources */,
				73D26837202E827E009777A1 /* DecimalFormatter.swift in Sources */,
				29285B421F6FB3E60044CF29 /* SendViewController.swift in Sources */,
				2996F14D1F6CA743005C33AE /* UIViewController.swift in Sources */,
				2959961F1FAE759700DB66A8 /* RawTransaction.swift in Sources */,
				73ACEEFF20163E08003DD71D /* PasscodeCharacterView.swift in Sources */,
				295B61D41FE7D5B500642E60 /* CurrencyFormatter.swift in Sources */,
				296421991F70C1F900EB363B /* EmptyView.swift in Sources */,
				298542E51FBA9B0700CB5081 /* ShapeShift.swift in Sources */,
				29C70C7C201990540072E454 /* SendTransaction.swift in Sources */,
				771AA962200D5EC700D25403 /* PassphraseViewModel.swift in Sources */,
				73C41C71201B46AD00243C6C /* LockEnterPasscodeViewModel.swift in Sources */,
				2959960C1FAB03EC00DB66A8 /* CoinbaseBuyWidget.swift in Sources */,
				291A1B671F98092F00ADEC80 /* ConfirmPaymentViewController.swift in Sources */,
				29F1C8421FEB62ED003780D8 /* EditTokenTableCellViewModel.swift in Sources */,
				2931122E1FC94E4200966EEA /* SettingsError.swift in Sources */,
				29FA00D0201CA66A002F7DC5 /* DAppError.swift in Sources */,
				291EC9DF1F7053C50004EDD0 /* NavigationController.swift in Sources */,
				291795011F95F5E200539A30 /* GetBalance.swift in Sources */,
				2995739F1FA1F294006F17FD /* QRURLParser.swift in Sources */,
				AAEB8DA0204BBDB200CB0B2C /* RadioButton.swift in Sources */,
				29C9F5F91F720BD30025C494 /* FloatLabelCell.swift in Sources */,
				771AA960200D5E8800D25403 /* PassphraseView.swift in Sources */,
				7721A6BE202A5677004DB16C /* DecryptError.swift in Sources */,
				61FC5ECF1FCFBAE500CCB12A /* EtherNumberFormatter.swift in Sources */,
				29DBF2A71F9F145900327C60 /* StateViewModel.swift in Sources */,
				2923D9B31FDA49F8000CF3F8 /* SkipBackupFilesInitializer.swift in Sources */,
				294DFBA01FE0CADE004CEB56 /* TransactionDetailsViewModel.swift in Sources */,
				29C80D4B1FB51C460037B1E0 /* Decimal.swift in Sources */,
				297800521F71FDCF003185C1 /* FormAppearance.swift in Sources */,
				77B3BF3C201908ED00EEC15A /* ConfirmCoordinator.swift in Sources */,
				298542F91FBE9A0100CB5081 /* CryptoAddressValidator.swift in Sources */,
				291F52C11F6C8A1F00B369AB /* AccountsViewModel.swift in Sources */,
				AA26C62620412C9A00318B9B /* ContractStormBirdTransfer.swift in Sources */,
				7721A6CC202EFBC5004DB16C /* AddCustomNetworkViewController.swift in Sources */,
				77872D322027AA4A0032D687 /* SliderTextFieldRow.swift in Sources */,
				298542E31FBA722F00CB5081 /* ContainerView.swift in Sources */,
				2923D9B11FDA49D8000CF3F8 /* Initializer.swift in Sources */,
				294DFBAE1FE6F254004CEB56 /* TokenObject.swift in Sources */,
				29CAEB8E1F70A2FB00F7357D /* TransactionCellViewModel.swift in Sources */,
				298542E81FBAD0B200CB5081 /* OperationType.swift in Sources */,
				29BE3FD01F7071A200F6BFC2 /* UIColor.swift in Sources */,
				73ACEEFB20163C94003DD71D /* LockView.swift in Sources */,
				771AA964200D5EDB00D25403 /* WordCollectionViewCell.swift in Sources */,
				77872D302026DC570032D687 /* SplashViewController.swift in Sources */,
				2996F1481F6C9AE5005C33AE /* SettingsCoordinator.swift in Sources */,
				29C80D4D1FB5202C0037B1E0 /* BalanceBaseViewModel.swift in Sources */,
				29E14FD11F7F457D00185568 /* TransactionsStorage.swift in Sources */,
				299B5E451FD22FB40051361C /* ConfigureTransactionViewModel.swift in Sources */,
				29F114EE1FA65DEF00114A29 /* ImportType.swift in Sources */,
				29BDF1981FEE4DB00023A45F /* GasPriceConfiguration.swift in Sources */,
				29FA00CC201CA63C002F7DC5 /* Method.swift in Sources */,
				2963A28A1FC402940095447D /* LocalizedOperationObject.swift in Sources */,
				29FF12FB1F74CC8200AFD326 /* EthereumAddressRule.swift in Sources */,
				294EC1D81FD7FBAB0065EB20 /* BiometryAuthenticationType.swift in Sources */,
				29E6E0721FEA200D0079265A /* ConfirmPaymentDetailsViewModel.swift in Sources */,
				61DCE17B2001A6BE0053939F /* RLP.swift in Sources */,
				29E6E0701FEA12910079265A /* TransactionConfigurator.swift in Sources */,
				299B5E3B1FD141B70051361C /* BackupViewModel.swift in Sources */,
				29CA4B791F6FBFD50032313D /* Balance.swift in Sources */,
				291F52A71F6B766100B369AB /* BalanceRequest.swift in Sources */,
				29F1C85A20036968003780D8 /* HelpUsCoordinator.swift in Sources */,
				AA26C61F20412A1E00318B9B /* TicketsViewController.swift in Sources */,
				29D72A2A1F6A8D1500CE9209 /* AppCoordinator.swift in Sources */,
				290B2B671F9266630053C83E /* SettingsAction.swift in Sources */,
				293E626F1FA2ED1400CB0A66 /* InCoordinator.swift in Sources */,
				29E9CFCB1FE70D5B00017744 /* GetBalanceCoordinator.swift in Sources */,
				2963A2881FC401490095447D /* LocalizedOperation.swift in Sources */,
				29C80D371FB2CD230037B1E0 /* PendingTransaction.swift in Sources */,
				771A8471202F067D00528D28 /* NetworksViewController.swift in Sources */,
				613D048B1FDE162B008DE72E /* TrustProvider.swift in Sources */,
				61C359E02002AA5A0097B04D /* TransactionSigning.swift in Sources */,
				73ACEEF5201631A3003DD71D /* ProtectionCoordinator.swift in Sources */,
				29C0FCE1200DA94A004A13CB /* SignMessageCoordinator.swift in Sources */,
				29B933F81F8609FF009FCABB /* PaymentFlow.swift in Sources */,
				2963B6BF1F9AB9A2003063C1 /* ContractERC20Transfer.swift in Sources */,
				29A13E331F6B1B7A00E432A2 /* AppStyle.swift in Sources */,
				737EEDDA201BE3A8009D9D5D /* Lock.swift in Sources */,
				29FF12F81F747D6C00AFD326 /* Error.swift in Sources */,
				73BAA8D1201B2FBC00D6DD75 /* LockCreatePasscodeViewController.swift in Sources */,
				B1DC375D203AEAE200C9756D /* OrdersRequest.swift in Sources */,
				29AD8A061F93DC8C008E10E7 /* PushDevice.swift in Sources */,
				294DFBA91FE6EBFB004CEB56 /* NewTokenViewController.swift in Sources */,
				29B933F51F860074009FCABB /* SendTransactionCoordinator.swift in Sources */,
				2932045C1F8DCD6E0095B7C1 /* CurrencyRate.swift in Sources */,
				291F52A51F6B762300B369AB /* EtherServiceRequest.swift in Sources */,
				CCA4FE361FD4282400749AE4 /* DeviceChecker.swift in Sources */,
				732086B9201508690047F605 /* SplashCoordinator.swift in Sources */,
				AA26C62420412A4100318B9B /* Double.swift in Sources */,
				29E6E06C1FE897D90079265A /* BrowserCoordinator.swift in Sources */,
				77872D292025116E0032D687 /* EnterPasswordCoordinator.swift in Sources */,
				298542FB1FBEA03300CB5081 /* SendInputErrors.swift in Sources */,
				29EB102A1F6CBD23000907A4 /* UIAlertController.swift in Sources */,
				771A847520322FD700528D28 /* PreferencesViewModel.swift in Sources */,
				296AF9A51F736BA20058AF78 /* Config.swift in Sources */,
				615F10621FCD3F0F008A45AF /* OnboardingPageStyle.swift in Sources */,
				2912CD341F6A849C00C6CBE3 /* WelcomeViewModel.swift in Sources */,
				7721A6C8202EF81B004DB16C /* CustomRPC.swift in Sources */,
				AAEB8DA8204D5CFA00CB0B2C /* TicketView.swift in Sources */,
				29E9CFCD1FE7343C00017744 /* NewTokenViewModel.swift in Sources */,
				AAEB8DA2204BC7B700CB0B2C /* RedeemTicketsViewController.swift in Sources */,
				291F52A21F6B6DCF00B369AB /* EtherClient.swift in Sources */,
				299B5E421FD2298E0051361C /* ConfigureTransactionViewController.swift in Sources */,
				294DFBA31FE0E2EA004CEB56 /* TransactionValue.swift in Sources */,
				2912CD2B1F6A833E00C6CBE3 /* TransactionsViewController.swift in Sources */,
				775C00B520195BFB001B5EBC /* BrowserAction.swift in Sources */,
				BB5D6A9E20232EE8000FC5AB /* CurrencyRate+Fee.swift in Sources */,
				299B5E291FCA8F040051361C /* GetERC20Balance.swift in Sources */,
				77E0E773201FAD06009B4B31 /* BrowserURLParser.swift in Sources */,
				73ACEF0520163F46003DD71D /* LockEnterPasscodeCoordinator.swift in Sources */,
				29F1C863200375D2003780D8 /* Wallet.swift in Sources */,
				29E6E06E1FE897EE0079265A /* BrowserViewController.swift in Sources */,
				2912CCF91F6A830700C6CBE3 /* AppDelegate.swift in Sources */,
				615F105D1FCBF55E008A45AF /* OnboardingCollectionViewController.swift in Sources */,
				29A0E1851F706B8C00BAAAED /* String.swift in Sources */,
				296AF9A71F736EC70058AF78 /* RPCServers.swift in Sources */,
				771A847A2032344D00528D28 /* PreferencesController.swift in Sources */,
				296AF9A91F737F6F0058AF78 /* SendRawTransactionRequest.swift in Sources */,
				293112121FC4F48400966EEA /* ServiceProvider.swift in Sources */,
				73C5CF45201A7CAB00C74316 /* LockPasscodeViewController.swift in Sources */,
				2912CD2F1F6A83A100C6CBE3 /* ImportWalletViewController.swift in Sources */,
				7721A6D0202EFD07004DB16C /* AddCustomNetworkCoordinator.swift in Sources */,
				2996F1461F6C98B3005C33AE /* SettingsViewController.swift in Sources */,
				2963B6AD1F981A96003063C1 /* TransactionAppearance.swift in Sources */,
				29850D2B1F6B30FF00791A49 /* TransactionViewController.swift in Sources */,
				296AF9AB1F7380920058AF78 /* GetTransactionCountRequest.swift in Sources */,
				294DFB9E1FE0CA59004CEB56 /* TransactionsViewModel.swift in Sources */,
				73ED85A72034BFEF00593BF3 /* UITextFieldAdditions.swift in Sources */,
				2923D9B51FDA4E07000CF3F8 /* PasswordGenerator.swift in Sources */,
				298542F51FBD8E6A00CB5081 /* ConfigExplorer.swift in Sources */,
				29A13E2C1F6A955700E432A2 /* CreateWalletViewModel.swift in Sources */,
				29F1C84A1FEB6D6B003780D8 /* EditTokenViewModel.swift in Sources */,
				29DF400A1FD3E80A000077CA /* TabBarController.swift in Sources */,
				29C80D4F1FB520AF0037B1E0 /* BalanceTokenViewModel.swift in Sources */,
				29CA4B771F6FBBFB0032313D /* RequestViewModel.swift in Sources */,
				7721A6CE202EFC21004DB16C /* AddCustomNetworkViewModel.swift in Sources */,
				291A1B691F980E3400ADEC80 /* StackViewController.swift in Sources */,
				73C41C73201B5EFF00243C6C /* LockCreatePasscodeViewModel.swift in Sources */,
				2959961A1FADB79300DB66A8 /* TokenTransfer.swift in Sources */,
				295247E71F835BA0007FDC31 /* InfoHeaderView.swift in Sources */,
				29B6AED61F7CA4A700EC6DE3 /* TransactionConfiguration.swift in Sources */,
				29F1C84C1FEC4F6F003780D8 /* TokensFooterView.swift in Sources */,
				29F114F41FA8117C00114A29 /* SendCoordinator.swift in Sources */,
				293B8B411F707F4600356286 /* TransactionViewModel.swift in Sources */,
				771A847D2032409000528D28 /* PreferenceOption.swift in Sources */,
				77B3BF4A2019247200EEC15A /* BrowserNavigationBar.swift in Sources */,
				29BB94951F6FC54C009B09CC /* EthereumUnit.swift in Sources */,
				29C70C712016C7780072E454 /* SentTransaction.swift in Sources */,
				AAEF2CAB2050A68A0038BE0D /* SignatureHelper.swift in Sources */,
				29E9CFD21FE737FE00017744 /* TrustRealmConfiguration.swift in Sources */,
				2959961C1FAE3EDF00DB66A8 /* TrustClient.swift in Sources */,
				29AD8A0C1F93FBBF008E10E7 /* Subscribable.swift in Sources */,
				295247DF1F8326EF007FDC31 /* AccountViewCell.swift in Sources */,
				2981C29C1FC18F7700537E43 /* ChangellyBuyWidget.swift in Sources */,
				291F52B71F6B870400B369AB /* CastError.swift in Sources */,
				664D11A12007D59F0041A0B0 /* EstimateGasRequest.swift in Sources */,
				293248841F88CCD2008A9818 /* SplashState.swift in Sources */,
				299B5E2B1FCA9A640051361C /* ApproveERC20.swift in Sources */,
				771A847320322F2500528D28 /* PreferencesViewController.swift in Sources */,
				291794FB1F95DC2200539A30 /* Web3Swift.swift in Sources */,
				29DBF2A31F9DBFF400327C60 /* BackupCoordinator.swift in Sources */,
				290B2B611F9179880053C83E /* AccountViewModel.swift in Sources */,
				2963B6C11F9AE0E4003063C1 /* Data.swift in Sources */,
				2932045E1F8EEE760095B7C1 /* BalanceCoordinator.swift in Sources */,
				2912CD321F6A83EE00C6CBE3 /* WelcomeViewController.swift in Sources */,
				29F114F61FA8147300114A29 /* RequestCoordinator.swift in Sources */,
				73ED85A520349BE400593BF3 /* StringFormatter.swift in Sources */,
				293112101FC4ADCB00966EEA /* InCoordinatorViewModel.swift in Sources */,
				293112351FC9A0D500966EEA /* CallRequest.swift in Sources */,
				291F52A91F6B7BE100B369AB /* BlockNumber.swift in Sources */,
				290B2B701F930AB90053C83E /* PushNotificationsRegistrar.swift in Sources */,
				739533971FEFF5FD0084AFAB /* Currency.swift in Sources */,
				298542F31FBD594D00CB5081 /* SettingsViewModel.swift in Sources */,
				296106CA1F764AB60006164B /* TokensDataStore.swift in Sources */,
				CCA4FE381FD428B300749AE4 /* JailbreakChecker.swift in Sources */,
				291A1B651F974E8600ADEC80 /* WalletEntryPoint.swift in Sources */,
				2959960E1FAB05C200DB66A8 /* TransactionsEmptyView.swift in Sources */,
				29BB94931F6FC380009B09CC /* BalanceViewModel.swift in Sources */,
				29D03F1D1F712183006E548C /* Button.swift in Sources */,
				291794FF1F95F5CE00539A30 /* Web3Request.swift in Sources */,
				CCCD74FD1FD2D38D004A087D /* CheckDeviceCoordinator.swift in Sources */,
				73BAA8D3201B2FF800D6DD75 /* LockEnterPasscodeViewController.swift in Sources */,
				29E2E33E1F7A2423000CF94A /* TransactionHeaderView.swift in Sources */,
				291F52BF1F6C874E00B369AB /* AccountsViewController.swift in Sources */,
				2963B6AF1F9823E6003063C1 /* UnconfirmedTransaction.swift in Sources */,
				2996F1431F6C96FF005C33AE /* ImportWalletViewModel.swift in Sources */,
				291ED08D1F6F5F0A00E7E93A /* KeyStoreError.swift in Sources */,
				29F1C83E1FEB5C91003780D8 /* EditTokensViewController.swift in Sources */,
				296AF9A31F733AB30058AF78 /* WalletCoordinator.swift in Sources */,
				442FCBBFCC5926B4D416E6D3 /* GetNameCoordinator.swift in Sources */,
				442FCB9850FC6F2D28978199 /* GetERC20Symbol.swift in Sources */,
				442FC5F70AF003F331F7C841 /* GetSymbolCoordinator.swift in Sources */,
				442FCB2B0DD39EB2D9233A2F /* GetStormBirdBalance.swift in Sources */,
				442FCE0709E29BF233F32CAB /* GetStormBirdBalanceCoordinator.swift in Sources */,
				442FCED8B618930EFD1F7BA8 /* GetIsStormBird.swift in Sources */,
				442FC58B7558F28F9452D383 /* GetIsStormBirdCoordinator.swift in Sources */,
				442FC65BFA2D42879648EC06 /* Int.swift in Sources */,
				442FC9C4FAC64192FF5DCC40 /* GetERC20Decimals.swift in Sources */,
				442FC249C2A39F85BDBD7987 /* GetDecimalsCoordinator.swift in Sources */,
				76F1D5AF727A83205BBCF0EC /* SignOrders.swift in Sources */,
				442FCD76B5C25C9FB7FE7479 /* TicketsViewModel.swift in Sources */,
				442FC2CC21FFFC4FAB33A300 /* Ticket.swift in Sources */,
				442FCAD7292D93C261B97D09 /* TicketHolder.swift in Sources */,
				442FC81F38F80EEF54C69C5B /* TicketAdaptor.swift in Sources */,
				442FC126C8A73F70F2782025 /* TicketDecode.swift in Sources */,
				442FC03669B2BB02B0876278 /* StormBirdTokenSummaryTableViewCell.swift in Sources */,
				442FC258BAEFDE2D64E48D0D /* TicketsCoordinator.swift in Sources */,
				76F1D91659771C9EEA7B48DC /* CreateRedeem.swift in Sources */,
				442FCA2F6C6A21C27B628AA4 /* RedeemTicketTableViewCell.swift in Sources */,
				442FC7777D495D3095836CA6 /* RedeemTicketsViewModel.swift in Sources */,
				442FCE0DAE5527A93F54022C /* QuantitySelectionViewController.swift in Sources */,
				442FC0B59B23C0F3068621C0 /* NumberStepper.swift in Sources */,
				442FCE2BEE8D475C7DEB39C1 /* QuantitySelectionViewModel.swift in Sources */,
				442FCB9CF5BC243F0705F4FE /* TicketRedemptionViewController.swift in Sources */,
				442FC546ED56F5C9D3D35471 /* TicketRedemptionViewModel.swift in Sources */,
				5E7C7281CB985E0E198B169F /* AlphaWalletTokensCoordinator.swift in Sources */,
				5E7C78AA206C73015BEF771A /* AlphaWalletTokensViewController.swift in Sources */,
				5E7C77BFE0FF3F9C11BF4182 /* AlphaWalletTokensViewModel.swift in Sources */,
				5E7C7B94143AB817CB2D8145 /* AlphaWalletTokensDataStore.swift in Sources */,
				5E7C7BDF5EF2EC02589F03E0 /* AlphaWalletTokenViewCell.swift in Sources */,
				5E7C7F35A222EA9CC0933E37 /* AlphaWalletTokenViewCellViewModel.swift in Sources */,
				5E7C709EFBED069EA07DCEFD /* AlphaWalletTicketTokenViewCell.swift in Sources */,
				5E7C705431CB4690FCD9BF18 /* AlphaWalletTicketTokenViewCellViewModel.swift in Sources */,
				5E7C7523220590DFEFA66E0B /* AlphaWalletFilterView.swift in Sources */,
				5E7C71D3F8BCECB0F641CE1B /* AlphaWalletFilter.swift in Sources */,
				5E7C770E80DA43E9DA43F545 /* AlphaWalletFilterViewModel.swift in Sources */,
				5E7C760C7D55C97424F55138 /* TicketTableViewCellViewModel.swift in Sources */,
				5E7C75F80A7E178B49830BCD /* TicketsViewControllerHeader.swift in Sources */,
				5E7C7E5C30EFDC70DF1E00C1 /* TicketsViewControllerHeaderViewModel.swift in Sources */,
				5E7C7B3E08EEA63C5B68B9C4 /* TicketRedemptionInfoViewController.swift in Sources */,
<<<<<<< HEAD
				442FCACD46848927C84DE66E /* EndPoints.swift in Sources */,
				442FCB593844F3B8F74BC8C5 /* EventsRest.swift in Sources */,
				442FCC0C672901AF791D320F /* Event.swift in Sources */,
				442FC01053E2F1B59355A961 /* Arguments.swift in Sources */,
=======
				5E7C7CF06533EDACC8E220B3 /* StaticHTMLViewController.swift in Sources */,
>>>>>>> c95e857e
			);
			runOnlyForDeploymentPostprocessing = 0;
		};
		2912CD071F6A830700C6CBE3 /* Sources */ = {
			isa = PBXSourcesBuildPhase;
			buildActionMask = 2147483647;
			files = (
				771A8480203240BB00528D28 /* PreferencesControllerTests.swift in Sources */,
				29F1C85620036887003780D8 /* AppTrackerTests.swift in Sources */,
				29BDF19F1FEE51650023A45F /* GasLimitConfigurationTests.swift in Sources */,
				290B2B6C1F92C35B0053C83E /* RPCServerTests.swift in Sources */,
				B1DC375F203AEB4800C9756D /* OrderRequestTest.swift in Sources */,
				29FF13031F75EB7500AFD326 /* Account.swift in Sources */,
				290B2B6A1F92C0440053C83E /* ConfigTests.swift in Sources */,
				29BDF1941FEE43AA0023A45F /* TransactionConfiguratorTests.swift in Sources */,
				29FF13081F75F0AE00AFD326 /* AppCoordinatorTests.swift in Sources */,
				2923D9B71FDA5E51000CF3F8 /* PasswordGeneratorTests.swift in Sources */,
				29F1C865200384FE003780D8 /* Wallet.swift in Sources */,
				73D2683B202E8411009777A1 /* DecimalNumberFormatterTest.swift in Sources */,
				29FF130D1F7626E800AFD326 /* FakeNavigationController.swift in Sources */,
				61DCE17D2001A7A20053939F /* RLPTests.swift in Sources */,
				299573A41FA27A15006F17FD /* TestKeyStore.swift in Sources */,
				CCA4FE3A1FD42B4100749AE4 /* FakeJailbreakChecker.swift in Sources */,
				29F114F81FA8165200114A29 /* SendCoordinatorTests.swift in Sources */,
				299573A21FA1F369006F17FD /* QRURLParserTests.swift in Sources */,
				61FC5ED11FCFBDEB00CCB12A /* EtherNumberFormatterTests.swift in Sources */,
				29E14FD91F7F4D4E00185568 /* FakeTransactionsStorage.swift in Sources */,
				29BDF1961FEE43F40023A45F /* UnconfirmedTransaction.swift in Sources */,
				29E14FD71F7F490000185568 /* Transaction.swift in Sources */,
				296106CC1F776FD00006164B /* WalletCoordinatorTests.swift in Sources */,
				298542FE1FBEADEF00CB5081 /* TransactionViewModelTests.swift in Sources */,
				295B61D61FE7FC8300642E60 /* FakeTokensDataStore.swift in Sources */,
				291E8FBF1F7DEA85003F0ECF /* EtherKeystoreTests.swift in Sources */,
				732E0F542022786400B39C1F /* LockCreatePasscodeCoordinatorTest.swift in Sources */,
				298543001FBEAE2F00CB5081 /* ChainState.swift in Sources */,
				299B5E3F1FD143400051361C /* BackupViewModelTests.swift in Sources */,
				29AD8A0E1F93FF28008E10E7 /* WalletSession.swift in Sources */,
				CCA4FE331FD3655900749AE4 /* CheckDeviceCoordinatorTests.swift in Sources */,
				29FF13011F75EAD900AFD326 /* FakeKeystore.swift in Sources */,
				77E0E777201FAD36009B4B31 /* BrowserURLParserTests.swift in Sources */,
				29FC9BCC1F831860000209CD /* PaymentCoordinator.swift in Sources */,
				732E0F522022754600B39C1F /* FakeLockProtocol.swift in Sources */,
				2961BD091FB14B6D00C4B840 /* Config.swift in Sources */,
				290B2B6E1F92C3980053C83E /* UserDefaults.swift in Sources */,
				77872D2D202514AD0032D687 /* EnterPasswordCoordinatorTests.swift in Sources */,
				771A8485203242B400528D28 /* InCoordinatorViewModelTests.swift in Sources */,
				73CBC761202139FB00374666 /* FakeGetBalanceCoordinator(.swift in Sources */,
				295996031FAA865800DB66A8 /* TokensCoordinatorTests.swift in Sources */,
				29336FE71F6B245D005E3BFC /* WelcomeViewModelTests.swift in Sources */,
				73958DC720263525000A40EB /* SplashCoordinatorTests.swift in Sources */,
				29F114FA1FA817A800114A29 /* RequestCoordinatorTests.swift in Sources */,
				2977CAE01F7DEEB0009682A0 /* FakeEtherKeystore.swift in Sources */,
				29DBF2A51F9EB75E00327C60 /* BackupCoordinatorTests.swift in Sources */,
				29E14FD51F7F470C00185568 /* TransactionsStorageTests.swift in Sources */,
				61C359E22002AC9D0097B04D /* TransactionSigningTests.swift in Sources */,
				299B5E381FCBCDF70051361C /* RequestViewModelTests.swift in Sources */,
				771A84822032423800528D28 /* PreferencesController.swift in Sources */,
				293E62731FA3165C00CB0A66 /* InitialWalletCreationCoordinatorTests.swift in Sources */,
				29FF130A1F75F67200AFD326 /* Address.swift in Sources */,
				73ED85A92034C42D00593BF3 /* StringFormatterTest.swift in Sources */,
				29BDF19D1FEE50E90023A45F /* GasPriceConfigurationTests.swift in Sources */,
				295996141FAB09A200DB66A8 /* DepositCoordinatorTests.swift in Sources */,
				778EAF7D1FF10AF400C8E2AB /* SettingsCoordinatorTests.swift in Sources */,
				732E0F502022716700B39C1F /* LockEnterPasscodeCoordinatorTest.swift in Sources */,
				29F114E91FA3EC9E00114A29 /* InCoordinatorTests.swift in Sources */,
				2981F4731F8303E600CA6590 /* TransactionCoordinatorTests.swift in Sources */,
				76F1D137B10D8309E513BBDD /* OrderSigningTests.swift in Sources */,
				76F1DD10DF9A6C844E5F57D6 /* CreateRedeemTests.swift in Sources */,
				442FCBA4A5E39A4C4B16426A /* EventsRestTest.swift in Sources */,
			);
			runOnlyForDeploymentPostprocessing = 0;
		};
		2912CD121F6A830700C6CBE3 /* Sources */ = {
			isa = PBXSourcesBuildPhase;
			buildActionMask = 2147483647;
			files = (
				2912CD1B1F6A830700C6CBE3 /* TrustUITests.swift in Sources */,
				29358D9F1F78D5B700925D61 /* Screenshots.swift in Sources */,
				29358D991F78D1E400925D61 /* SnapshotHelper.swift in Sources */,
			);
			runOnlyForDeploymentPostprocessing = 0;
		};
/* End PBXSourcesBuildPhase section */

/* Begin PBXTargetDependency section */
		2912CD0D1F6A830700C6CBE3 /* PBXTargetDependency */ = {
			isa = PBXTargetDependency;
			target = 2912CCF41F6A830700C6CBE3 /* AlphaWallet */;
			targetProxy = 2912CD0C1F6A830700C6CBE3 /* PBXContainerItemProxy */;
		};
		2912CD181F6A830700C6CBE3 /* PBXTargetDependency */ = {
			isa = PBXTargetDependency;
			target = 2912CCF41F6A830700C6CBE3 /* AlphaWallet */;
			targetProxy = 2912CD171F6A830700C6CBE3 /* PBXContainerItemProxy */;
		};
/* End PBXTargetDependency section */

/* Begin PBXVariantGroup section */
		290B2B561F8F50030053C83E /* Localizable.strings */ = {
			isa = PBXVariantGroup;
			children = (
				290B2B551F8F50030053C83E /* en */,
				294DFBA41FE0F437004CEB56 /* es */,
				294DFBA51FE0F47E004CEB56 /* ru */,
				29FF6D6E2011E1E900A3011C /* de */,
				29FF6D6F2011E1EE00A3011C /* ar */,
				29FF6D702011E1F300A3011C /* it */,
				29FF6D712011E20500A3011C /* fr */,
				7721A6BF202B1D3E004DB16C /* zh-Hans */,
				7721A6C0202B1D43004DB16C /* zh-Hant */,
				7721A6C1202B1D5A004DB16C /* vi */,
			);
			name = Localizable.strings;
			sourceTree = "<group>";
		};
		C868C534205409160059672B /* redeemInfo.html */ = {
			isa = PBXVariantGroup;
			children = (
				C868C535205409160059672B /* en */,
				C880330F205500C300D73D6F /* zh-Hans */,
			);
			name = redeemInfo.html;
			sourceTree = "<group>";
		};
/* End PBXVariantGroup section */

/* Begin XCBuildConfiguration section */
		2912CD1D1F6A830700C6CBE3 /* Debug */ = {
			isa = XCBuildConfiguration;
			buildSettings = {
				ALWAYS_SEARCH_USER_PATHS = NO;
				CLANG_ANALYZER_LOCALIZABILITY_NONLOCALIZED = YES;
				CLANG_ANALYZER_NONNULL = YES;
				CLANG_ANALYZER_NUMBER_OBJECT_CONVERSION = YES_AGGRESSIVE;
				CLANG_CXX_LANGUAGE_STANDARD = "gnu++14";
				CLANG_CXX_LIBRARY = "libc++";
				CLANG_ENABLE_MODULES = YES;
				CLANG_ENABLE_OBJC_ARC = YES;
				CLANG_WARN_BLOCK_CAPTURE_AUTORELEASING = YES;
				CLANG_WARN_BOOL_CONVERSION = YES;
				CLANG_WARN_COMMA = YES;
				CLANG_WARN_CONSTANT_CONVERSION = YES;
				CLANG_WARN_DIRECT_OBJC_ISA_USAGE = YES_ERROR;
				CLANG_WARN_DOCUMENTATION_COMMENTS = YES;
				CLANG_WARN_EMPTY_BODY = YES;
				CLANG_WARN_ENUM_CONVERSION = YES;
				CLANG_WARN_INFINITE_RECURSION = YES;
				CLANG_WARN_INT_CONVERSION = YES;
				CLANG_WARN_NON_LITERAL_NULL_CONVERSION = YES;
				CLANG_WARN_OBJC_LITERAL_CONVERSION = YES;
				CLANG_WARN_OBJC_ROOT_CLASS = YES_ERROR;
				CLANG_WARN_RANGE_LOOP_ANALYSIS = YES;
				CLANG_WARN_STRICT_PROTOTYPES = YES;
				CLANG_WARN_SUSPICIOUS_MOVE = YES;
				CLANG_WARN_UNGUARDED_AVAILABILITY = YES_AGGRESSIVE;
				CLANG_WARN_UNREACHABLE_CODE = YES;
				CLANG_WARN__DUPLICATE_METHOD_MATCH = YES;
				CODE_SIGN_IDENTITY = "iPhone Developer: Cyrus Goh (47455VP7P2)";
				COPY_PHASE_STRIP = NO;
				DEBUG_INFORMATION_FORMAT = dwarf;
				ENABLE_STRICT_OBJC_MSGSEND = YES;
				ENABLE_TESTABILITY = YES;
				GCC_C_LANGUAGE_STANDARD = gnu11;
				GCC_DYNAMIC_NO_PIC = NO;
				GCC_NO_COMMON_BLOCKS = YES;
				GCC_OPTIMIZATION_LEVEL = 0;
				GCC_PREPROCESSOR_DEFINITIONS = (
					"DEBUG=1",
					"$(inherited)",
				);
				GCC_WARN_64_TO_32_BIT_CONVERSION = YES;
				GCC_WARN_ABOUT_RETURN_TYPE = YES_ERROR;
				GCC_WARN_UNDECLARED_SELECTOR = YES;
				GCC_WARN_UNINITIALIZED_AUTOS = YES_AGGRESSIVE;
				GCC_WARN_UNUSED_FUNCTION = YES;
				GCC_WARN_UNUSED_VARIABLE = YES;
				IPHONEOS_DEPLOYMENT_TARGET = 10.0;
				MTL_ENABLE_DEBUG_INFO = YES;
				ONLY_ACTIVE_ARCH = YES;
				SDKROOT = iphoneos;
				SWIFT_ACTIVE_COMPILATION_CONDITIONS = DEBUG;
				SWIFT_OPTIMIZATION_LEVEL = "-Onone";
				SWIFT_SWIFT3_OBJC_INFERENCE = Off;
				SWIFT_VERSION = 4.0;
				VALID_ARCHS = arm64;
			};
			name = Debug;
		};
		2912CD1E1F6A830700C6CBE3 /* Release */ = {
			isa = XCBuildConfiguration;
			buildSettings = {
				ALWAYS_SEARCH_USER_PATHS = NO;
				CLANG_ANALYZER_LOCALIZABILITY_NONLOCALIZED = YES;
				CLANG_ANALYZER_NONNULL = YES;
				CLANG_ANALYZER_NUMBER_OBJECT_CONVERSION = YES_AGGRESSIVE;
				CLANG_CXX_LANGUAGE_STANDARD = "gnu++14";
				CLANG_CXX_LIBRARY = "libc++";
				CLANG_ENABLE_MODULES = YES;
				CLANG_ENABLE_OBJC_ARC = YES;
				CLANG_WARN_BLOCK_CAPTURE_AUTORELEASING = YES;
				CLANG_WARN_BOOL_CONVERSION = YES;
				CLANG_WARN_COMMA = YES;
				CLANG_WARN_CONSTANT_CONVERSION = YES;
				CLANG_WARN_DIRECT_OBJC_ISA_USAGE = YES_ERROR;
				CLANG_WARN_DOCUMENTATION_COMMENTS = YES;
				CLANG_WARN_EMPTY_BODY = YES;
				CLANG_WARN_ENUM_CONVERSION = YES;
				CLANG_WARN_INFINITE_RECURSION = YES;
				CLANG_WARN_INT_CONVERSION = YES;
				CLANG_WARN_NON_LITERAL_NULL_CONVERSION = YES;
				CLANG_WARN_OBJC_LITERAL_CONVERSION = YES;
				CLANG_WARN_OBJC_ROOT_CLASS = YES_ERROR;
				CLANG_WARN_RANGE_LOOP_ANALYSIS = YES;
				CLANG_WARN_STRICT_PROTOTYPES = YES;
				CLANG_WARN_SUSPICIOUS_MOVE = YES;
				CLANG_WARN_UNGUARDED_AVAILABILITY = YES_AGGRESSIVE;
				CLANG_WARN_UNREACHABLE_CODE = YES;
				CLANG_WARN__DUPLICATE_METHOD_MATCH = YES;
				CODE_SIGN_IDENTITY = "";
				COPY_PHASE_STRIP = NO;
				DEBUG_INFORMATION_FORMAT = "dwarf-with-dsym";
				ENABLE_NS_ASSERTIONS = NO;
				ENABLE_STRICT_OBJC_MSGSEND = YES;
				GCC_C_LANGUAGE_STANDARD = gnu11;
				GCC_NO_COMMON_BLOCKS = YES;
				GCC_WARN_64_TO_32_BIT_CONVERSION = YES;
				GCC_WARN_ABOUT_RETURN_TYPE = YES_ERROR;
				GCC_WARN_UNDECLARED_SELECTOR = YES;
				GCC_WARN_UNINITIALIZED_AUTOS = YES_AGGRESSIVE;
				GCC_WARN_UNUSED_FUNCTION = YES;
				GCC_WARN_UNUSED_VARIABLE = YES;
				IPHONEOS_DEPLOYMENT_TARGET = 10.0;
				MTL_ENABLE_DEBUG_INFO = NO;
				SDKROOT = iphoneos;
				SWIFT_OPTIMIZATION_LEVEL = "-Owholemodule";
				SWIFT_SWIFT3_OBJC_INFERENCE = Off;
				SWIFT_VERSION = 4.0;
				VALIDATE_PRODUCT = YES;
				VALID_ARCHS = arm64;
			};
			name = Release;
		};
		2912CD201F6A830700C6CBE3 /* Debug */ = {
			isa = XCBuildConfiguration;
			baseConfigurationReference = 8878FA2A7E4E5AC421A7A814 /* Pods-AlphaWallet.debug.xcconfig */;
			buildSettings = {
				ASSETCATALOG_COMPILER_APPICON_NAME = AppIcon;
				CODE_SIGN_ENTITLEMENTS = Trust/Trust.entitlements;
				CODE_SIGN_IDENTITY = "iPhone Developer";
				"CODE_SIGN_IDENTITY[sdk=iphoneos*]" = "iPhone Developer";
				CODE_SIGN_STYLE = Automatic;
				CURRENT_PROJECT_VERSION = 157;
				DEVELOPMENT_TEAM = LRAW5PL536;
				ENABLE_BITCODE = YES;
				INFOPLIST_FILE = Trust/Info.plist;
				LD_RUNPATH_SEARCH_PATHS = "$(inherited) @executable_path/Frameworks";
				OTHER_SWIFT_FLAGS = "$(inherited) \"-D\" \"COCOAPODS\" -D DEBUG";
				PRODUCT_BUNDLE_IDENTIFIER = com.stormbird.alphawallet;
				PRODUCT_MODULE_NAME = Trust;
				PRODUCT_NAME = "$(TARGET_NAME)";
				PROVISIONING_PROFILE = "";
				PROVISIONING_PROFILE_SPECIFIER = "";
				TARGETED_DEVICE_FAMILY = "1,2";
				VALID_ARCHS = "arm64 armv7  armv7s";
				VERSIONING_SYSTEM = "apple-generic";
			};
			name = Debug;
		};
		2912CD211F6A830700C6CBE3 /* Release */ = {
			isa = XCBuildConfiguration;
			baseConfigurationReference = F142C0A3ACCC936E43250187 /* Pods-AlphaWallet.release.xcconfig */;
			buildSettings = {
				ASSETCATALOG_COMPILER_APPICON_NAME = AppIcon;
				CODE_SIGN_ENTITLEMENTS = Trust/Trust.entitlements;
				"CODE_SIGN_IDENTITY[sdk=iphoneos*]" = "iPhone Developer";
				CODE_SIGN_STYLE = Automatic;
				CURRENT_PROJECT_VERSION = 157;
				DEVELOPMENT_TEAM = LRAW5PL536;
				ENABLE_BITCODE = YES;
				INFOPLIST_FILE = Trust/Info.plist;
				LD_RUNPATH_SEARCH_PATHS = "$(inherited) @executable_path/Frameworks";
				PRODUCT_BUNDLE_IDENTIFIER = com.stormbird.alphawallet;
				PRODUCT_MODULE_NAME = Trust;
				PRODUCT_NAME = "$(TARGET_NAME)";
				PROVISIONING_PROFILE = "";
				PROVISIONING_PROFILE_SPECIFIER = "";
				TARGETED_DEVICE_FAMILY = "1,2";
				VALID_ARCHS = "arm64 armv7  armv7s";
				VERSIONING_SYSTEM = "apple-generic";
			};
			name = Release;
		};
		2912CD231F6A830700C6CBE3 /* Debug */ = {
			isa = XCBuildConfiguration;
			baseConfigurationReference = 61621995A39B7730239E6112 /* Pods-AlphaWalletTests.debug.xcconfig */;
			buildSettings = {
				ALWAYS_EMBED_SWIFT_STANDARD_LIBRARIES = YES;
				BUNDLE_LOADER = "$(TEST_HOST)";
				"CODE_SIGN_IDENTITY[sdk=iphoneos*]" = "iPhone Developer";
				CODE_SIGN_STYLE = Manual;
				DEVELOPMENT_TEAM = LRAW5PL536;
				INFOPLIST_FILE = TrustTests/Info.plist;
				LD_RUNPATH_SEARCH_PATHS = "$(inherited) @executable_path/Frameworks @loader_path/Frameworks";
				PRODUCT_BUNDLE_IDENTIFIER = com.sixdays.TrustTests;
				PRODUCT_NAME = "$(TARGET_NAME)";
				PROVISIONING_PROFILE_SPECIFIER = "";
				TARGETED_DEVICE_FAMILY = "1,2";
				TEST_HOST = "$(BUILT_PRODUCTS_DIR)/AlphaWallet.app/AlphaWallet";
			};
			name = Debug;
		};
		2912CD241F6A830700C6CBE3 /* Release */ = {
			isa = XCBuildConfiguration;
			baseConfigurationReference = 7D173D659C678A9D41C02820 /* Pods-AlphaWalletTests.release.xcconfig */;
			buildSettings = {
				ALWAYS_EMBED_SWIFT_STANDARD_LIBRARIES = YES;
				BUNDLE_LOADER = "$(TEST_HOST)";
				"CODE_SIGN_IDENTITY[sdk=iphoneos*]" = "iPhone Developer";
				CODE_SIGN_STYLE = Manual;
				DEVELOPMENT_TEAM = LRAW5PL536;
				INFOPLIST_FILE = TrustTests/Info.plist;
				LD_RUNPATH_SEARCH_PATHS = "$(inherited) @executable_path/Frameworks @loader_path/Frameworks";
				PRODUCT_BUNDLE_IDENTIFIER = com.sixdays.TrustTests;
				PRODUCT_NAME = "$(TARGET_NAME)";
				PROVISIONING_PROFILE_SPECIFIER = "";
				TARGETED_DEVICE_FAMILY = "1,2";
				TEST_HOST = "$(BUILT_PRODUCTS_DIR)/AlphaWallet.app/AlphaWallet";
			};
			name = Release;
		};
		2912CD261F6A830700C6CBE3 /* Debug */ = {
			isa = XCBuildConfiguration;
			baseConfigurationReference = 8BB9C45338F697361B4D2BE8 /* Pods-AlphaWalletUITests.debug.xcconfig */;
			buildSettings = {
				ALWAYS_EMBED_SWIFT_STANDARD_LIBRARIES = YES;
				CODE_SIGN_IDENTITY = "iPhone Distribution: StormBird Pte LTD (LRAW5PL536)";
				"CODE_SIGN_IDENTITY[sdk=iphoneos*]" = "iPhone Developer";
				CODE_SIGN_STYLE = Manual;
				DEVELOPMENT_TEAM = LRAW5PL536;
				INFOPLIST_FILE = TrustUITests/Info.plist;
				LD_RUNPATH_SEARCH_PATHS = "$(inherited) @executable_path/Frameworks @loader_path/Frameworks";
				PRODUCT_BUNDLE_IDENTIFIER = com.sixdays.TrustUITests;
				PRODUCT_NAME = "$(TARGET_NAME)";
				PROVISIONING_PROFILE = "2869a1ac-b598-45b8-a7c4-7560774c8a2f";
				PROVISIONING_PROFILE_SPECIFIER = new;
				TARGETED_DEVICE_FAMILY = "1,2";
				TEST_TARGET_NAME = Trust;
			};
			name = Debug;
		};
		2912CD271F6A830700C6CBE3 /* Release */ = {
			isa = XCBuildConfiguration;
			baseConfigurationReference = 8E0282B596A862A10ACB6686 /* Pods-AlphaWalletUITests.release.xcconfig */;
			buildSettings = {
				ALWAYS_EMBED_SWIFT_STANDARD_LIBRARIES = YES;
				"CODE_SIGN_IDENTITY[sdk=iphoneos*]" = "iPhone Developer";
				CODE_SIGN_STYLE = Manual;
				DEVELOPMENT_TEAM = LRAW5PL536;
				INFOPLIST_FILE = TrustUITests/Info.plist;
				LD_RUNPATH_SEARCH_PATHS = "$(inherited) @executable_path/Frameworks @loader_path/Frameworks";
				PRODUCT_BUNDLE_IDENTIFIER = com.sixdays.TrustUITests;
				PRODUCT_NAME = "$(TARGET_NAME)";
				PROVISIONING_PROFILE = "2869a1ac-b598-45b8-a7c4-7560774c8a2f";
				PROVISIONING_PROFILE_SPECIFIER = new;
				TARGETED_DEVICE_FAMILY = "1,2";
				TEST_TARGET_NAME = Trust;
			};
			name = Release;
		};
/* End XCBuildConfiguration section */

/* Begin XCConfigurationList section */
		2912CCF01F6A830700C6CBE3 /* Build configuration list for PBXProject "Trust" */ = {
			isa = XCConfigurationList;
			buildConfigurations = (
				2912CD1D1F6A830700C6CBE3 /* Debug */,
				2912CD1E1F6A830700C6CBE3 /* Release */,
			);
			defaultConfigurationIsVisible = 0;
			defaultConfigurationName = Release;
		};
		2912CD1F1F6A830700C6CBE3 /* Build configuration list for PBXNativeTarget "AlphaWallet" */ = {
			isa = XCConfigurationList;
			buildConfigurations = (
				2912CD201F6A830700C6CBE3 /* Debug */,
				2912CD211F6A830700C6CBE3 /* Release */,
			);
			defaultConfigurationIsVisible = 0;
			defaultConfigurationName = Release;
		};
		2912CD221F6A830700C6CBE3 /* Build configuration list for PBXNativeTarget "AlphaWalletTests" */ = {
			isa = XCConfigurationList;
			buildConfigurations = (
				2912CD231F6A830700C6CBE3 /* Debug */,
				2912CD241F6A830700C6CBE3 /* Release */,
			);
			defaultConfigurationIsVisible = 0;
			defaultConfigurationName = Release;
		};
		2912CD251F6A830700C6CBE3 /* Build configuration list for PBXNativeTarget "AlphaWalletUITests" */ = {
			isa = XCConfigurationList;
			buildConfigurations = (
				2912CD261F6A830700C6CBE3 /* Debug */,
				2912CD271F6A830700C6CBE3 /* Release */,
			);
			defaultConfigurationIsVisible = 0;
			defaultConfigurationName = Release;
		};
/* End XCConfigurationList section */
	};
	rootObject = 2912CCED1F6A830700C6CBE3 /* Project object */;
}<|MERGE_RESOLUTION|>--- conflicted
+++ resolved
@@ -965,11 +965,8 @@
 		2912CCF71F6A830700C6CBE3 /* Trust */ = {
 			isa = PBXGroup;
 			children = (
-<<<<<<< HEAD
 				AA574E612054EC8B00F4B3AF /* Rest */,
-=======
 				C8803302205436EE00D73D6F /* ImagesOutsideAssetCatalog */,
->>>>>>> c95e857e
 				C876FF69204A77B400B7D0EA /* Fonts */,
 				73ACEEF620163B4E003DD71D /* Lock */,
 				732086B2201506AA0047F605 /* Protection */,
@@ -2432,7 +2429,15 @@
 			name = Pods;
 			sourceTree = "<group>";
 		};
-<<<<<<< HEAD
+		AAEF2CA92050A64F0038BE0D /* Helpers */ = {
+			isa = PBXGroup;
+			children = (
+				76F1DF80932454E9F58B7830 /* CreateRedeem.swift */,
+				AAEF2CAA2050A68A0038BE0D /* SignatureHelper.swift */,
+			);
+			path = Helpers;
+			sourceTree = "<group>";
+		};
 		AA574E612054EC8B00F4B3AF /* Rest */ = {
 			isa = PBXGroup;
 			children = (
@@ -2440,15 +2445,6 @@
 				AA574E622054ECA400F4B3AF /* RestClient.swift */,
 			);
 			path = Rest;
-=======
-		AAEF2CA92050A64F0038BE0D /* Helpers */ = {
-			isa = PBXGroup;
-			children = (
-				76F1DF80932454E9F58B7830 /* CreateRedeem.swift */,
-				AAEF2CAA2050A68A0038BE0D /* SignatureHelper.swift */,
-			);
-			path = Helpers;
->>>>>>> c95e857e
 			sourceTree = "<group>";
 		};
 		C876FF69204A77B400B7D0EA /* Fonts */ = {
@@ -3279,14 +3275,11 @@
 				5E7C75F80A7E178B49830BCD /* TicketsViewControllerHeader.swift in Sources */,
 				5E7C7E5C30EFDC70DF1E00C1 /* TicketsViewControllerHeaderViewModel.swift in Sources */,
 				5E7C7B3E08EEA63C5B68B9C4 /* TicketRedemptionInfoViewController.swift in Sources */,
-<<<<<<< HEAD
 				442FCACD46848927C84DE66E /* EndPoints.swift in Sources */,
 				442FCB593844F3B8F74BC8C5 /* EventsRest.swift in Sources */,
 				442FCC0C672901AF791D320F /* Event.swift in Sources */,
 				442FC01053E2F1B59355A961 /* Arguments.swift in Sources */,
-=======
 				5E7C7CF06533EDACC8E220B3 /* StaticHTMLViewController.swift in Sources */,
->>>>>>> c95e857e
 			);
 			runOnlyForDeploymentPostprocessing = 0;
 		};
