--- conflicted
+++ resolved
@@ -317,12 +317,8 @@
 		73ED85A72034BFEF00593BF3 /* UITextFieldAdditions.swift in Sources */ = {isa = PBXBuildFile; fileRef = 73ED85A62034BFEF00593BF3 /* UITextFieldAdditions.swift */; };
 		73ED85A92034C42D00593BF3 /* StringFormatterTest.swift in Sources */ = {isa = PBXBuildFile; fileRef = 73ED85A82034C42D00593BF3 /* StringFormatterTest.swift */; };
 		76F1D137B10D8309E513BBDD /* OrderSigningTests.swift in Sources */ = {isa = PBXBuildFile; fileRef = 76F1DE8ADA3176D0277EDF20 /* OrderSigningTests.swift */; };
-<<<<<<< HEAD
 		76F1D8E2B5BCCD68EF2AF362 /* OrdersRequest.swift in Sources */ = {isa = PBXBuildFile; fileRef = B1DC375C203AEAE100C9756D /* OrdersRequest.swift */; };
-=======
->>>>>>> 29e5e9d4
 		76F1D912AFEB21137B210FE5 /* SignOrders.swift in Sources */ = {isa = PBXBuildFile; fileRef = 76F1DADFD07E2941897FD2E1 /* SignOrders.swift */; };
-		76F1DA1A819D5543FF698AF1 /* SignOrders.swift in Sources */ = {isa = PBXBuildFile; fileRef = 76F1DADFD07E2941897FD2E1 /* SignOrders.swift */; };
 		771A8471202F067D00528D28 /* NetworksViewController.swift in Sources */ = {isa = PBXBuildFile; fileRef = 771A8470202F067D00528D28 /* NetworksViewController.swift */; };
 		771A847320322F2500528D28 /* PreferencesViewController.swift in Sources */ = {isa = PBXBuildFile; fileRef = 771A847220322F2500528D28 /* PreferencesViewController.swift */; };
 		771A847520322FD700528D28 /* PreferencesViewModel.swift in Sources */ = {isa = PBXBuildFile; fileRef = 771A847420322FD700528D28 /* PreferencesViewModel.swift */; };
@@ -356,13 +352,10 @@
 		77B3BF4A2019247200EEC15A /* BrowserNavigationBar.swift in Sources */ = {isa = PBXBuildFile; fileRef = 77B3BF492019247200EEC15A /* BrowserNavigationBar.swift */; };
 		77E0E773201FAD06009B4B31 /* BrowserURLParser.swift in Sources */ = {isa = PBXBuildFile; fileRef = 77E0E772201FAD05009B4B31 /* BrowserURLParser.swift */; };
 		77E0E777201FAD36009B4B31 /* BrowserURLParserTests.swift in Sources */ = {isa = PBXBuildFile; fileRef = 77E0E776201FAD36009B4B31 /* BrowserURLParserTests.swift */; };
-<<<<<<< HEAD
 		B1DC375D203AEAE200C9756D /* OrdersRequest.swift in Sources */ = {isa = PBXBuildFile; fileRef = B1DC375C203AEAE100C9756D /* OrdersRequest.swift */; };
 		B1DC375F203AEB4800C9756D /* OrderRequestTest.swift in Sources */ = {isa = PBXBuildFile; fileRef = B1DC375E203AEB4800C9756D /* OrderRequestTest.swift */; };
-=======
 		AA893ED12037E93000CDCED1 /* GETERC20Name.swift in Sources */ = {isa = PBXBuildFile; fileRef = AA893ED02037E93000CDCED1 /* GETERC20Name.swift */; };
 		AA893ED5203C3E5400CDCED1 /* TokenBalance.swift in Sources */ = {isa = PBXBuildFile; fileRef = AA893ED4203C3E5400CDCED1 /* TokenBalance.swift */; };
->>>>>>> 29e5e9d4
 		BB5D6A9E20232EE8000FC5AB /* CurrencyRate+Fee.swift in Sources */ = {isa = PBXBuildFile; fileRef = BB5D6A9D20232EE8000FC5AB /* CurrencyRate+Fee.swift */; };
 		BBF4F9B72029D0B3009E04C0 /* GasViewModel.swift in Sources */ = {isa = PBXBuildFile; fileRef = BBF4F9B62029D0B2009E04C0 /* GasViewModel.swift */; };
 		CCA4FE331FD3655900749AE4 /* CheckDeviceCoordinatorTests.swift in Sources */ = {isa = PBXBuildFile; fileRef = CCA4FE321FD3655900749AE4 /* CheckDeviceCoordinatorTests.swift */; };
